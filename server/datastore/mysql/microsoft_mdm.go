package mysql

import (
	"context"
	"database/sql"
	"encoding/xml"
	"errors"
	"fmt"
	"strings"

	"github.com/fleetdm/fleet/v4/server/contexts/ctxerr"
	"github.com/fleetdm/fleet/v4/server/fleet"
	"github.com/fleetdm/fleet/v4/server/mdm"
	microsoft_mdm "github.com/fleetdm/fleet/v4/server/mdm/microsoft"
	"github.com/go-kit/log/level"
	"github.com/google/uuid"
	"github.com/jmoiron/sqlx"
)

// MDMWindowsGetEnrolledDeviceWithDeviceID receives a Windows MDM device id and
// returns the device information.
func (ds *Datastore) MDMWindowsGetEnrolledDeviceWithDeviceID(ctx context.Context, mdmDeviceID string) (*fleet.MDMWindowsEnrolledDevice, error) {
	stmt := `SELECT
		id,
		mdm_device_id,
		mdm_hardware_id,
		device_state,
		device_type,
		device_name,
		enroll_type,
		enroll_user_id,
		enroll_proto_version,
		enroll_client_version,
		not_in_oobe,
		created_at,
		updated_at,
		host_uuid
		FROM mdm_windows_enrollments WHERE mdm_device_id = ?`

	var winMDMDevice fleet.MDMWindowsEnrolledDevice
	if err := sqlx.GetContext(ctx, ds.reader(ctx), &winMDMDevice, stmt, mdmDeviceID); err != nil {
		if err == sql.ErrNoRows {
			return nil, ctxerr.Wrap(ctx, notFound("MDMWindowsEnrolledDevice").WithMessage(mdmDeviceID))
		}
		return nil, ctxerr.Wrap(ctx, err, "get MDMWindowsGetEnrolledDeviceWithDeviceID")
	}
	return &winMDMDevice, nil
}

// MDMWindowsInsertEnrolledDevice inserts a new MDMWindowsEnrolledDevice in the
// database.
func (ds *Datastore) MDMWindowsInsertEnrolledDevice(ctx context.Context, device *fleet.MDMWindowsEnrolledDevice) error {
	stmt := `
		INSERT INTO mdm_windows_enrollments (
			mdm_device_id,
			mdm_hardware_id,
			device_state,
			device_type,
			device_name,
			enroll_type,
			enroll_user_id,
			enroll_proto_version,
			enroll_client_version,
			not_in_oobe,
			host_uuid)
		VALUES
			(?, ?, ?, ?, ?, ?, ?, ?, ?, ?, ?)
		ON DUPLICATE KEY UPDATE
			mdm_device_id         = VALUES(mdm_device_id),
			device_state          = VALUES(device_state),
			device_type           = VALUES(device_type),
			device_name           = VALUES(device_name),
			enroll_type           = VALUES(enroll_type),
			enroll_user_id        = VALUES(enroll_user_id),
			enroll_proto_version  = VALUES(enroll_proto_version),
			enroll_client_version = VALUES(enroll_client_version),
			not_in_oobe           = VALUES(not_in_oobe),
			host_uuid             = VALUES(host_uuid)
	`
	_, err := ds.writer(ctx).ExecContext(
		ctx,
		stmt,
		device.MDMDeviceID,
		device.MDMHardwareID,
		device.MDMDeviceState,
		device.MDMDeviceType,
		device.MDMDeviceName,
		device.MDMEnrollType,
		device.MDMEnrollUserID,
		device.MDMEnrollProtoVersion,
		device.MDMEnrollClientVersion,
		device.MDMNotInOOBE,
		device.HostUUID)
	if err != nil {
		if IsDuplicate(err) {
			return ctxerr.Wrap(ctx, alreadyExists("MDMWindowsEnrolledDevice", device.MDMHardwareID))
		}
		return ctxerr.Wrap(ctx, err, "inserting MDMWindowsEnrolledDevice")
	}

	return nil
}

// MDMWindowsDeleteEnrolledDevice deletes an MDMWindowsEnrolledDevice entry
// from the database using the device's hardware ID.
func (ds *Datastore) MDMWindowsDeleteEnrolledDevice(ctx context.Context, mdmDeviceHWID string) error {
	stmt := "DELETE FROM mdm_windows_enrollments WHERE mdm_hardware_id = ?"

	res, err := ds.writer(ctx).ExecContext(ctx, stmt, mdmDeviceHWID)
	if err != nil {
		return ctxerr.Wrap(ctx, err, "delete MDMWindowsEnrolledDevice")
	}

	deleted, _ := res.RowsAffected()
	if deleted == 1 {
		return nil
	}

	return ctxerr.Wrap(ctx, notFound("MDMWindowsEnrolledDevice"))
}

// MDMWindowsDeleteEnrolledDeviceWithDeviceID deletes a given
// MDMWindowsEnrolledDevice entry from the database using the device id.
func (ds *Datastore) MDMWindowsDeleteEnrolledDeviceWithDeviceID(ctx context.Context, mdmDeviceID string) error {
	stmt := "DELETE FROM mdm_windows_enrollments WHERE mdm_device_id = ?"

	res, err := ds.writer(ctx).ExecContext(ctx, stmt, mdmDeviceID)
	if err != nil {
		return ctxerr.Wrap(ctx, err, "delete MDMWindowsDeleteEnrolledDeviceWithDeviceID")
	}

	deleted, _ := res.RowsAffected()
	if deleted == 1 {
		return nil
	}

	return ctxerr.Wrap(ctx, notFound("MDMWindowsDeleteEnrolledDeviceWithDeviceID"))
}

func (ds *Datastore) MDMWindowsInsertCommandForHosts(ctx context.Context, hostUUIDsOrDeviceIDs []string, cmd *fleet.MDMWindowsCommand) error {
	if len(hostUUIDsOrDeviceIDs) == 0 {
		return nil
	}

	return ds.withRetryTxx(ctx, func(tx sqlx.ExtContext) error {
		return ds.mdmWindowsInsertCommandForHostsDB(ctx, tx, hostUUIDsOrDeviceIDs, cmd)
	})
}

func (ds *Datastore) mdmWindowsInsertCommandForHostsDB(ctx context.Context, tx sqlx.ExecerContext, hostUUIDsOrDeviceIDs []string, cmd *fleet.MDMWindowsCommand) error {
	// first, create the command entry
	stmt := `
		INSERT INTO windows_mdm_commands (command_uuid, raw_command, target_loc_uri)
		VALUES (?, ?, ?)
  `
	if _, err := tx.ExecContext(ctx, stmt, cmd.CommandUUID, cmd.RawCommand, cmd.TargetLocURI); err != nil {
		if IsDuplicate(err) {
			return ctxerr.Wrap(ctx, alreadyExists("MDMWindowsCommand", cmd.CommandUUID))
		}
		return ctxerr.Wrap(ctx, err, "inserting MDMWindowsCommand")
	}

	// create the command execution queue entries, one per host
	for _, hostUUIDOrDeviceID := range hostUUIDsOrDeviceIDs {
		if err := ds.mdmWindowsInsertHostCommandDB(ctx, tx, hostUUIDOrDeviceID, cmd.CommandUUID); err != nil {
			return err
		}
	}
	return nil
}

func (ds *Datastore) mdmWindowsInsertHostCommandDB(ctx context.Context, tx sqlx.ExecerContext, hostUUIDOrDeviceID, commandUUID string) error {
	stmt := `
INSERT INTO windows_mdm_command_queue (enrollment_id, command_uuid)
VALUES ((SELECT id FROM mdm_windows_enrollments WHERE host_uuid = ? OR mdm_device_id = ? ORDER BY created_at DESC LIMIT 1), ?)
`

	if _, err := tx.ExecContext(ctx, stmt, hostUUIDOrDeviceID, hostUUIDOrDeviceID, commandUUID); err != nil {
		if IsDuplicate(err) {
			return ctxerr.Wrap(ctx, alreadyExists("MDMWindowsCommandQueue", commandUUID))
		}
		return ctxerr.Wrap(ctx, err, "inserting MDMWindowsCommandQueue")
	}

	return nil
}

// MDMWindowsGetPendingCommands retrieves all commands awaiting execution for a
// given device ID.
func (ds *Datastore) MDMWindowsGetPendingCommands(ctx context.Context, deviceID string) ([]*fleet.MDMWindowsCommand, error) {
	var commands []*fleet.MDMWindowsCommand

	query := `
SELECT
	wmc.command_uuid,
	wmc.raw_command,
	wmc.target_loc_uri,
	wmc.created_at,
	wmc.updated_at
FROM
	windows_mdm_command_queue wmcq
INNER JOIN
	mdm_windows_enrollments mwe
ON
	mwe.id = wmcq.enrollment_id
INNER JOIN
	windows_mdm_commands wmc
ON
	wmc.command_uuid = wmcq.command_uuid
WHERE
	mwe.mdm_device_id = ? AND
	NOT EXISTS (
		SELECT 1
		FROM
			windows_mdm_command_results wmcr
		WHERE
			wmcr.enrollment_id = wmcq.enrollment_id AND
			wmcr.command_uuid = wmcq.command_uuid
	)
`

	if err := sqlx.SelectContext(ctx, ds.reader(ctx), &commands, query, deviceID); err != nil {
		return nil, ctxerr.Wrap(ctx, err, "get pending Windows MDM commands by device id")
	}

	return commands, nil
}

// TODO(roberto): much of this logic should be living in the service layer,
// would be nice to get the time to properly plan and implement.
func (ds *Datastore) MDMWindowsSaveResponse(ctx context.Context, deviceID string, fullResponse *fleet.SyncML) error {
	if len(fullResponse.Raw) == 0 {
		return ctxerr.New(ctx, "empty raw response")
	}

	const (
		findCommandsStmt    = `SELECT command_uuid, raw_command, target_loc_uri FROM windows_mdm_commands WHERE command_uuid IN (?)`
		saveFullRespStmt    = `INSERT INTO windows_mdm_responses (enrollment_id, raw_response) VALUES (?, ?)`
		dequeueCommandsStmt = `DELETE FROM windows_mdm_command_queue WHERE command_uuid IN (?)`

		insertResultsStmt = `
INSERT INTO windows_mdm_command_results
    (enrollment_id, command_uuid, raw_result, response_id, status_code)
VALUES %s
ON DUPLICATE KEY UPDATE
    raw_result = COALESCE(VALUES(raw_result), raw_result),
    status_code = COALESCE(VALUES(status_code), status_code)
`
	)

	enrollment, err := ds.MDMWindowsGetEnrolledDeviceWithDeviceID(ctx, deviceID)
	if err != nil {
		return ctxerr.Wrap(ctx, err, "getting enrollment with device ID")
	}

	return ds.withRetryTxx(ctx, func(tx sqlx.ExtContext) error {
		// grab all the incoming UUIDs
		var cmdUUIDs []string
		uuidsToStatus := make(map[string]fleet.SyncMLCmd)
		uuidsToResults := make(map[string]fleet.SyncMLCmd)
		for _, protoOp := range fullResponse.GetOrderedCmds() {
			// results and status should contain a command they're
			// referencing
			cmdRef := protoOp.Cmd.CmdRef
			if !protoOp.Cmd.ShouldBeTracked(protoOp.Verb) || cmdRef == nil {
				continue
			}

			switch protoOp.Verb {
			case fleet.CmdStatus:
				uuidsToStatus[*cmdRef] = protoOp.Cmd
				cmdUUIDs = append(cmdUUIDs, *cmdRef)
			case fleet.CmdResults:
				uuidsToResults[*cmdRef] = protoOp.Cmd
				cmdUUIDs = append(cmdUUIDs, *cmdRef)
			}
		}

		// no relevant commands to tracks is a noop
		if len(cmdUUIDs) == 0 {
			return nil
		}

		// store the full response
		sqlResult, err := tx.ExecContext(ctx, saveFullRespStmt, enrollment.ID, fullResponse.Raw)
		if err != nil {
			return ctxerr.Wrap(ctx, err, "saving full response")
		}
		responseID, _ := sqlResult.LastInsertId()

		// find commands we sent that match the UUID responses we've got
		stmt, params, err := sqlx.In(findCommandsStmt, cmdUUIDs)
		if err != nil {
			return ctxerr.Wrap(ctx, err, "building IN to search matching commands")
		}
		var matchingCmds []fleet.MDMWindowsCommand
		err = sqlx.SelectContext(ctx, tx, &matchingCmds, stmt, params...)
		if err != nil {
			return ctxerr.Wrap(ctx, err, "selecting matching commands")
		}

		if len(matchingCmds) == 0 {
			ds.logger.Log("warn", "unmatched commands", "uuids", cmdUUIDs)
			return nil
		}

		// for all the matching UUIDs, try to find any <Status> or
		// <Result> entries to track them as responses.
		var (
			args                     []any
			sb                       strings.Builder
			potentialProfilePayloads []*fleet.MDMWindowsProfilePayload

			wipeCmdUUID   string
			wipeCmdStatus string
		)

		for _, cmd := range matchingCmds {
			statusCode := ""
			if status, ok := uuidsToStatus[cmd.CommandUUID]; ok && status.Data != nil {
				statusCode = *status.Data
				if status.Cmd != nil && *status.Cmd == fleet.CmdAtomic {
					pp, err := fleet.BuildMDMWindowsProfilePayloadFromMDMResponse(cmd, uuidsToStatus, enrollment.HostUUID)
					if err != nil {
						return err
					}
					potentialProfilePayloads = append(potentialProfilePayloads, pp)
				}
			}

			rawResult := []byte{}
			if result, ok := uuidsToResults[cmd.CommandUUID]; ok && result.Data != nil {
				var err error
				rawResult, err = xml.Marshal(result)
				if err != nil {
					ds.logger.Log("err", err, "marshaling command result", "cmd_uuid", cmd.CommandUUID)
				}
			}
			args = append(args, enrollment.ID, cmd.CommandUUID, rawResult, responseID, statusCode)
			sb.WriteString("(?, ?, ?, ?, ?),")

			// if the command is a Wipe, keep track of it so we can update
			// host_mdm_actions accordingly.
			if strings.Contains(cmd.TargetLocURI, "/Device/Vendor/MSFT/RemoteWipe/") {
				wipeCmdUUID = cmd.CommandUUID
				wipeCmdStatus = statusCode
			}
		}

		if err := updateMDMWindowsHostProfileStatusFromResponseDB(ctx, tx, potentialProfilePayloads); err != nil {
			return ctxerr.Wrap(ctx, err, "updating host profile status")
		}

		// store the command results
		stmt = fmt.Sprintf(insertResultsStmt, strings.TrimSuffix(sb.String(), ","))
		if _, err = tx.ExecContext(ctx, stmt, args...); err != nil {
			return ctxerr.Wrap(ctx, err, "inserting command results")
		}

		// if we received a Wipe command result, update the host's status
		if wipeCmdUUID != "" {
			if err := updateHostLockWipeStatusFromResultAndHostUUID(ctx, tx, enrollment.HostUUID,
				"wipe_ref", wipeCmdUUID, strings.HasPrefix(wipeCmdStatus, "2"), false,
			); err != nil {
				return ctxerr.Wrap(ctx, err, "updating wipe command result in host_mdm_actions")
			}
		}

		// dequeue the commands
		var matchingUUIDs []string
		for _, cmd := range matchingCmds {
			matchingUUIDs = append(matchingUUIDs, cmd.CommandUUID)
		}
		stmt, params, err = sqlx.In(dequeueCommandsStmt, matchingUUIDs)
		if err != nil {
			return ctxerr.Wrap(ctx, err, "building IN to dequeue commands")
		}
		if _, err = tx.ExecContext(ctx, stmt, params...); err != nil {
			return ctxerr.Wrap(ctx, err, "dequeuing commands")
		}

		return nil
	})
}

// updateMDMWindowsHostProfileStatusFromResponseDB takes a slice of potential
// profile payloads and updates the corresponding `status` and `detail` columns
// in `host_mdm_windows_profiles`
// TODO(roberto): much of this logic should be living in the service layer,
// would be nice to get the time to properly plan and implement.
func updateMDMWindowsHostProfileStatusFromResponseDB(
	ctx context.Context,
	tx sqlx.ExtContext,
	payloads []*fleet.MDMWindowsProfilePayload,
) error {
	if len(payloads) == 0 {
		return nil
	}

	// this statement will act as a batch-update, no new host profiles
	// should be inserted from a device MDM response, so we first check for
	// matching entries and then perform the INSERT ... ON DUPLICATE KEY to
	// update their detail and status.
	const updateHostProfilesStmt = `
		INSERT INTO host_mdm_windows_profiles
			(host_uuid, profile_uuid, detail, status, retries, command_uuid)
		VALUES %s
		ON DUPLICATE KEY UPDATE
			detail = VALUES(detail),
			status = VALUES(status),
			retries = VALUES(retries)`

	// MySQL will use the `host_uuid` part of the primary key as a first
	// pass, and then filter that subset by `command_uuid`.
	const getMatchingHostProfilesStmt = `
		SELECT host_uuid, profile_uuid, command_uuid, retries
		FROM host_mdm_windows_profiles
		WHERE host_uuid = ? AND command_uuid IN (?)`

	// grab command UUIDs to find matching entries using `getMatchingHostProfilesStmt`
	commandUUIDs := make([]string, 0, len(payloads))
	// also grab the payloads keyed by the command uuid, so we can easily
	// grab the corresponding `Detail` and `Status` from the matching
	// command later on.
	uuidsToPayloads := make(map[string]*fleet.MDMWindowsProfilePayload, len(payloads))
	hostUUID := payloads[0].HostUUID
	for _, payload := range payloads {
		if payload.HostUUID != hostUUID {
			return errors.New("all payloads must be for the same host uuid")
		}
		commandUUIDs = append(commandUUIDs, payload.CommandUUID)
		uuidsToPayloads[payload.CommandUUID] = payload
	}

	// find the matching entries for the given host_uuid, command_uuid combinations.
	stmt, args, err := sqlx.In(getMatchingHostProfilesStmt, hostUUID, commandUUIDs)
	if err != nil {
		return ctxerr.Wrap(ctx, err, "building sqlx.In query")
	}
	var matchingHostProfiles []fleet.MDMWindowsProfilePayload
	if err := sqlx.SelectContext(ctx, tx, &matchingHostProfiles, stmt, args...); err != nil {
		return ctxerr.Wrap(ctx, err, "running query to get matching profiles")
	}

	// batch-update the matching entries with the desired detail and status
	var sb strings.Builder
	args = args[:0]
	for _, hp := range matchingHostProfiles {
		payload := uuidsToPayloads[hp.CommandUUID]
		if payload.Status != nil && *payload.Status == fleet.MDMDeliveryFailed {
			if hp.Retries < mdm.MaxProfileRetries {
				// if we haven't hit the max retries, we set
				// the host profile status to nil (which causes
				// an install profile command to be enqueued
				// the next time the profile manager cron runs)
				// and increment the retry count
				payload.Status = nil
				hp.Retries++
			}
		}
		args = append(args, hp.HostUUID, hp.ProfileUUID, payload.Detail, payload.Status, hp.Retries)
		sb.WriteString("(?, ?, ?, ?, ?, command_uuid),")
	}

	stmt = fmt.Sprintf(updateHostProfilesStmt, strings.TrimSuffix(sb.String(), ","))
	_, err = tx.ExecContext(ctx, stmt, args...)
	return ctxerr.Wrap(ctx, err, "updating host profiles")
}

func (ds *Datastore) GetMDMWindowsCommandResults(ctx context.Context, commandUUID string) ([]*fleet.MDMCommandResult, error) {
	query := `
SELECT
    mwe.host_uuid,
    wmcr.command_uuid,
    wmcr.status_code as status,
    wmcr.updated_at,
    wmc.target_loc_uri as request_type,
    wmr.raw_response as result,
    wmc.raw_command as payload
FROM
    windows_mdm_command_results wmcr
INNER JOIN
    windows_mdm_commands wmc
ON
    wmcr.command_uuid = wmc.command_uuid
INNER JOIN
    mdm_windows_enrollments mwe
ON
    wmcr.enrollment_id = mwe.id
INNER JOIN
    windows_mdm_responses wmr
ON
    wmr.id = wmcr.response_id
WHERE
    wmcr.command_uuid = ?
`

	var results []*fleet.MDMCommandResult
	err := sqlx.SelectContext(
		ctx,
		ds.reader(ctx),
		&results,
		query,
		commandUUID,
	)
	if err != nil {
		return nil, ctxerr.Wrap(ctx, err, "get command results")
	}

	return results, nil
}

func (ds *Datastore) UpdateMDMWindowsEnrollmentsHostUUID(ctx context.Context, hostUUID string, mdmDeviceID string) error {
	stmt := `UPDATE mdm_windows_enrollments SET host_uuid = ? WHERE mdm_device_id = ?`
	if _, err := ds.writer(ctx).Exec(stmt, hostUUID, mdmDeviceID); err != nil {
		return ctxerr.Wrap(ctx, err, "setting host_uuid for windows enrollment")
	}
	return nil
}

// whereBitLockerStatus returns a string suitable for inclusion within a SQL WHERE clause to filter by
// the given status. The caller is responsible for ensuring the status is valid. In the case of an invalid
// status, the function will return the string "FALSE". The caller should also ensure that the query in
// which this is used joins the following tables with the specified aliases:
// - host_disk_encryption_keys: hdek
// - host_mdm: hmdm
// - host_disks: hd
func (ds *Datastore) whereBitLockerStatus(status fleet.DiskEncryptionStatus) string {
	const (
		whereNotServer        = `(hmdm.is_server IS NOT NULL AND hmdm.is_server = 0)`
		whereKeyAvailable     = `(hdek.base64_encrypted IS NOT NULL AND hdek.base64_encrypted != '' AND hdek.decryptable IS NOT NULL AND hdek.decryptable = 1)`
		whereEncrypted        = `(hd.encrypted IS NOT NULL AND hd.encrypted = 1)`
		whereHostDisksUpdated = `(hd.updated_at IS NOT NULL AND hdek.updated_at IS NOT NULL AND hd.updated_at >= hdek.updated_at)`
		whereClientError      = `(hdek.client_error IS NOT NULL AND hdek.client_error != '')`
		withinGracePeriod     = `(hdek.updated_at IS NOT NULL AND hdek.updated_at >= DATE_SUB(NOW(), INTERVAL 1 HOUR))`
	)

	// TODO: what if windows sends us a key for an already encrypted volumne? could it get stuck
	// in pending or verifying? should we modify SetOrUpdateHostDiskEncryption to ensure that we
	// increment the updated_at timestamp on the host_disks table for all encrypted volumes
	// host_disks if the hdek timestamp is newer? What about SetOrUpdateHostDiskEncryptionKey?

	switch status {
	case fleet.DiskEncryptionVerified:
		return whereNotServer + `
AND NOT ` + whereClientError + `
AND ` + whereKeyAvailable + `
AND ` + whereEncrypted + `
AND ` + whereHostDisksUpdated

	case fleet.DiskEncryptionVerifying:
		// Possible verifying scenarios:
		// - we have the key and host_disks already encrypted before the key but hasn't been updated yet
		// - we have the key and host_disks reported unencrypted during the 1-hour grace period after key was updated
		return whereNotServer + `
AND NOT ` + whereClientError + `
AND ` + whereKeyAvailable + `
AND (
    (` + whereEncrypted + ` AND NOT ` + whereHostDisksUpdated + `)
    OR (NOT ` + whereEncrypted + ` AND ` + whereHostDisksUpdated + ` AND ` + withinGracePeriod + `)
)`

	case fleet.DiskEncryptionEnforcing:
		// Possible enforcing scenarios:
		// - we don't have the key
		// - we have the key and host_disks reported unencrypted before the key was updated or outside the 1-hour grace period after key was updated
		return whereNotServer + `
AND NOT ` + whereClientError + `
AND (
    NOT ` + whereKeyAvailable + `
    OR (` + whereKeyAvailable + `
        AND (NOT ` + whereEncrypted + `
            AND (NOT ` + whereHostDisksUpdated + ` OR NOT ` + withinGracePeriod + `)
		)
	)
)`

	case fleet.DiskEncryptionFailed:
		return whereNotServer + ` AND ` + whereClientError

	default:
		level.Debug(ds.logger).Log("msg", "unknown bitlocker status", "status", status)
		return "FALSE"
	}
}

func (ds *Datastore) GetMDMWindowsBitLockerSummary(ctx context.Context, teamID *uint) (*fleet.MDMWindowsBitLockerSummary, error) {
	enabled, err := ds.getConfigEnableDiskEncryption(ctx, teamID)
	if err != nil {
		return nil, err
	}
	if !enabled {
		return &fleet.MDMWindowsBitLockerSummary{}, nil
	}

	// Note action_required and removing_enforcement are not applicable to Windows hosts
	sqlFmt := `
SELECT
    COUNT(if((%s), 1, NULL)) AS verified,
    COUNT(if((%s), 1, NULL)) AS verifying,
    0 AS action_required,
    COUNT(if((%s), 1, NULL)) AS enforcing,
    COUNT(if((%s), 1, NULL)) AS failed,
    0 AS removing_enforcement
FROM
    hosts h
    LEFT JOIN host_disk_encryption_keys hdek ON h.id = hdek.host_id
	LEFT JOIN host_mdm hmdm ON h.id = hmdm.host_id
	LEFT JOIN host_disks hd ON h.id = hd.host_id
WHERE
    h.platform = 'windows' AND hmdm.is_server = 0 AND %s`

	var args []interface{}
	teamFilter := "h.team_id IS NULL"
	if teamID != nil && *teamID > 0 {
		teamFilter = "h.team_id = ?"
		args = append(args, *teamID)
	}

	var res fleet.MDMWindowsBitLockerSummary
	stmt := fmt.Sprintf(
		sqlFmt,
		ds.whereBitLockerStatus(fleet.DiskEncryptionVerified),
		ds.whereBitLockerStatus(fleet.DiskEncryptionVerifying),
		ds.whereBitLockerStatus(fleet.DiskEncryptionEnforcing),
		ds.whereBitLockerStatus(fleet.DiskEncryptionFailed),
		teamFilter,
	)
	if err := sqlx.GetContext(ctx, ds.reader(ctx), &res, stmt, args...); err != nil {
		return nil, err
	}

	return &res, nil
}

func (ds *Datastore) GetMDMWindowsBitLockerStatus(ctx context.Context, host *fleet.Host) (*fleet.HostMDMDiskEncryption, error) {
	if host == nil {
		return nil, ctxerr.New(ctx, "cannot get bitlocker status for nil host")
	}

	if host.Platform != "windows" {
		// the caller should have already checked this
		return nil, ctxerr.Errorf(ctx, "cannot get bitlocker status for non-windows host %d", host.ID)
	}

	mdmInfo, err := ds.GetHostMDM(ctx, host.ID)
	if err != nil && !errors.Is(err, sql.ErrNoRows) {
		return nil, ctxerr.Wrap(ctx, err, "cannot get bitlocker status because mdm info lookup failed")
	}

	if mdmInfo.IsServer {
		// It is currently expected that server hosts do not have a bitlocker status so we can skip
		// the query and return nil. We log for potential debugging in case this changes in the future.
		level.Debug(ds.logger).Log("msg", "no bitlocker status for server host", "host_id", host.ID)
		return nil, nil
	}

	enabled, err := ds.getConfigEnableDiskEncryption(ctx, host.TeamID)
	if err != nil {
		return nil, err
	}
	if !enabled {
		return nil, nil
	}

	// Note action_required and removing_enforcement are not applicable to Windows hosts
	stmt := fmt.Sprintf(`
SELECT
	CASE
		WHEN (%s) THEN '%s'
		WHEN (%s) THEN '%s'
		WHEN (%s) THEN '%s'
		WHEN (%s) THEN '%s'
		ELSE ''
	END AS status,
	COALESCE(client_error, '') as detail
FROM
	host_mdm hmdm
	LEFT JOIN host_disk_encryption_keys hdek ON hmdm.host_id = hdek.host_id
	LEFT JOIN host_disks hd ON hmdm.host_id = hd.host_id
WHERE
	hmdm.host_id = ?`,
		ds.whereBitLockerStatus(fleet.DiskEncryptionVerified),
		fleet.DiskEncryptionVerified,
		ds.whereBitLockerStatus(fleet.DiskEncryptionVerifying),
		fleet.DiskEncryptionVerifying,
		ds.whereBitLockerStatus(fleet.DiskEncryptionEnforcing),
		fleet.DiskEncryptionEnforcing,
		ds.whereBitLockerStatus(fleet.DiskEncryptionFailed),
		fleet.DiskEncryptionFailed,
	)

	var dest struct {
		Status fleet.DiskEncryptionStatus `db:"status"`
		Detail string                     `db:"detail"`
	}
	if err := sqlx.GetContext(ctx, ds.reader(ctx), &dest, stmt, host.ID); err != nil {
		if err != sql.ErrNoRows {
			return &fleet.HostMDMDiskEncryption{}, err
		}
		// At this point we know disk encryption is enabled so if there are no rows for the
		// host then we treat it as enforcing and log for potential debugging
		level.Debug(ds.logger).Log("msg", "no bitlocker status found for host", "host_id", host.ID)
		dest.Status = fleet.DiskEncryptionEnforcing
	}

	if dest.Status == "" {
		// This is unexpected. We know that disk encryption is enabled so we treat it failed to draw
		// attention to the issue and log potential debugging
		level.Debug(ds.logger).Log("msg", "no bitlocker status found for host", "host_id", host.ID, "mdm_info")
		dest.Status = fleet.DiskEncryptionFailed
	}

	return &fleet.HostMDMDiskEncryption{
		Status: &dest.Status,
		Detail: dest.Detail,
	}, nil
}

func (ds *Datastore) GetMDMWindowsConfigProfile(ctx context.Context, profileUUID string) (*fleet.MDMWindowsConfigProfile, error) {
	stmt := `
SELECT
	profile_uuid,
	team_id,
	name,
	syncml,
	created_at,
	uploaded_at
FROM
	mdm_windows_configuration_profiles
WHERE
	profile_uuid=?`

	var res fleet.MDMWindowsConfigProfile
	err := sqlx.GetContext(ctx, ds.reader(ctx), &res, stmt, profileUUID)
	if err != nil {
		if err == sql.ErrNoRows {
			return nil, ctxerr.Wrap(ctx, notFound("MDMWindowsProfile").WithName(profileUUID))
		}
		return nil, ctxerr.Wrap(ctx, err, "get mdm windows config profile")
	}

	labels, err := ds.listProfileLabelsForProfiles(ctx, []string{res.ProfileUUID}, nil, nil)
	if err != nil {
		return nil, err
	}
	for _, lbl := range labels {
		if lbl.Exclude {
			res.LabelsExcludeAny = append(res.LabelsExcludeAny, lbl)
		} else {
			res.LabelsIncludeAll = append(res.LabelsIncludeAll, lbl)
		}
	}

	return &res, nil
}

func (ds *Datastore) DeleteMDMWindowsConfigProfile(ctx context.Context, profileUUID string) error {
	res, err := ds.writer(ctx).ExecContext(ctx, `DELETE FROM mdm_windows_configuration_profiles WHERE profile_uuid=?`, profileUUID)
	if err != nil {
		return ctxerr.Wrap(ctx, err)
	}

	deleted, _ := res.RowsAffected() // cannot fail for mysql
	if deleted != 1 {
		return ctxerr.Wrap(ctx, notFound("MDMWindowsProfile").WithName(profileUUID))
	}
	return nil
}

func (ds *Datastore) DeleteMDMWindowsConfigProfileByTeamAndName(ctx context.Context, teamID *uint, profileName string) error {
	var globalOrTeamID uint
	if teamID != nil {
		globalOrTeamID = *teamID
	}
	_, err := ds.writer(ctx).ExecContext(ctx, `DELETE FROM mdm_windows_configuration_profiles WHERE team_id=? AND name=?`, globalOrTeamID, profileName)
	if err != nil {
		return ctxerr.Wrap(ctx, err)
	}
	return nil
}

func subqueryHostsMDMWindowsOSSettingsStatusFailed() (string, []interface{}, error) {
	sql := `
            SELECT
                1 FROM host_mdm_windows_profiles hmwp
            WHERE
                h.uuid = hmwp.host_uuid
                AND hmwp.status = ?
                AND hmwp.profile_name NOT IN(?)`
	args := []interface{}{
		fleet.MDMDeliveryFailed,
		mdm.ListFleetReservedWindowsProfileNames(),
	}

	return sqlx.In(sql, args...)
}

func subqueryHostsMDMWindowsOSSettingsStatusPending() (string, []interface{}, error) {
	sql := `
            SELECT
                1 FROM host_mdm_windows_profiles hmwp
            WHERE
                h.uuid = hmwp.host_uuid
                AND (hmwp.status IS NULL OR hmwp.status = ?)
				AND hmwp.profile_name NOT IN(?)
                AND NOT EXISTS (
                    SELECT
                        1 FROM host_mdm_windows_profiles hmwp2
                    WHERE (h.uuid = hmwp2.host_uuid
                        AND hmwp2.status = ?
                        AND hmwp2.profile_name NOT IN(?)))`
	args := []interface{}{
		fleet.MDMDeliveryPending,
		mdm.ListFleetReservedWindowsProfileNames(),
		fleet.MDMDeliveryFailed,
		mdm.ListFleetReservedWindowsProfileNames(),
	}
	return sqlx.In(sql, args...)
}

func subqueryHostsMDMWindowsOSSettingsStatusVerifying() (string, []interface{}, error) {
	sql := `
            SELECT
                1 FROM host_mdm_windows_profiles hmwp
            WHERE
                h.uuid = hmwp.host_uuid
                AND hmwp.operation_type = ?
                AND hmwp.status = ?
                AND hmwp.profile_name NOT IN(?)
                AND NOT EXISTS (
                    SELECT
                        1 FROM host_mdm_windows_profiles hmwp2
                    WHERE (h.uuid = hmwp2.host_uuid
                        AND hmwp2.operation_type = ?
                        AND hmwp2.profile_name NOT IN(?)
                        AND(hmwp2.status IS NULL
                            OR hmwp2.status NOT IN(?))))`

	args := []interface{}{
		fleet.MDMOperationTypeInstall,
		fleet.MDMDeliveryVerifying,
		mdm.ListFleetReservedWindowsProfileNames(),
		fleet.MDMOperationTypeInstall,
		mdm.ListFleetReservedWindowsProfileNames(),
		[]interface{}{fleet.MDMDeliveryVerifying, fleet.MDMDeliveryVerified},
	}
	return sqlx.In(sql, args...)
}

func subqueryHostsMDMWindowsOSSettingsStatusVerified() (string, []interface{}, error) {
	sql := `
            SELECT
                1 FROM host_mdm_windows_profiles hmwp
            WHERE
                h.uuid = hmwp.host_uuid
                AND hmwp.operation_type = ?
                AND hmwp.status = ?
                AND hmwp.profile_name NOT IN(?)
                AND NOT EXISTS (
                    SELECT
                        1 FROM host_mdm_windows_profiles hmwp2
                    WHERE (h.uuid = hmwp2.host_uuid
                        AND hmwp2.operation_type = ?
                        AND hmwp2.profile_name NOT IN(?)
                        AND(hmwp2.status IS NULL
                            OR hmwp2.status != ?)))`
	args := []interface{}{
		fleet.MDMOperationTypeInstall,
		fleet.MDMDeliveryVerified,
		mdm.ListFleetReservedWindowsProfileNames(),
		fleet.MDMOperationTypeInstall,
		mdm.ListFleetReservedWindowsProfileNames(),
		fleet.MDMDeliveryVerified,
	}
	return sqlx.In(sql, args...)
}

func (ds *Datastore) GetMDMWindowsProfilesSummary(ctx context.Context, teamID *uint) (*fleet.MDMProfilesSummary, error) {
	includeBitLocker, err := ds.getConfigEnableDiskEncryption(ctx, teamID)
	if err != nil {
		return nil, err
	}

	var counts []statusCounts
	if !includeBitLocker {
		counts, err = getMDMWindowsStatusCountsProfilesOnlyDB(ctx, ds, teamID)
	} else {
		counts, err = getMDMWindowsStatusCountsProfilesAndBitLockerDB(ctx, ds, teamID)
	}
	if err != nil {
		return nil, err
	}

	var res fleet.MDMProfilesSummary
	for _, c := range counts {
		switch c.Status {
		case "failed":
			res.Failed = c.Count
		case "pending":
			res.Pending = c.Count
		case "verifying":
			res.Verifying = c.Count
		case "verified":
			res.Verified = c.Count
		case "":
			level.Debug(ds.logger).Log("msg", fmt.Sprintf("counted %d windows hosts on team %v with mdm turned on but no profiles or bitlocker status", c.Count, teamID))
		default:
			return nil, ctxerr.New(ctx, fmt.Sprintf("unexpected mdm windows status count: status=%s, count=%d", c.Status, c.Count))
		}
	}

	return &res, nil
}

type statusCounts struct {
	Status string `db:"status"`
	Count  uint   `db:"count"`
}

func getMDMWindowsStatusCountsProfilesOnlyDB(ctx context.Context, ds *Datastore, teamID *uint) ([]statusCounts, error) {
	var args []interface{}
	subqueryFailed, subqueryFailedArgs, err := subqueryHostsMDMWindowsOSSettingsStatusFailed()
	if err != nil {
		return nil, ctxerr.Wrap(ctx, err, "subqueryHostsMDMWindowsOSSettingsStatusFailed")
	}
	args = append(args, subqueryFailedArgs...)
	subqueryPending, subqueryPendingArgs, err := subqueryHostsMDMWindowsOSSettingsStatusPending()
	if err != nil {
		return nil, ctxerr.Wrap(ctx, err, "subqueryHostsMDMWindowsOSSettingsStatusPending")
	}
	args = append(args, subqueryPendingArgs...)
	subqueryVerifying, subqueryVeryingingArgs, err := subqueryHostsMDMWindowsOSSettingsStatusVerifying()
	if err != nil {
		return nil, ctxerr.Wrap(ctx, err, "subqueryHostsMDMWindowsOSSettingsStatusVerifying")
	}
	args = append(args, subqueryVeryingingArgs...)
	subqueryVerified, subqueryVerifiedArgs, err := subqueryHostsMDMWindowsOSSettingsStatusVerified()
	if err != nil {
		return nil, ctxerr.Wrap(ctx, err, "subqueryHostsMDMWindowsOSSettingsStatusVerified")
	}
	args = append(args, subqueryVerifiedArgs...)

	teamFilter := "h.team_id IS NULL"
	if teamID != nil && *teamID > 0 {
		teamFilter = "h.team_id = ?"
		args = append(args, *teamID)
	}

	stmt := fmt.Sprintf(`
SELECT
    CASE
        WHEN EXISTS (%s) THEN
            'failed'
        WHEN EXISTS (%s) THEN
            'pending'
        WHEN EXISTS (%s) THEN
            'verifying'
        WHEN EXISTS (%s) THEN
            'verified'
        ELSE
            ''
    END AS status,
    SUM(1) AS count
FROM
    hosts h
    JOIN host_mdm hmdm ON h.id = hmdm.host_id
    JOIN mdm_windows_enrollments mwe ON h.uuid = mwe.host_uuid
WHERE
    mwe.device_state = '%s' AND
    h.platform = 'windows' AND
    hmdm.is_server = 0 AND
    %s
GROUP BY
    status`,
		subqueryFailed,
		subqueryPending,
		subqueryVerifying,
		subqueryVerified,
		microsoft_mdm.MDMDeviceStateEnrolled,
		teamFilter,
	)

	var counts []statusCounts
	err = sqlx.SelectContext(ctx, ds.reader(ctx), &counts, stmt, args...)
	if err != nil {
		return nil, err
	}
	return counts, nil
}

func getMDMWindowsStatusCountsProfilesAndBitLockerDB(ctx context.Context, ds *Datastore, teamID *uint) ([]statusCounts, error) {
	var args []interface{}
	subqueryFailed, subqueryFailedArgs, err := subqueryHostsMDMWindowsOSSettingsStatusFailed()
	if err != nil {
		return nil, ctxerr.Wrap(ctx, err, "subqueryHostsMDMWindowsOSSettingsStatusFailed")
	}
	args = append(args, subqueryFailedArgs...)
	subqueryPending, subqueryPendingArgs, err := subqueryHostsMDMWindowsOSSettingsStatusPending()
	if err != nil {
		return nil, ctxerr.Wrap(ctx, err, "subqueryHostsMDMWindowsOSSettingsStatusPending")
	}
	args = append(args, subqueryPendingArgs...)
	subqueryVerifying, subqueryVeryingingArgs, err := subqueryHostsMDMWindowsOSSettingsStatusVerifying()
	if err != nil {
		return nil, ctxerr.Wrap(ctx, err, "subqueryHostsMDMWindowsOSSettingsStatusVerifying")
	}
	args = append(args, subqueryVeryingingArgs...)
	subqueryVerified, subqueryVerifiedArgs, err := subqueryHostsMDMWindowsOSSettingsStatusVerified()
	if err != nil {
		return nil, ctxerr.Wrap(ctx, err, "subqueryHostsMDMWindowsOSSettingsStatusVerified")
	}
	args = append(args, subqueryVerifiedArgs...)

	profilesStatus := fmt.Sprintf(`
        CASE WHEN EXISTS (%s) THEN
            'profiles_failed'
        WHEN EXISTS (%s) THEN
            'profiles_pending'
        WHEN EXISTS (%s) THEN
            'profiles_verifying'
        WHEN EXISTS (%s) THEN
            'profiles_verified'
        ELSE
            ''
        END`,
		subqueryFailed,
		subqueryPending,
		subqueryVerifying,
		subqueryVerified,
	)

	teamFilter := "h.team_id IS NULL"
	if teamID != nil && *teamID > 0 {
		teamFilter = "h.team_id = ?"
		args = append(args, *teamID)
	}
	bitlockerJoin := `
    LEFT JOIN host_disk_encryption_keys hdek ON hdek.host_id = h.id
    LEFT JOIN host_disks hd ON hd.host_id = h.id`

	bitlockerStatus := fmt.Sprintf(`
            CASE WHEN (%s) THEN
                'bitlocker_verified'
            WHEN (%s) THEN
                'bitlocker_verifying'
            WHEN (%s) THEN
                'bitlocker_pending'
            WHEN (%s) THEN
                'bitlocker_failed'
            ELSE
                ''
            END`,
		ds.whereBitLockerStatus(fleet.DiskEncryptionVerified),
		ds.whereBitLockerStatus(fleet.DiskEncryptionVerifying),
		ds.whereBitLockerStatus(fleet.DiskEncryptionEnforcing),
		ds.whereBitLockerStatus(fleet.DiskEncryptionFailed),
	)

	stmt := fmt.Sprintf(`
SELECT
    CASE (SELECT (%s) FROM hosts h2 WHERE h2.id = h.id)
    WHEN 'profiles_failed' THEN
        'failed'
    WHEN 'profiles_pending' THEN (
        CASE (%s)
        WHEN 'bitlocker_failed' THEN
            'failed'
        ELSE
            'pending'
        END)
    WHEN 'profiles_verifying' THEN (
        CASE (%s)
        WHEN 'bitlocker_failed' THEN
            'failed'
        WHEN 'bitlocker_pending' THEN
            'pending'
        ELSE
            'verifying'
        END)
    WHEN 'profiles_verified' THEN (
        CASE (%s)
        WHEN 'bitlocker_failed' THEN
            'failed'
        WHEN 'bitlocker_pending' THEN
            'pending'
        WHEN 'bitlocker_verifying' THEN
            'verifying'
        ELSE
            'verified'
        END)
    ELSE
        REPLACE((%s), 'bitlocker_', '')
    END as status,
    SUM(1) as count
FROM
    hosts h
    JOIN host_mdm hmdm ON h.id = hmdm.host_id
    JOIN mdm_windows_enrollments mwe ON h.uuid = mwe.host_uuid
    %s
WHERE
    mwe.device_state = '%s' AND
    h.platform = 'windows' AND
    hmdm.is_server = 0 AND
    %s
GROUP BY
    status`,
		profilesStatus,
		bitlockerStatus,
		bitlockerStatus,
		bitlockerStatus,
		bitlockerStatus,
		bitlockerJoin,
		microsoft_mdm.MDMDeviceStateEnrolled,
		teamFilter,
	)

	var counts []statusCounts
	err = sqlx.SelectContext(ctx, ds.reader(ctx), &counts, stmt, args...)
	if err != nil {
		return nil, err
	}
	return counts, nil
}

const windowsMDMProfilesDesiredStateQuery = `
	-- non label-based profiles
	SELECT
		mwcp.profile_uuid,
		mwcp.name,
		h.uuid as host_uuid,
		0 as count_profile_labels,
		0 as count_non_broken_labels,
		0 as count_host_labels
	FROM
		mdm_windows_configuration_profiles mwcp
			JOIN hosts h
				ON h.team_id = mwcp.team_id OR (h.team_id IS NULL AND mwcp.team_id = 0)
			JOIN mdm_windows_enrollments mwe
				ON mwe.host_uuid = h.uuid
	WHERE
		h.platform = 'windows' AND
		NOT EXISTS (
			SELECT 1
			FROM mdm_configuration_profile_labels mcpl
			WHERE mcpl.windows_profile_uuid = mwcp.profile_uuid
		) AND
		( %s )

	UNION

	-- label-based profiles where the host is a member of all the labels (include-all).
	-- by design, "include" labels cannot match if they are broken (the host cannot be
	-- a member of a deleted label).
	SELECT
		mwcp.profile_uuid,
		mwcp.name,
		h.uuid as host_uuid,
		COUNT(*) as count_profile_labels,
		COUNT(mcpl.label_id) as count_non_broken_labels,
		COUNT(lm.label_id) as count_host_labels
	FROM
		mdm_windows_configuration_profiles mwcp
			JOIN hosts h
				ON h.team_id = mwcp.team_id OR (h.team_id IS NULL AND mwcp.team_id = 0)
			JOIN mdm_windows_enrollments mwe
				ON mwe.host_uuid = h.uuid
			JOIN mdm_configuration_profile_labels mcpl
				ON mcpl.windows_profile_uuid = mwcp.profile_uuid AND mcpl.exclude = 0 AND mcpl.require_all = 1
			LEFT OUTER JOIN label_membership lm
				ON lm.label_id = mcpl.label_id AND lm.host_id = h.id
	WHERE
		h.platform = 'windows' AND
		( %s )
	GROUP BY
		mwcp.profile_uuid, mwcp.name, h.uuid
	HAVING
		count_profile_labels > 0 AND count_host_labels = count_profile_labels

	UNION

	-- label-based entities where the host is NOT a member of any of the labels (exclude-any).
	-- explicitly ignore profiles with broken excluded labels so that they are never applied.
	SELECT
		mwcp.profile_uuid,
		mwcp.name,
		h.uuid as host_uuid,
		COUNT(*) as count_profile_labels,
		COUNT(mcpl.label_id) as count_non_broken_labels,
		COUNT(lm.label_id) as count_host_labels
	FROM
		mdm_windows_configuration_profiles mwcp
			JOIN hosts h
				ON h.team_id = mwcp.team_id OR (h.team_id IS NULL AND mwcp.team_id = 0)
			JOIN mdm_windows_enrollments mwe
				ON mwe.host_uuid = h.uuid
			JOIN mdm_configuration_profile_labels mcpl
				ON mcpl.windows_profile_uuid = mwcp.profile_uuid AND mcpl.exclude = 1 AND mcpl.require_all = 0
			LEFT OUTER JOIN label_membership lm
				ON lm.label_id = mcpl.label_id AND lm.host_id = h.id
	WHERE
		h.platform = 'windows' AND
		( %s )
	GROUP BY
		mwcp.profile_uuid, mwcp.name, h.uuid
	HAVING
		-- considers only the profiles with labels, without any broken label, and with the host not in any label
		count_profile_labels > 0 AND count_profile_labels = count_non_broken_labels AND count_host_labels = 0

	UNION

	-- label-based profiles where the host is a member of any of the labels (include-any).
	-- by design, "include" labels cannot match if they are broken (the host cannot be
	-- a member of a deleted label).
	SELECT
		mwcp.profile_uuid,
		mwcp.name,
		h.uuid as host_uuid,
		COUNT(*) as count_profile_labels,
		COUNT(mcpl.label_id) as count_non_broken_labels,
		COUNT(lm.label_id) as count_host_labels
	FROM
		mdm_windows_configuration_profiles mwcp
			JOIN hosts h
				ON h.team_id = mwcp.team_id OR (h.team_id IS NULL AND mwcp.team_id = 0)
			JOIN mdm_windows_enrollments mwe
				ON mwe.host_uuid = h.uuid
			JOIN mdm_configuration_profile_labels mcpl
				ON mcpl.windows_profile_uuid = mwcp.profile_uuid AND mcpl.exclude = 0 AND mcpl.require_all = 0
			LEFT OUTER JOIN label_membership lm
				ON lm.label_id = mcpl.label_id AND lm.host_id = h.id
	WHERE
		h.platform = 'windows' AND
		( %s )
	GROUP BY
		mwcp.profile_uuid, mwcp.name, h.uuid
	HAVING
		count_profile_labels > 0 AND count_host_labels >= 1
`

func (ds *Datastore) ListMDMWindowsProfilesToInstall(ctx context.Context) ([]*fleet.MDMWindowsProfilePayload, error) {
	var result []*fleet.MDMWindowsProfilePayload
	// TODO(mna): why is this in a transaction/reading from the primary, but not
	// Apple's implementation? I see that the called private method is sometimes
	// called inside a transaction, but when called from here it could (should?)
	// be without and use the reader replica?
	err := ds.withTx(ctx, func(tx sqlx.ExtContext) error {
		var err error
		result, err = listMDMWindowsProfilesToInstallDB(ctx, tx, nil)
		return err
	})
	return result, err
}

func listMDMWindowsProfilesToInstallDB(
	ctx context.Context,
	tx sqlx.ExtContext,
	hostUUIDs []string,
) ([]*fleet.MDMWindowsProfilePayload, error) {
	// The query below is a set difference between:
	//
	// - Set A (ds), the "desired state", can be obtained from a JOIN between
	//   mdm_windows_configuration_profiles and hosts.
	//
	// - Set B, the "current state" given by host_mdm_windows_profiles.
	//
	// A - B gives us the profiles that need to be installed:
	//
	//   - profiles that are in A but not in B
	//
	//   - profiles that are in A and in B, with an operation type of "install"
	//   and a NULL status. Other statuses mean that the operation is already in
	//   flight (pending), the operation has been completed but is still subject
	//   to independent verification by Fleet (verifying), or has reached a terminal
	//   state (failed or verified). If the profile's content is edited, all relevant hosts will
	//   be marked as status NULL so that it gets re-installed.
	//
	// Note that for label-based profiles, only fully-satisfied profiles are
	// considered for installation. This means that a broken label-based profile,
	// where one of the labels does not exist anymore, will not be considered for
	// installation.

	query := fmt.Sprintf(`
	SELECT
		ds.profile_uuid,
		ds.host_uuid,
		ds.name as profile_name
	FROM ( %s ) as ds
		LEFT JOIN host_mdm_windows_profiles hmwp
			ON hmwp.profile_uuid = ds.profile_uuid AND hmwp.host_uuid = ds.host_uuid
	WHERE
		-- profiles in A but not in B
		( hmwp.profile_uuid IS NULL AND hmwp.host_uuid IS NULL ) OR
		-- profiles in A and B with operation type "install" and NULL status
		( hmwp.host_uuid IS NOT NULL AND hmwp.operation_type = ? AND hmwp.status IS NULL )
`, windowsMDMProfilesDesiredStateQuery)

	hostFilter := "TRUE"
	if len(hostUUIDs) > 0 {
		hostFilter = "h.uuid IN (?)"
	}

	var err error
	args := []any{fleet.MDMOperationTypeInstall}
	query = fmt.Sprintf(query, hostFilter, hostFilter, hostFilter, hostFilter)
	if len(hostUUIDs) > 0 {
		query, args, err = sqlx.In(query, hostUUIDs, hostUUIDs, hostUUIDs, hostUUIDs, fleet.MDMOperationTypeInstall)
		if err != nil {
			return nil, ctxerr.Wrap(ctx, err, "building sqlx.In")
		}
	}

	var profiles []*fleet.MDMWindowsProfilePayload
	err = sqlx.SelectContext(ctx, tx, &profiles, query, args...)
	return profiles, err
}

func (ds *Datastore) ListMDMWindowsProfilesToRemove(ctx context.Context) ([]*fleet.MDMWindowsProfilePayload, error) {
	var result []*fleet.MDMWindowsProfilePayload
	err := ds.withTx(ctx, func(tx sqlx.ExtContext) error {
		var err error
		result, err = listMDMWindowsProfilesToRemoveDB(ctx, tx, nil)
		return err
	})

	return result, err
}

func listMDMWindowsProfilesToRemoveDB(
	ctx context.Context,
	tx sqlx.ExtContext,
	hostUUIDs []string,
) ([]*fleet.MDMWindowsProfilePayload, error) {
	// The query below is a set difference between:
	//
	// - Set A (ds), the desired state, can be obtained from a JOIN between
	// mdm_windows_configuration_profiles and hosts.
	// - Set B, the current state given by host_mdm_windows_profiles.
	//
	// B - A gives us the profiles that need to be removed
	//
	// Any other case are profiles that are in both B and A, and as such are
	// processed by the ListMDMWindowsProfilesToInstall method (since they are
	// in both, their desired state is necessarily to be installed).
	//
	// Note that for label-based profiles, only those that are fully-sastisfied
	// by the host are considered for install (are part of the desired state used
	// to compute the ones to remove). However, as a special case, a broken
	// label-based profile will NOT be removed from a host where it was
	// previously installed. However, if a host used to satisfy a label-based
	// profile but no longer does (and that label-based profile is not "broken"),
	// the profile will be removed from the host.

	hostFilter := "TRUE"
	if len(hostUUIDs) > 0 {
		hostFilter = "hmwp.host_uuid IN (?)"
	}

	query := fmt.Sprintf(`
	SELECT
		hmwp.profile_uuid,
		hmwp.host_uuid,
		hmwp.operation_type,
		COALESCE(hmwp.detail, '') as detail,
		hmwp.status,
		hmwp.command_uuid
	FROM ( %s ) as ds
		RIGHT JOIN host_mdm_windows_profiles hmwp
			ON hmwp.profile_uuid = ds.profile_uuid AND hmwp.host_uuid = ds.host_uuid
	WHERE
		-- profiles that are in B but not in A
		ds.profile_uuid IS NULL AND ds.host_uuid IS NULL AND
		-- TODO(mna): why don't we have the same exception for "remove" operations as for Apple

		-- except "would be removed" profiles if they are a broken label-based profile
		-- (regardless of if it is an include-all or exclude-any label)
		NOT EXISTS (
			SELECT 1
			FROM mdm_configuration_profile_labels mcpl
			WHERE
				mcpl.windows_profile_uuid = hmwp.profile_uuid AND
				mcpl.label_id IS NULL
		) AND
		(%s)
`, fmt.Sprintf(windowsMDMProfilesDesiredStateQuery, "TRUE", "TRUE", "TRUE", "TRUE"), hostFilter)

	var err error
	var args []any
	if len(hostUUIDs) > 0 {
		query, args, err = sqlx.In(query, hostUUIDs)
		if err != nil {
			return nil, err
		}
	}

	var profiles []*fleet.MDMWindowsProfilePayload
	err = sqlx.SelectContext(ctx, tx, &profiles, query, args...)
	return profiles, err
}

func (ds *Datastore) BulkUpsertMDMWindowsHostProfiles(ctx context.Context, payload []*fleet.MDMWindowsBulkUpsertHostProfilePayload) error {
	if len(payload) == 0 {
		return nil
	}

	executeUpsertBatch := func(valuePart string, args []any) error {
		stmt := fmt.Sprintf(`
	    INSERT INTO host_mdm_windows_profiles (
              profile_uuid,
	      host_uuid,
	      status,
	      operation_type,
	      detail,
	      command_uuid,
	      profile_name
            )
            VALUES %s
	    ON DUPLICATE KEY UPDATE
              status = VALUES(status),
              operation_type = VALUES(operation_type),
              detail = VALUES(detail),
              profile_name = VALUES(profile_name),
              command_uuid = VALUES(command_uuid)`,
			strings.TrimSuffix(valuePart, ","),
		)

		_, err := ds.writer(ctx).ExecContext(ctx, stmt, args...)
		return err
	}

	var (
		args       []any
		sb         strings.Builder
		batchCount int
	)

	const defaultBatchSize = 1000 // results in this times 9 placeholders
	batchSize := defaultBatchSize
	if ds.testUpsertMDMDesiredProfilesBatchSize > 0 {
		batchSize = ds.testUpsertMDMDesiredProfilesBatchSize
	}

	resetBatch := func() {
		batchCount = 0
		args = args[:0]
		sb.Reset()
	}

	for _, p := range payload {
		args = append(args, p.ProfileUUID, p.HostUUID, p.Status, p.OperationType, p.Detail, p.CommandUUID, p.ProfileName)
		sb.WriteString("(?, ?, ?, ?, ?, ?, ?),")
		batchCount++

		if batchCount >= batchSize {
			if err := executeUpsertBatch(sb.String(), args); err != nil {
				return err
			}
			resetBatch()
		}
	}

	if batchCount > 0 {
		if err := executeUpsertBatch(sb.String(), args); err != nil {
			return err
		}
	}
	return nil
}

func (ds *Datastore) GetMDMWindowsProfilesContents(ctx context.Context, uuids []string) (map[string][]byte, error) {
	if len(uuids) == 0 {
		return nil, nil
	}

	stmt := `
          SELECT profile_uuid, syncml
          FROM mdm_windows_configuration_profiles WHERE profile_uuid IN (?)
	`
	query, args, err := sqlx.In(stmt, uuids)
	if err != nil {
		return nil, ctxerr.Wrap(ctx, err, "building in statement")
	}

	var profs []struct {
		ProfileUUID string `db:"profile_uuid"`
		SyncML      []byte `db:"syncml"`
	}
	if err := sqlx.SelectContext(ctx, ds.reader(ctx), &profs, query, args...); err != nil {
		return nil, ctxerr.Wrap(ctx, err, "running query")
	}

	results := make(map[string][]byte)
	for _, p := range profs {
		results[p.ProfileUUID] = p.SyncML
	}

	return results, nil
}

func (ds *Datastore) BulkDeleteMDMWindowsHostsConfigProfiles(ctx context.Context, profs []*fleet.MDMWindowsProfilePayload) error {
	return ds.withTx(ctx, func(tx sqlx.ExtContext) error {
		return ds.bulkDeleteMDMWindowsHostsConfigProfilesDB(ctx, tx, profs)
	})
}

func (ds *Datastore) bulkDeleteMDMWindowsHostsConfigProfilesDB(
	ctx context.Context,
	tx sqlx.ExtContext,
	profs []*fleet.MDMWindowsProfilePayload,
) error {
	if len(profs) == 0 {
		return nil
	}

	executeDeleteBatch := func(valuePart string, args []any) error {
		stmt := fmt.Sprintf(`DELETE FROM host_mdm_windows_profiles WHERE (profile_uuid, host_uuid) IN (%s)`, strings.TrimSuffix(valuePart, ","))
		if _, err := tx.ExecContext(ctx, stmt, args...); err != nil {
			return ctxerr.Wrap(ctx, err, "error deleting host_mdm_windows_profiles")
		}
		return nil
	}

	var (
		args       []any
		sb         strings.Builder
		batchCount int
	)

	const defaultBatchSize = 1000 // results in this times 2 placeholders
	batchSize := defaultBatchSize
	if ds.testDeleteMDMProfilesBatchSize > 0 {
		batchSize = ds.testDeleteMDMProfilesBatchSize
	}

	resetBatch := func() {
		batchCount = 0
		args = args[:0]
		sb.Reset()
	}

	for _, p := range profs {
		args = append(args, p.ProfileUUID, p.HostUUID)
		sb.WriteString("(?, ?),")
		batchCount++

		if batchCount >= batchSize {
			if err := executeDeleteBatch(sb.String(), args); err != nil {
				return err
			}
			resetBatch()
		}
	}

	if batchCount > 0 {
		if err := executeDeleteBatch(sb.String(), args); err != nil {
			return err
		}
	}
	return nil
}

func (ds *Datastore) NewMDMWindowsConfigProfile(ctx context.Context, cp fleet.MDMWindowsConfigProfile) (*fleet.MDMWindowsConfigProfile, error) {
	profileUUID := "w" + uuid.New().String()
	insertProfileStmt := `
INSERT INTO
    mdm_windows_configuration_profiles (profile_uuid, team_id, name, syncml, uploaded_at)
(SELECT ?, ?, ?, ?, CURRENT_TIMESTAMP() FROM DUAL WHERE
	NOT EXISTS (
		SELECT 1 FROM mdm_apple_configuration_profiles WHERE name = ? AND team_id = ?
	) AND NOT EXISTS (
		SELECT 1 FROM mdm_apple_declarations WHERE name = ? AND team_id = ?
	)
)`

	var teamID uint
	if cp.TeamID != nil {
		teamID = *cp.TeamID
	}

	err := ds.withTx(ctx, func(tx sqlx.ExtContext) error {
		res, err := tx.ExecContext(ctx, insertProfileStmt, profileUUID, teamID, cp.Name, cp.SyncML, cp.Name, teamID, cp.Name, teamID)
		if err != nil {
			switch {
			case IsDuplicate(err):
				return &existsError{
					ResourceType: "MDMWindowsConfigProfile.Name",
					Identifier:   cp.Name,
					TeamID:       cp.TeamID,
				}
			default:
				return ctxerr.Wrap(ctx, err, "creating new windows mdm config profile")
			}
		}

		aff, _ := res.RowsAffected()
		if aff == 0 {
			return &existsError{
				ResourceType: "MDMWindowsConfigProfile.Name",
				Identifier:   cp.Name,
				TeamID:       cp.TeamID,
			}
		}

		labels := make([]fleet.ConfigurationProfileLabel, 0, len(cp.LabelsIncludeAll)+len(cp.LabelsIncludeAny)+len(cp.LabelsExcludeAny))
		for i := range cp.LabelsIncludeAll {
			cp.LabelsIncludeAll[i].ProfileUUID = profileUUID
			cp.LabelsIncludeAll[i].RequireAll = true
			cp.LabelsIncludeAll[i].Exclude = false
<<<<<<< HEAD
=======
			labels = append(labels, cp.LabelsIncludeAll[i])
		}
		for i := range cp.LabelsIncludeAny {
			cp.LabelsIncludeAny[i].ProfileUUID = profileUUID
			cp.LabelsIncludeAny[i].RequireAll = false
			cp.LabelsIncludeAny[i].Exclude = false
>>>>>>> d050ddbe
			labels = append(labels, cp.LabelsIncludeAll[i])
		}
		for i := range cp.LabelsIncludeAny {
			cp.LabelsIncludeAny[i].ProfileUUID = profileUUID
			cp.LabelsIncludeAny[i].RequireAll = false
			cp.LabelsIncludeAny[i].Exclude = false
			labels = append(labels, cp.LabelsIncludeAny[i])
		}
		for i := range cp.LabelsExcludeAny {
			cp.LabelsExcludeAny[i].ProfileUUID = profileUUID
			cp.LabelsExcludeAny[i].RequireAll = false
			cp.LabelsExcludeAny[i].Exclude = true
			labels = append(labels, cp.LabelsExcludeAny[i])
		}
		if _, err := batchSetProfileLabelAssociationsDB(ctx, tx, labels, "windows"); err != nil {
			return ctxerr.Wrap(ctx, err, "inserting windows profile label associations")
		}

		return nil
	})
	if err != nil {
		return nil, err
	}

	return &fleet.MDMWindowsConfigProfile{
		ProfileUUID: profileUUID,
		Name:        cp.Name,
		SyncML:      cp.SyncML,
		TeamID:      cp.TeamID,
	}, nil
}

func (ds *Datastore) SetOrUpdateMDMWindowsConfigProfile(ctx context.Context, cp fleet.MDMWindowsConfigProfile) error {
	profileUUID := "w" + uuid.New().String()
	stmt := `
INSERT INTO
	mdm_windows_configuration_profiles (profile_uuid, team_id, name, syncml, uploaded_at)
(SELECT ?, ?, ?, ?, CURRENT_TIMESTAMP() FROM DUAL WHERE
	NOT EXISTS (
		SELECT 1 FROM mdm_apple_configuration_profiles WHERE name = ? AND team_id = ?
	) AND NOT EXISTS (
		SELECT 1 FROM mdm_apple_declarations WHERE name = ? AND team_id = ?
	)
)
ON DUPLICATE KEY UPDATE
	uploaded_at = IF(syncml = VALUES(syncml), uploaded_at, CURRENT_TIMESTAMP()),
	syncml = VALUES(syncml)
`

	var teamID uint
	if cp.TeamID != nil {
		teamID = *cp.TeamID
	}

	res, err := ds.writer(ctx).ExecContext(ctx, stmt, profileUUID, teamID, cp.Name, cp.SyncML, cp.Name, teamID, cp.Name, teamID)
	if err != nil {
		switch {
		case IsDuplicate(err):
			return &existsError{
				ResourceType: "MDMWindowsConfigProfile.Name",
				Identifier:   cp.Name,
				TeamID:       cp.TeamID,
			}
		default:
			return ctxerr.Wrap(ctx, err, "creating new windows mdm config profile")
		}
	}

	aff, _ := res.RowsAffected()
	if aff == 0 {
		return &existsError{
			ResourceType: "MDMWindowsConfigProfile.Name",
			Identifier:   cp.Name,
			TeamID:       cp.TeamID,
		}
	}

	return nil
}

// batchSetMDMWindowsProfilesDB must be called from inside a transaction.
func (ds *Datastore) batchSetMDMWindowsProfilesDB(
	ctx context.Context,
	tx sqlx.ExtContext,
	tmID *uint,
	profiles []*fleet.MDMWindowsConfigProfile,
) (updatedDB bool, err error) {
	const loadExistingProfiles = `
SELECT
  name,
  profile_uuid,
  syncml
FROM
  mdm_windows_configuration_profiles
WHERE
  team_id = ? AND
  name IN (?)
`

	const deleteProfilesNotInList = `
DELETE FROM
  mdm_windows_configuration_profiles
WHERE
  team_id = ? AND
  name NOT IN (?)
`

	const deleteAllProfilesForTeam = `
DELETE FROM
  mdm_windows_configuration_profiles
WHERE
  team_id = ?
`

	const insertNewOrEditedProfile = `
INSERT INTO
  mdm_windows_configuration_profiles (
    profile_uuid, team_id, name, syncml, uploaded_at
  )
VALUES
  -- see https://stackoverflow.com/a/51393124/1094941
  ( CONCAT('w', CONVERT(UUID() USING utf8mb4)), ?, ?, ?, CURRENT_TIMESTAMP() )
ON DUPLICATE KEY UPDATE
  uploaded_at = IF(syncml = VALUES(syncml) AND name = VALUES(name), uploaded_at, CURRENT_TIMESTAMP()),
  name = VALUES(name),
  syncml = VALUES(syncml)
`

	// use a profile team id of 0 if no-team
	var profTeamID uint
	if tmID != nil {
		profTeamID = *tmID
	}

	// build a list of names for the incoming profiles, will keep the
	// existing ones if there's a match and no change
	incomingNames := make([]string, len(profiles))
	// at the same time, index the incoming profiles keyed by name for ease
	// or processing
	incomingProfs := make(map[string]*fleet.MDMWindowsConfigProfile, len(profiles))
	for i, p := range profiles {
		incomingNames[i] = p.Name
		incomingProfs[p.Name] = p
	}

	var existingProfiles []*fleet.MDMWindowsConfigProfile

	if len(incomingNames) > 0 {
		// load existing profiles that match the incoming profiles by name
		stmt, args, err := sqlx.In(loadExistingProfiles, profTeamID, incomingNames)
		if err != nil || strings.HasPrefix(ds.testBatchSetMDMWindowsProfilesErr, "inselect") {
			if err == nil {
				err = errors.New(ds.testBatchSetMDMWindowsProfilesErr)
			}
			return false, ctxerr.Wrap(ctx, err, "build query to load existing profiles")
		}
		if err := sqlx.SelectContext(ctx, tx, &existingProfiles, stmt, args...); err != nil || strings.HasPrefix(ds.testBatchSetMDMWindowsProfilesErr, "select") {
			if err == nil {
				err = errors.New(ds.testBatchSetMDMWindowsProfilesErr)
			}
			return false, ctxerr.Wrap(ctx, err, "load existing profiles")
		}
	}

	// figure out if we need to delete any profiles
	keepNames := make([]string, 0, len(incomingNames))
	for _, p := range existingProfiles {
		if newP := incomingProfs[p.Name]; newP != nil {
			keepNames = append(keepNames, p.Name)
		}
	}
	for n := range mdm.FleetReservedProfileNames() {
		if _, ok := incomingProfs[n]; !ok {
			// always keep reserved profiles even if they're not incoming
			keepNames = append(keepNames, n)
		}
	}

	var (
		stmt string
		args []interface{}
	)
	// delete the obsolete profiles (all those that are not in keepNames)
	var result sql.Result
	if len(keepNames) > 0 {
		stmt, args, err = sqlx.In(deleteProfilesNotInList, profTeamID, keepNames)
		if err != nil || strings.HasPrefix(ds.testBatchSetMDMWindowsProfilesErr, "indelete") {
			if err == nil {
				err = errors.New(ds.testBatchSetMDMWindowsProfilesErr)
			}
			return false, ctxerr.Wrap(ctx, err, "build statement to delete obsolete profiles")
		}
		if result, err = tx.ExecContext(ctx, stmt, args...); err != nil || strings.HasPrefix(ds.testBatchSetMDMWindowsProfilesErr,
			"delete") {
			if err == nil {
				err = errors.New(ds.testBatchSetMDMWindowsProfilesErr)
			}
			return false, ctxerr.Wrap(ctx, err, "delete obsolete profiles")
		}
	} else {
		if result, err = tx.ExecContext(ctx, deleteAllProfilesForTeam,
			profTeamID); err != nil || strings.HasPrefix(ds.testBatchSetMDMWindowsProfilesErr, "delete") {
			if err == nil {
				err = errors.New(ds.testBatchSetMDMWindowsProfilesErr)
			}
			return false, ctxerr.Wrap(ctx, err, "delete all profiles for team")
		}
	}
	if result != nil {
		rows, _ := result.RowsAffected()
		updatedDB = rows > 0
	}

	// insert the new profiles and the ones that have changed
	for _, p := range incomingProfs {
		if result, err = tx.ExecContext(ctx, insertNewOrEditedProfile, profTeamID, p.Name,
			p.SyncML); err != nil || strings.HasPrefix(ds.testBatchSetMDMWindowsProfilesErr, "insert") {
			if err == nil {
				err = errors.New(ds.testBatchSetMDMWindowsProfilesErr)
			}
			return false, ctxerr.Wrapf(ctx, err, "insert new/edited profile with name %q", p.Name)
		}
		updatedDB = updatedDB || insertOnDuplicateDidInsertOrUpdate(result)
	}

	// build a list of labels so the associations can be batch-set all at once
	// TODO: with minor changes this chunk of code could be shared
	// between macOS and Windows, but at the time of this
	// implementation we're under tight time constraints.
	incomingLabels := []fleet.ConfigurationProfileLabel{}
	if len(incomingNames) > 0 {
		var newlyInsertedProfs []*fleet.MDMWindowsConfigProfile
		// load current profiles (again) that match the incoming profiles by name to grab their uuids
		stmt, args, err := sqlx.In(loadExistingProfiles, profTeamID, incomingNames)
		if err != nil || strings.HasPrefix(ds.testBatchSetMDMWindowsProfilesErr, "inreselect") {
			if err == nil {
				err = errors.New(ds.testBatchSetMDMWindowsProfilesErr)
			}
			return false, ctxerr.Wrap(ctx, err, "build query to load newly inserted profiles")
		}
		if err := sqlx.SelectContext(ctx, tx, &newlyInsertedProfs, stmt, args...); err != nil || strings.HasPrefix(ds.testBatchSetMDMWindowsProfilesErr, "reselect") {
			if err == nil {
				err = errors.New(ds.testBatchSetMDMWindowsProfilesErr)
			}
			return false, ctxerr.Wrap(ctx, err, "load newly inserted profiles")
		}

		for _, newlyInsertedProf := range newlyInsertedProfs {
			incomingProf, ok := incomingProfs[newlyInsertedProf.Name]
			if !ok {
				return false, ctxerr.Wrapf(ctx, err, "profile %q is in the database but was not incoming", newlyInsertedProf.Name)
			}

			for _, label := range incomingProf.LabelsIncludeAll {
				label.ProfileUUID = newlyInsertedProf.ProfileUUID
				incomingLabels = append(incomingLabels, label)
			}
			for _, label := range incomingProf.LabelsExcludeAny {
				label.ProfileUUID = newlyInsertedProf.ProfileUUID
				label.Exclude = true
				incomingLabels = append(incomingLabels, label)
			}
		}
	}

	// insert/delete the label associations
	var updatedLabels bool
	if updatedLabels, err = batchSetProfileLabelAssociationsDB(ctx, tx, incomingLabels,
		"windows"); err != nil || strings.HasPrefix(ds.testBatchSetMDMWindowsProfilesErr, "labels") {
		if err == nil {
			err = errors.New(ds.testBatchSetMDMWindowsProfilesErr)
		}
		return false, ctxerr.Wrap(ctx, err, "inserting windows profile label associations")
	}

	return updatedDB || updatedLabels, nil
}

func (ds *Datastore) bulkSetPendingMDMWindowsHostProfilesDB(
	ctx context.Context,
	tx sqlx.ExtContext,
	uuids []string,
) (updatedDB bool, err error) {
	if len(uuids) == 0 {
		return false, nil
	}

	profilesToInstall, err := listMDMWindowsProfilesToInstallDB(ctx, tx, uuids)
	if err != nil {
		return false, ctxerr.Wrap(ctx, err, "list profiles to install")
	}

	profilesToRemove, err := listMDMWindowsProfilesToRemoveDB(ctx, tx, uuids)
	if err != nil {
		return false, ctxerr.Wrap(ctx, err, "list profiles to remove")
	}

	if len(profilesToInstall) == 0 && len(profilesToRemove) == 0 {
		return false, nil
	}

	if len(profilesToRemove) > 0 {
		if err := ds.bulkDeleteMDMWindowsHostsConfigProfilesDB(ctx, tx, profilesToRemove); err != nil {
			return false, ctxerr.Wrap(ctx, err, "bulk delete profiles to remove")
		}
		updatedDB = true
	}
	if len(profilesToInstall) == 0 {
		return updatedDB, nil
	}

	var (
		pargs            []any
		profilesToInsert = make(map[string]*fleet.MDMWindowsProfilePayload)
		psb              strings.Builder
		batchCount       int
	)

	const defaultBatchSize = 1000
	batchSize := defaultBatchSize
	if ds.testUpsertMDMDesiredProfilesBatchSize > 0 {
		batchSize = ds.testUpsertMDMDesiredProfilesBatchSize
	}

	resetBatch := func() {
		batchCount = 0
		pargs = pargs[:0]
		clear(profilesToInsert)
		psb.Reset()
	}

	executeUpsertBatch := func(valuePart string, args []any) error {
		// Check if the update needs to be done at all.
		selectStmt := fmt.Sprintf(`
			SELECT
				profile_uuid,
				host_uuid,
				status,
				COALESCE(operation_type, '') AS operation_type,
				COALESCE(detail, '') AS detail,
				COALESCE(command_uuid, '') AS command_uuid,
				COALESCE(profile_name, '') AS profile_name
			FROM host_mdm_windows_profiles WHERE (profile_uuid, host_uuid) IN (%s)`,
			strings.TrimSuffix(strings.Repeat("(?,?),", len(profilesToInsert)), ","))
		var selectArgs []any
		for _, p := range profilesToInsert {
			selectArgs = append(selectArgs, p.ProfileUUID, p.HostUUID)
		}
		var existingProfiles []fleet.MDMWindowsProfilePayload
		if err := sqlx.SelectContext(ctx, tx, &existingProfiles, selectStmt, selectArgs...); err != nil {
			return ctxerr.Wrap(ctx, err, "bulk set pending profile status select existing")
		}
		var updateNeeded bool
		if len(existingProfiles) == len(profilesToInsert) {
			for _, exist := range existingProfiles {
				insert, ok := profilesToInsert[fmt.Sprintf("%s\n%s", exist.ProfileUUID, exist.HostUUID)]
				if !ok || !exist.Equal(*insert) {
					updateNeeded = true
					break
				}
			}
		} else {
			updateNeeded = true
		}
		if !updateNeeded {
			// All profiles are already in the database, no need to update.
			return nil
		}

		baseStmt := fmt.Sprintf(`
				INSERT INTO host_mdm_windows_profiles (
					profile_uuid,
					host_uuid,
					profile_name,
					operation_type,
					status,
					command_uuid
				)
				VALUES %s
				ON DUPLICATE KEY UPDATE
					operation_type = VALUES(operation_type),
					status = NULL,
					command_uuid = VALUES(command_uuid),
					detail = ''
			`, strings.TrimSuffix(valuePart, ","))

		_, err := tx.ExecContext(ctx, baseStmt, args...)
		if err != nil {
			return ctxerr.Wrap(ctx, err, "bulk set pending profile status execute batch")
		}
		updatedDB = true
		return nil
	}

	for _, p := range profilesToInstall {
		profilesToInsert[fmt.Sprintf("%s\n%s", p.ProfileUUID, p.HostUUID)] = &fleet.MDMWindowsProfilePayload{
			ProfileUUID:   p.ProfileUUID,
			ProfileName:   p.ProfileName,
			HostUUID:      p.HostUUID,
			Status:        nil,
			OperationType: fleet.MDMOperationTypeInstall,
			Detail:        p.Detail,
			CommandUUID:   p.CommandUUID,
			Retries:       p.Retries,
		}
		pargs = append(
			pargs, p.ProfileUUID, p.HostUUID, p.ProfileName,
			fleet.MDMOperationTypeInstall)
		psb.WriteString("(?, ?, ?, ?, NULL, ''),")
		batchCount++
		if batchCount >= batchSize {
			if err := executeUpsertBatch(psb.String(), pargs); err != nil {
				return false, err
			}
			resetBatch()
		}
	}

	if batchCount > 0 {
		if err := executeUpsertBatch(psb.String(), pargs); err != nil {
			return false, err
		}
	}

	return updatedDB, nil
}

func (ds *Datastore) GetHostMDMWindowsProfiles(ctx context.Context, hostUUID string) ([]fleet.HostMDMWindowsProfile, error) {
	stmt := fmt.Sprintf(`
SELECT
	profile_uuid,
	profile_name AS name,
	-- internally, a NULL status implies that the cron needs to pick up
	-- this profile, for the user that difference doesn't exist, the
	-- profile is effectively pending. This is consistent with all our
	-- aggregation functions.
	COALESCE(status, '%s') AS status,
	COALESCE(operation_type, '') AS operation_type,
	COALESCE(detail, '') AS detail
FROM
	host_mdm_windows_profiles
WHERE
host_uuid = ? AND profile_name NOT IN(?) AND NOT (operation_type = '%s' AND COALESCE(status, '%s') IN('%s', '%s'))`,
		fleet.MDMDeliveryPending,
		fleet.MDMOperationTypeRemove,
		fleet.MDMDeliveryPending,
		fleet.MDMDeliveryVerifying,
		fleet.MDMDeliveryVerified,
	)

	stmt, args, err := sqlx.In(stmt, hostUUID, mdm.ListFleetReservedWindowsProfileNames())
	if err != nil {
		return nil, ctxerr.Wrap(ctx, err, "building in statement")
	}

	var profiles []fleet.HostMDMWindowsProfile
	if err := sqlx.SelectContext(ctx, ds.reader(ctx), &profiles, stmt, args...); err != nil {
		return nil, err
	}
	return profiles, nil
}

func (ds *Datastore) WipeHostViaWindowsMDM(ctx context.Context, host *fleet.Host, cmd *fleet.MDMWindowsCommand) error {
	return ds.withRetryTxx(ctx, func(tx sqlx.ExtContext) error {
		if err := ds.mdmWindowsInsertCommandForHostsDB(ctx, tx, []string{host.UUID}, cmd); err != nil {
			return err
		}

		stmt := `
			INSERT INTO host_mdm_actions (
				host_id,
				wipe_ref,
				fleet_platform
			)
			VALUES (?, ?, ?)
			ON DUPLICATE KEY UPDATE
				wipe_ref   = VALUES(wipe_ref)`

		if _, err := tx.ExecContext(ctx, stmt, host.ID, cmd.CommandUUID, host.FleetPlatform()); err != nil {
			return ctxerr.Wrap(ctx, err, "modifying host_mdm_actions for wipe_ref")
		}

		return nil
	})
}<|MERGE_RESOLUTION|>--- conflicted
+++ resolved
@@ -1606,15 +1606,12 @@
 			cp.LabelsIncludeAll[i].ProfileUUID = profileUUID
 			cp.LabelsIncludeAll[i].RequireAll = true
 			cp.LabelsIncludeAll[i].Exclude = false
-<<<<<<< HEAD
-=======
 			labels = append(labels, cp.LabelsIncludeAll[i])
 		}
 		for i := range cp.LabelsIncludeAny {
 			cp.LabelsIncludeAny[i].ProfileUUID = profileUUID
 			cp.LabelsIncludeAny[i].RequireAll = false
 			cp.LabelsIncludeAny[i].Exclude = false
->>>>>>> d050ddbe
 			labels = append(labels, cp.LabelsIncludeAll[i])
 		}
 		for i := range cp.LabelsIncludeAny {
