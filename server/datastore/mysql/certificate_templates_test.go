--- conflicted
+++ resolved
@@ -803,129 +803,6 @@
 	}
 }
 
-<<<<<<< HEAD
-=======
-func TestUpdateHostCertificateTemplateStatus(t *testing.T) {
-	db := CreateMySQLDS(t)
-	nodeKey := uuid.New().String()
-	uuid := uuid.New().String()
-	hostName := "test-update-host-certificate-template"
-
-	ctx := context.Background()
-
-	// Create a test team
-	team, err := db.NewTeam(ctx, &fleet.Team{Name: "Test Team"})
-	require.NoError(t, err)
-	teamID := team.ID
-
-	// Create a test certificate authority
-	ca, err := db.NewCertificateAuthority(ctx, &fleet.CertificateAuthority{
-		Type:      string(fleet.CATypeCustomSCEPProxy),
-		Name:      ptr.String("Test SCEP CA"),
-		URL:       ptr.String("http://localhost:8080/scep"),
-		Challenge: ptr.String("test-challenge"),
-	})
-	require.NoError(t, err)
-	caID := ca.ID
-
-	certTemplate := &fleet.CertificateTemplate{
-		Name:                   "Cert1",
-		TeamID:                 teamID,
-		CertificateAuthorityID: caID,
-		SubjectName:            "CN=Test Subject 1",
-	}
-	savedTemplate, err := db.CreateCertificateTemplate(ctx, certTemplate)
-	require.NoError(t, err)
-	require.NotNil(t, savedTemplate)
-
-	// Create a host
-	host, err := db.NewHost(context.Background(), &fleet.Host{
-		NodeKey:  &nodeKey,
-		UUID:     uuid,
-		Hostname: hostName,
-		Platform: "android",
-		TeamID:   &teamID,
-	})
-	require.NoError(t, err)
-
-	// TODO -- add a host certificate template when we have a foreign key set up.
-	certificateTemplateID := savedTemplate.ID
-
-	// Create a record in host_certificate_templates using ad hoc SQL
-	sql := `
-INSERT INTO host_certificate_templates (
-	host_uuid, 
-	certificate_template_id, 
-	status,
-	fleet_challenge
-) VALUES (?, ?, ?, ?);
-	`
-	ExecAdhocSQL(t, db, func(q sqlx.ExtContext) error {
-		_, err = q.ExecContext(context.Background(), sql, host.UUID, certificateTemplateID, "pending", "some_challenge_value")
-		require.NoError(t, err)
-		return nil
-	})
-
-	// Test cases
-	cases := []struct {
-		name             string
-		templateID       uint
-		newStatus        string
-		expectedErrorMsg string
-		detail           *string
-	}{
-		{
-			name:             "Valid Update",
-			templateID:       certificateTemplateID,
-			newStatus:        "verified",
-			expectedErrorMsg: "",
-		},
-		{
-			name:             "Valid Update with some details",
-			templateID:       certificateTemplateID,
-			newStatus:        "failed",
-			detail:           ptr.String("some details"),
-			expectedErrorMsg: "",
-		},
-		{
-			name:             "Invalid Status",
-			templateID:       certificateTemplateID,
-			newStatus:        "invalid_status",
-			expectedErrorMsg: fmt.Sprintf("Invalid status '%s'", "invalid_status"),
-		},
-		{
-			name:             "Wrong Template ID",
-			templateID:       9999,
-			newStatus:        "verified",
-			expectedErrorMsg: fmt.Sprintf("No certificate found for host UUID '%s' and template ID '%d'", host.UUID, 9999),
-		},
-	}
-
-	for _, tc := range cases {
-		t.Run(fmt.Sprintf("TestUpdateHostCertificateTemplate:%s", tc.name), func(t *testing.T) {
-			err := db.UpdateCertificateStatus(context.Background(), host.UUID, tc.templateID, fleet.MDMDeliveryStatus(tc.newStatus), tc.detail)
-			if tc.expectedErrorMsg == "" {
-				require.NoError(t, err)
-				// Verify the update
-				var status string
-				query := `
-SELECT status FROM host_certificate_templates
-WHERE host_uuid = ? AND certificate_template_id = ?;
-				`
-				ExecAdhocSQL(t, db, func(q sqlx.ExtContext) error {
-					return sqlx.GetContext(context.Background(), q, &status, query, host.UUID, tc.templateID)
-				})
-				require.NoError(t, err)
-				require.Equal(t, tc.newStatus, status)
-			} else {
-				require.Error(t, err)
-				require.Contains(t, err.Error(), tc.expectedErrorMsg)
-			}
-		})
-	}
-}
-
->>>>>>> ec71fb81
 func testGetHostCertificateTemplates(t *testing.T, ds *Datastore) {
 	defer TruncateTables(t, ds)
 
@@ -1084,7 +961,6 @@
 	require.NoError(t, err)
 
 	// Set the installation status on the certificate templates
-	// TODO: Refactor this to use UpdateStatus DB method when available
 	_, err = ds.writer(ctx).ExecContext(ctx,
 		"INSERT INTO host_certificate_templates (host_uuid, certificate_template_id, fleet_challenge, status) VALUES (?, ?, ?, ?)",
 		h1.UUID, ct1.ID, "test-challenge", fleet.OSSettingsPending,
@@ -1098,8 +974,8 @@
 	require.NoError(t, err)
 
 	_, err = ds.writer(ctx).ExecContext(ctx,
-		"INSERT INTO host_certificate_templates (host_uuid, certificate_template_id, fleet_challenge, status) VALUES (?, ?, ?, ?)",
-		h2.UUID, ct2.ID, "test-challenge", fleet.OSSettingsFailed,
+		"INSERT INTO host_certificate_templates (host_uuid, certificate_template_id, fleet_challenge, status, detail) VALUES (?, ?, ?, ?, ?)",
+		h2.UUID, ct2.ID, "test-challenge", fleet.OSSettingsFailed, "some error yooo",
 	)
 	require.NoError(t, err)
 
