--- conflicted
+++ resolved
@@ -842,7 +842,6 @@
 	return &vppTok, nil
 }
 
-<<<<<<< HEAD
 func (ds *Datastore) InsertVPPToken(ctx context.Context, tok *fleet.VPPTokenData) (*fleet.VPPTokenDB, error) {
 	insertStmt := `
 	INSERT INTO
@@ -1361,10 +1360,6 @@
 
 func (ds *Datastore) checkVPPNullTeam(ctx context.Context, currentID *uint, nullTeam fleet.NullTeamType) error {
 	nullTeamStmt := `SELECT vpp_token_id FROM vpp_token_teams WHERE null_team_type = ?`
-=======
-func (ds *Datastore) checkVPPNullTeam(ctx context.Context, currentID *uint, nullTeam fleet.NullTeamType) error {
-	nullTeamStmt := `SELECT id FROM vpp_tokens WHERE null_team_type = ?`
->>>>>>> bf5533ac
 
 	if nullTeam != fleet.NullTeamNone {
 		var id uint
