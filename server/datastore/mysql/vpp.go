--- conflicted
+++ resolved
@@ -280,8 +280,11 @@
 		return ctxerr.Wrap(ctx, err, "delete VPP app from team")
 	}
 
-<<<<<<< HEAD
-	return uint(id), nil
+	rows, _ := res.RowsAffected()
+	if rows == 0 {
+		return notFound("VPPApp").WithMessage(fmt.Sprintf("adam id %s for team id %d", adamID, globalOrTeamID))
+	}
+	return nil
 }
 
 func (ds *Datastore) GetVPPAppByTeamAndTitleID(ctx context.Context, teamID *uint, titleID uint, withScriptContents bool) (*fleet.VPPApp, error) {
@@ -328,11 +331,5 @@
 		return ctxerr.Wrap(ctx, err, "insert into host_vpp_software_installs")
 	}
 
-=======
-	rows, _ := res.RowsAffected()
-	if rows == 0 {
-		return notFound("VPPApp").WithMessage(fmt.Sprintf("adam id %s for team id %d", adamID, globalOrTeamID))
-	}
->>>>>>> e115516e
 	return nil
 }