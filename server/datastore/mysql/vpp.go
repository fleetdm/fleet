package mysql

import (
	"cmp"
	"context"
	"database/sql"
	"encoding/base64"
	"encoding/json"
	"errors"
	"fmt"
	"slices"
	"strings"
	"time"

	"github.com/fleetdm/fleet/v4/server/authz"
	"github.com/fleetdm/fleet/v4/server/contexts/ctxerr"
	"github.com/fleetdm/fleet/v4/server/fleet"
	"github.com/fleetdm/fleet/v4/server/mdm/nanomdm/mdm"
	"github.com/go-kit/log/level"
	"github.com/go-sql-driver/mysql"
	"github.com/jmoiron/sqlx"
)

func (ds *Datastore) GetVPPAppMetadataByTeamAndTitleID(ctx context.Context, teamID *uint, titleID uint) (*fleet.VPPAppStoreApp, error) {
	const query = `
SELECT
	vap.adam_id,
	vap.platform,
	vap.name,
	vap.latest_version,
	vat.self_service,
	vat.id vpp_apps_teams_id,
	NULLIF(vap.icon_url, '') AS icon_url,
	vap.bundle_identifier AS bundle_identifier
FROM
	vpp_apps vap
	INNER JOIN vpp_apps_teams vat ON vat.adam_id = vap.adam_id AND vat.platform = vap.platform
WHERE
	vap.title_id = ? %s`

	// when team id is not nil, we need to filter by the global or team id given.
	args := []any{titleID}
	teamFilter := ""
	if teamID != nil {
		args = append(args, *teamID)
		teamFilter = "AND vat.global_or_team_id = ?"
	}

	var app fleet.VPPAppStoreApp
	err := sqlx.GetContext(ctx, ds.reader(ctx), &app, fmt.Sprintf(query, teamFilter), args...)
	if err != nil {
		if err == sql.ErrNoRows {
			return nil, ctxerr.Wrap(ctx, notFound("VPPApp"), "get VPP app metadata")
		}
		return nil, ctxerr.Wrap(ctx, err, "get VPP app metadata")
	}

	labels, err := ds.getVPPAppLabels(ctx, app.VPPAppsTeamsID)
	if err != nil {
		return nil, ctxerr.Wrap(ctx, err, "get vpp app labels")
	}
	var exclAny, inclAny []fleet.SoftwareScopeLabel
	for _, l := range labels {
		if l.Exclude {
			exclAny = append(exclAny, l)
		} else {
			inclAny = append(inclAny, l)
		}
	}

	if len(inclAny) > 0 && len(exclAny) > 0 {
		// there's a bug somewhere
		level.Warn(ds.logger).Log("msg", "vpp app has both include and exclude labels", "vpp_apps_teams_id", app.VPPAppsTeamsID, "include", fmt.Sprintf("%v", inclAny), "exclude", fmt.Sprintf("%v", exclAny))
	}
	app.LabelsExcludeAny = exclAny
	app.LabelsIncludeAny = inclAny

	policies, err := ds.getPoliciesBySoftwareTitleIDs(ctx, []uint{titleID}, teamID)
	if err != nil {
		return nil, ctxerr.Wrap(ctx, err, "get policies by software title ID")
	}
	app.AutomaticInstallPolicies = policies

	return &app, nil
}

func (ds *Datastore) getVPPAppLabels(ctx context.Context, vppAppsTeamsID uint) ([]fleet.SoftwareScopeLabel, error) {
	query := `
SELECT
	label_id,
	exclude,
	l.name AS label_name,
	va.title_id AS title_id
FROM
	vpp_app_team_labels vatl
	JOIN vpp_apps_teams vat ON vat.id = vatl.vpp_app_team_id
	JOIN vpp_apps va ON va.adam_id = vat.adam_id
	JOIN labels l ON l.id = vatl.label_id
WHERE
	vatl.vpp_app_team_id = ? AND va.platform = vat.platform
`

	var labels []fleet.SoftwareScopeLabel
	if err := sqlx.SelectContext(ctx, ds.reader(ctx), &labels, query, vppAppsTeamsID); err != nil {
		return nil, ctxerr.Wrap(ctx, err, "get vpp app labels")
	}

	return labels, nil
}

func (ds *Datastore) GetSummaryHostVPPAppInstalls(ctx context.Context, teamID *uint, appID fleet.VPPAppID) (*fleet.VPPAppStatusSummary,
	error,
) {
	var dest fleet.VPPAppStatusSummary

	stmt := fmt.Sprintf(`
SELECT
	COALESCE(SUM( IF(status = :software_status_pending, 1, 0)), 0) AS pending,
	COALESCE(SUM( IF(status = :software_status_failed, 1, 0)), 0) AS failed,
	COALESCE(SUM( IF(status = :software_status_installed, 1, 0)), 0) AS installed
FROM (
SELECT
	%s
FROM
	host_vpp_software_installs hvsi
INNER JOIN
	hosts h ON hvsi.host_id = h.id
LEFT OUTER JOIN
	nano_command_results ncr ON ncr.id = h.uuid AND ncr.command_uuid = hvsi.command_uuid
WHERE
	hvsi.adam_id = :adam_id AND hvsi.platform = :platform AND
	(h.team_id = :team_id OR (h.team_id IS NULL AND :team_id = 0)) AND
	hvsi.id IN (
		SELECT
			max(hvsi2.id) -- ensure we use only the most recently created install attempt for each host
		FROM
			host_vpp_software_installs hvsi2
		WHERE
			hvsi2.adam_id = :adam_id AND hvsi2.platform = :platform
		GROUP BY
			hvsi2.host_id
	)
) s`, vppAppHostStatusNamedQuery("hvsi", "ncr", "status"))

	var tmID uint
	if teamID != nil {
		tmID = *teamID
	}

	query, args, err := sqlx.Named(stmt, map[string]interface{}{
		"adam_id":                   appID.AdamID,
		"platform":                  appID.Platform,
		"team_id":                   tmID,
		"mdm_status_acknowledged":   fleet.MDMAppleStatusAcknowledged,
		"mdm_status_error":          fleet.MDMAppleStatusError,
		"mdm_status_format_error":   fleet.MDMAppleStatusCommandFormatError,
		"software_status_pending":   fleet.SoftwareInstallPending,
		"software_status_failed":    fleet.SoftwareInstallFailed,
		"software_status_installed": fleet.SoftwareInstalled,
	})
	if err != nil {
		return nil, ctxerr.Wrap(ctx, err, "get summary host vpp installs: named query")
	}

	err = sqlx.GetContext(ctx, ds.reader(ctx), &dest, query, args...)
	if err != nil {
		return nil, ctxerr.Wrap(ctx, err, "get summary host vpp install status")
	}
	return &dest, nil
}

// hvsiAlias is the table alias to use as prefix for the
// host_vpp_software_installs column names, no prefix used if empty.
// ncrAlias is the table alias to use as prefix for the nano_command_results
// column names, no prefix used if empty.
// colAlias is the name to be assigned to the computed status column, pass
// empty to have the value only, no column alias set.
func vppAppHostStatusNamedQuery(hvsiAlias, ncrAlias, colAlias string) string {
	if hvsiAlias != "" {
		hvsiAlias += "."
	}
	if ncrAlias != "" {
		ncrAlias += "."
	}
	if colAlias != "" {
		colAlias = " AS " + colAlias
	}
	return fmt.Sprintf(`
			CASE
				WHEN %[1]sstatus = :mdm_status_acknowledged THEN
					:software_status_installed
				WHEN %[1]sstatus = :mdm_status_error OR %[1]sstatus = :mdm_status_format_error THEN
					:software_status_failed
				WHEN %[2]sid IS NOT NULL THEN
					:software_status_pending
				ELSE
					NULL -- not installed via VPP App
			END %[3]s `, ncrAlias, hvsiAlias, colAlias)
}

func (ds *Datastore) BatchInsertVPPApps(ctx context.Context, apps []*fleet.VPPApp) error {
	return ds.withRetryTxx(ctx, func(tx sqlx.ExtContext) error {
		for _, app := range apps {
			titleID, err := ds.getOrInsertSoftwareTitleForVPPApp(ctx, tx, app)
			if err != nil {
				return err
			}

			app.TitleID = titleID

			if err := insertVPPApps(ctx, tx, []*fleet.VPPApp{app}); err != nil {
				return ctxerr.Wrap(ctx, err, "BatchInsertVPPApps insertVPPApps transaction")
			}
		}
		return nil
	})
}

func (ds *Datastore) getExistingLabels(ctx context.Context, vppAppTeamID uint) (*fleet.LabelIdentsWithScope, error) {
	existingLabels, err := ds.getVPPAppLabels(ctx, vppAppTeamID)
	if err != nil {
		return nil, ctxerr.Wrap(ctx, err, "getting existing labels")
	}

	var labels fleet.LabelIdentsWithScope
	var exclAny, inclAny []fleet.SoftwareScopeLabel
	for _, l := range existingLabels {
		if l.Exclude {
			exclAny = append(exclAny, l)
		} else {
			inclAny = append(inclAny, l)
		}
	}

	if len(inclAny) > 0 && len(exclAny) > 0 {
		// there's a bug somewhere
		return nil, ctxerr.New(ctx, "found both include and exclude labels on a vpp app")
	}

	switch {
	case len(exclAny) > 0:
		labels.LabelScope = fleet.LabelScopeExcludeAny
		labels.ByName = make(map[string]fleet.LabelIdent, len(exclAny))
		for _, l := range exclAny {
			labels.ByName[l.LabelName] = fleet.LabelIdent{LabelName: l.LabelName, LabelID: l.LabelID}
		}
		return &labels, nil

	case len(inclAny) > 0:
		labels.LabelScope = fleet.LabelScopeExcludeAny
		labels.ByName = make(map[string]fleet.LabelIdent, len(inclAny))
		for _, l := range inclAny {
			labels.ByName[l.LabelName] = fleet.LabelIdent{LabelName: l.LabelName, LabelID: l.LabelID}
		}
		return &labels, nil
	default:
		return nil, nil
	}
}

func (ds *Datastore) SetTeamVPPApps(ctx context.Context, teamID *uint, appFleets []fleet.VPPAppTeam) error {
	existingApps, err := ds.GetAssignedVPPApps(ctx, teamID)
	if err != nil {
		return ctxerr.Wrap(ctx, err, "SetTeamVPPApps getting list of existing apps")
	}

	// if we're batch-setting apps and replacing the ones installed during setup
	// in the same go, no need to validate that we don't delete one marked as
	// install during setup (since we're overwriting those). This is always
	// called from fleetctl gitops, so it should always be the case anyway.
	var replacingInstallDuringSetup bool
	if len(appFleets) == 0 || appFleets[0].InstallDuringSetup != nil {
		replacingInstallDuringSetup = true
	}

	var toAddApps []fleet.VPPAppTeam
	var toRemoveApps []fleet.VPPAppID

	for existingApp, appTeamInfo := range existingApps {
		var found bool
		for _, appFleet := range appFleets {
			// Self service value doesn't matter for removing app from team
			if existingApp == appFleet.VPPAppID {
				found = true
			}
		}
		if !found {
			// if app is marked as install during setup, prevent deletion unless we're replacing those.
			if !replacingInstallDuringSetup && appTeamInfo.InstallDuringSetup != nil && *appTeamInfo.InstallDuringSetup {
				return errDeleteInstallerInstalledDuringSetup
			}
			toRemoveApps = append(toRemoveApps, existingApp)
		}
	}

	appsWithChangedLabels := make(map[uint]map[uint]struct{})
	for _, appFleet := range appFleets {
		// upsert it if it does not exist or labels or SelfService or InstallDuringSetup flags are changed
		existingApp, isExistingApp := existingApps[appFleet.VPPAppID]
		appFleet.AppTeamID = existingApp.AppTeamID
		var labelsChanged bool
		if isExistingApp {
			existingLabels, err := ds.getExistingLabels(ctx, appFleet.AppTeamID)
			if err != nil {
				return ctxerr.Wrap(ctx, err, "getting existing labels for vpp app")
			}

			labelsChanged = !existingLabels.Equal(appFleet.ValidatedLabels)

		}

		// Get the hosts that are NOT in label scope currently (before the update happens)
		if labelsChanged {
			hostsNotInScope, err := ds.GetExcludedHostIDMapForVPPApp(ctx, appFleet.AppTeamID)
			if err != nil {
				return ctxerr.Wrap(ctx, err, "getting hosts not in scope for vpp app")
			}
			appsWithChangedLabels[appFleet.AppTeamID] = hostsNotInScope

		}

		if !isExistingApp ||
			existingApp.SelfService != appFleet.SelfService ||
			labelsChanged ||
			appFleet.InstallDuringSetup != nil &&
				existingApp.InstallDuringSetup != nil &&
				*appFleet.InstallDuringSetup != *existingApp.InstallDuringSetup {
			toAddApps = append(toAddApps, appFleet)
		}
	}

	var vppToken *fleet.VPPTokenDB
	if len(appFleets) > 0 {
		vppToken, err = ds.GetVPPTokenByTeamID(ctx, teamID)
		if err != nil {
			return ctxerr.Wrap(ctx, err, "SetTeamVPPApps retrieve VPP token ID")
		}
	}

	return ds.withRetryTxx(ctx, func(tx sqlx.ExtContext) error {
		for _, toAdd := range toAddApps {
			vppAppTeamID, err := insertVPPAppTeams(ctx, tx, toAdd, teamID, vppToken.ID)
			if err != nil {
				return ctxerr.Wrap(ctx, err, "SetTeamVPPApps inserting vpp app into team")
			}

			if toAdd.ValidatedLabels != nil {
				if err := setOrUpdateSoftwareInstallerLabelsDB(ctx, tx, vppAppTeamID, *toAdd.ValidatedLabels, softwareTypeVPP); err != nil {
					return ctxerr.Wrap(ctx, err, "failed to update labels on vpp apps batch operation")
				}
			}

			if hostsNotInScope, ok := appsWithChangedLabels[toAdd.AppTeamID]; ok {
				hostsInScope, err := ds.GetIncludedHostIDMapForVPPAppTx(ctx, tx, toAdd.AppTeamID)
				if err != nil {
					return ctxerr.Wrap(ctx, err, "getting hosts in scope for vpp app")
				}

				var hostsToClear []uint
				for id := range hostsInScope {
					if _, ok := hostsNotInScope[id]; ok {
						// it was not in scope but now it is, so we should clear policy status
						hostsToClear = append(hostsToClear, id)
					}
				}

				// We clear the policy status here because otherwise the policy automation machinery
				// won't pick this up and the software won't install.
				if err := ds.ClearVPPAppAutoInstallPolicyStatusForHostsTx(ctx, tx, toAdd.AppTeamID, hostsToClear); err != nil {
					return ctxerr.Wrap(ctx, err, "failed to clear auto install policy status for host")
				}
			}

		}

		for _, toRemove := range toRemoveApps {
			if err := removeVPPAppTeams(ctx, tx, toRemove, teamID); err != nil {
				return ctxerr.Wrap(ctx, err, "SetTeamVPPApps removing vpp app from team")
			}
		}

		return nil
	})
}

func (ds *Datastore) InsertVPPAppWithTeam(ctx context.Context, app *fleet.VPPApp, teamID *uint) (*fleet.VPPApp, error) {
	vppToken, err := ds.GetVPPTokenByTeamID(ctx, teamID)
	if err != nil {
		return nil, ctxerr.Wrap(ctx, err, "InsertVPPAppWithTeam unable to get VPP Token ID")
	}

	err = ds.withRetryTxx(ctx, func(tx sqlx.ExtContext) error {
		titleID, err := ds.getOrInsertSoftwareTitleForVPPApp(ctx, tx, app)
		if err != nil {
			return err
		}

		app.TitleID = titleID

		if err := insertVPPApps(ctx, tx, []*fleet.VPPApp{app}); err != nil {
			return ctxerr.Wrap(ctx, err, "InsertVPPAppWithTeam insertVPPApps transaction")
		}

		vppAppTeamID, err := insertVPPAppTeams(ctx, tx, app.VPPAppTeam, teamID, vppToken.ID)
		if err != nil {
			return ctxerr.Wrap(ctx, err, "InsertVPPAppWithTeam insertVPPAppTeams transaction")
		}

		app.VPPAppTeam.AppTeamID = vppAppTeamID

		if app.ValidatedLabels != nil {
			if err := setOrUpdateSoftwareInstallerLabelsDB(ctx, tx, vppAppTeamID, *app.ValidatedLabels, softwareTypeVPP); err != nil {
				return ctxerr.Wrap(ctx, err, "InsertVPPAppWithTeam setOrUpdateSoftwareInstallerLabelsDB transaction")
			}
		}

		return nil
	})
	if err != nil {
		return nil, ctxerr.Wrap(ctx, err, "InsertVPPAppWithTeam")
	}

	return app, nil
}

func (ds *Datastore) GetVPPApps(ctx context.Context, teamID *uint) ([]fleet.VPPAppResponse, error) {
	var tmID uint
	if teamID != nil {
		tmID = *teamID
	}
	var results []fleet.VPPAppResponse

	// intentionally using writer as this is called right after batch-setting VPP apps
	if err := sqlx.SelectContext(ctx, ds.writer(ctx), &results, `
		SELECT vat.team_id, va.title_id, vat.adam_id app_store_id, vat.platform
		FROM vpp_apps_teams vat
		JOIN vpp_apps va ON va.adam_id = vat.adam_id AND va.platform = vat.platform
		WHERE global_or_team_id = ?`, tmID); err != nil {
		return nil, ctxerr.Wrap(ctx, err, "get VPP apps")
	}

	return results, nil
}

func (ds *Datastore) GetAssignedVPPApps(ctx context.Context, teamID *uint) (map[fleet.VPPAppID]fleet.VPPAppTeam, error) {
	stmt := `
SELECT
	adam_id, platform, self_service, install_during_setup, id
FROM
	vpp_apps_teams vat
WHERE
	vat.global_or_team_id = ?
	`
	var tmID uint
	if teamID != nil {
		tmID = *teamID
	}

	var results []fleet.VPPAppTeam
	if err := sqlx.SelectContext(ctx, ds.reader(ctx), &results, stmt, tmID); err != nil {
		return nil, ctxerr.Wrap(ctx, err, "get assigned VPP apps")
	}

	appSet := make(map[fleet.VPPAppID]fleet.VPPAppTeam)
	for _, r := range results {
		appSet[r.VPPAppID] = r
	}

	return appSet, nil
}

func insertVPPApps(ctx context.Context, tx sqlx.ExtContext, apps []*fleet.VPPApp) error {
	stmt := `
INSERT INTO vpp_apps
	(adam_id, bundle_identifier, icon_url, name, latest_version, title_id, platform)
VALUES
%s
ON DUPLICATE KEY UPDATE
	updated_at = CURRENT_TIMESTAMP,
	latest_version = VALUES(latest_version),
	icon_url = VALUES(icon_url),
	name = VALUES(name),
	title_id = VALUES(title_id)
	`
	var args []any
	var insertVals strings.Builder

	for _, a := range apps {
		insertVals.WriteString(`(?, ?, ?, ?, ?, ?, ?),`)
		args = append(args, a.AdamID, a.BundleIdentifier, a.IconURL, a.Name, a.LatestVersion, a.TitleID, a.Platform)
	}

	stmt = fmt.Sprintf(stmt, strings.TrimSuffix(insertVals.String(), ","))

	_, err := tx.ExecContext(ctx, stmt, args...)

	return ctxerr.Wrap(ctx, err, "insert VPP apps")
}

func insertVPPAppTeams(ctx context.Context, tx sqlx.ExtContext, appID fleet.VPPAppTeam, teamID *uint, vppTokenID uint) (uint, error) {
	stmt := `
INSERT INTO vpp_apps_teams
	(adam_id, global_or_team_id, team_id, platform, self_service, vpp_token_id, install_during_setup)
VALUES
	(?, ?, ?, ?, ?, ?, COALESCE(?, false))
ON DUPLICATE KEY UPDATE
	self_service = VALUES(self_service),
	install_during_setup = COALESCE(?, install_during_setup)
`

	var globalOrTmID uint
	if teamID != nil {
		globalOrTmID = *teamID

		if *teamID == 0 {
			teamID = nil
		}
	}

	res, err := tx.ExecContext(ctx, stmt, appID.AdamID, globalOrTmID, teamID, appID.Platform, appID.SelfService, vppTokenID, appID.InstallDuringSetup, appID.InstallDuringSetup)
	if IsDuplicate(err) {
		err = &existsError{
			Identifier:   fmt.Sprintf("%s %s self_service: %v", appID.AdamID, appID.Platform, appID.SelfService),
			TeamID:       teamID,
			ResourceType: "VPPAppID",
		}
	}

	var id int64
	if insertOnDuplicateDidInsertOrUpdate(res) {
		id, _ = res.LastInsertId()
	} else {
		stmt := `SELECT id FROM vpp_apps_teams WHERE adam_id = ? AND platform = ? AND global_or_team_id = ?`
		if err := sqlx.GetContext(ctx, tx, &id, stmt, appID.AdamID, appID.Platform, globalOrTmID); err != nil {
			return 0, ctxerr.Wrap(ctx, err, "vpp app teams id")
		}
	}

	vatID := uint(id) //nolint:gosec // dismiss G115
	return vatID, ctxerr.Wrap(ctx, err, "writing vpp app team mapping to db")
}

func removeVPPAppTeams(ctx context.Context, tx sqlx.ExtContext, appID fleet.VPPAppID, teamID *uint) error {
	_, err := tx.ExecContext(ctx, `UPDATE policies p
		JOIN vpp_apps_teams vat ON vat.id = p.vpp_apps_teams_id AND vat.adam_id = ? AND vat.team_id = ? AND vat.platform = ?
		SET vpp_apps_teams_id = NULL`, appID.AdamID, teamID, appID.Platform)
	if err != nil {
		return ctxerr.Wrap(ctx, err, "unsetting vpp app policy associations from team")
	}

	_, err = tx.ExecContext(ctx, `DELETE FROM vpp_apps_teams WHERE adam_id = ? AND team_id = ? AND platform = ?`, appID.AdamID, teamID, appID.Platform)
	if err != nil {
		return ctxerr.Wrap(ctx, err, "deleting vpp app from team")
	}

	return nil
}

func (ds *Datastore) getOrInsertSoftwareTitleForVPPApp(ctx context.Context, tx sqlx.ExtContext, app *fleet.VPPApp) (uint, error) {
	// NOTE: it was decided to populate "apps" as the source for VPP apps for now, TBD
	// if this needs to change to better map to how software titles are reported
	// back by osquery. Since it may change, we're using a variable for the source.
	var source string
	switch app.Platform {
	case fleet.IOSPlatform:
		source = "ios_apps"
	case fleet.IPadOSPlatform:
		source = "ipados_apps"
	default:
		source = "apps"
	}

	selectStmt := `SELECT id FROM software_titles WHERE name = ? AND source = ? AND browser = ''`
	selectArgs := []any{app.Name, source}
	insertStmt := `INSERT INTO software_titles (name, source, browser) VALUES (?, ?, '')`
	insertArgs := []any{app.Name, source}

	if app.BundleIdentifier != "" {
		// match by bundle identifier first, or standard matching if we
		// don't have a bundle identifier match
		switch source {
		case "ios_apps", "ipados_apps":
			selectStmt = `
				    SELECT id
				    FROM software_titles
				    WHERE (bundle_identifier = ? AND source = ?) OR (name = ? AND source = ? AND browser = '')
				    ORDER BY bundle_identifier = ? DESC
				    LIMIT 1`
			selectArgs = []any{app.BundleIdentifier, source, app.Name, source, app.BundleIdentifier}
		default:
			selectStmt = `
				    SELECT id
				    FROM software_titles
				    WHERE (bundle_identifier = ? OR (name = ? AND browser = ''))
				      AND source NOT IN ('ios_apps', 'ipados_apps')
				    ORDER BY bundle_identifier = ? DESC
				    LIMIT 1`
			selectArgs = []any{app.BundleIdentifier, app.Name, app.BundleIdentifier}
		}
		insertStmt = `INSERT INTO software_titles (name, source, bundle_identifier, browser) VALUES (?, ?, ?, '')`
		insertArgs = append(insertArgs, app.BundleIdentifier)
	}

	titleID, err := ds.optimisticGetOrInsertWithWriter(ctx,
		tx,
		&parameterizedStmt{
			Statement: selectStmt,
			Args:      selectArgs,
		},
		&parameterizedStmt{
			Statement: insertStmt,
			Args:      insertArgs,
		},
	)
	if err != nil {
		return 0, ctxerr.Wrap(ctx, err, "optimistic get or insert VPP app")
	}

	return titleID, nil
}

func (ds *Datastore) DeleteVPPAppFromTeam(ctx context.Context, teamID *uint, appID fleet.VPPAppID) error {
	// allow delete only if install_during_setup is false
	const stmt = `DELETE FROM vpp_apps_teams WHERE global_or_team_id = ? AND adam_id = ? AND platform = ? AND install_during_setup = 0`

	var globalOrTeamID uint
	if teamID != nil {
		globalOrTeamID = *teamID
	}
	tx := ds.writer(ctx) // make sure we're looking at a consistent vision of the world when deleting
	res, err := tx.ExecContext(ctx, stmt, globalOrTeamID, appID.AdamID, appID.Platform)
	if err != nil {
		if isMySQLForeignKey(err) {
			// Check if the app is referenced by a policy automation.
			var count int
			if err := sqlx.GetContext(ctx, tx, &count, `SELECT COUNT(*) FROM policies p JOIN vpp_apps_teams vat
					ON vat.id = p.vpp_apps_teams_id AND vat.global_or_team_id = ?
				    AND vat.adam_id = ? AND vat.platform = ?`, globalOrTeamID, appID.AdamID, appID.Platform); err != nil {
				return ctxerr.Wrapf(ctx, err, "getting reference from policies")
			}
			if count > 0 {
				return errDeleteInstallerWithAssociatedPolicy
			}
		}
		return ctxerr.Wrap(ctx, err, "delete VPP app from team")
	}

	rows, _ := res.RowsAffected()
	if rows == 0 {
		// could be that the VPP app does not exist, or it is installed during
		// setup, do additional check.
		var installDuringSetup bool
		if err := sqlx.GetContext(ctx, tx, &installDuringSetup,
			`SELECT install_during_setup FROM vpp_apps_teams WHERE global_or_team_id = ? AND adam_id = ? AND platform = ?`, globalOrTeamID, appID.AdamID, appID.Platform); err != nil && !errors.Is(err, sql.ErrNoRows) {
			return ctxerr.Wrap(ctx, err, "check if vpp app is installed during setup")
		}
		if installDuringSetup {
			return errDeleteInstallerInstalledDuringSetup
		}
		return notFound("VPPApp").WithMessage(fmt.Sprintf("adam id %s platform %s for team id %d", appID.AdamID, appID.Platform,
			globalOrTeamID))
	}
	return nil
}

func (ds *Datastore) GetTitleInfoFromVPPAppsTeamsID(ctx context.Context, vppAppsTeamsID uint) (*fleet.PolicySoftwareTitle, error) {
	var info fleet.PolicySoftwareTitle
	err := sqlx.GetContext(ctx, ds.reader(ctx), &info, `SELECT name, title_id FROM vpp_apps va
    	JOIN vpp_apps_teams vat ON vat.adam_id = va.adam_id AND vat.platform = va.platform AND vat.id = ?`, vppAppsTeamsID)
	if err != nil {
		if err == sql.ErrNoRows {
			return nil, ctxerr.Wrap(ctx, notFound("VPPApp"), "get VPP title info from VPP apps teams ID")
		}
		return nil, ctxerr.Wrap(ctx, err, "get VPP title info from VPP apps teams ID")
	}

	return &info, nil
}

func (ds *Datastore) GetVPPAppMetadataByAdamIDPlatformTeamID(ctx context.Context, adamID string, platform fleet.AppleDevicePlatform, teamID *uint) (*fleet.VPPApp, error) {
	stmt := `
	SELECT va.adam_id,
	 va.bundle_identifier,
	 va.icon_url,
	 va.name,
	 va.platform,
	 vat.self_service,
	 va.title_id,
	 va.platform,
	 va.created_at, 
	 va.updated_at,
	 vat.id
	FROM vpp_apps va
	JOIN vpp_apps_teams vat ON va.adam_id = vat.adam_id AND va.platform = vat.platform AND vat.global_or_team_id = ?
	WHERE va.adam_id = ? AND va.platform = ?
  `

	// when team id is not nil, we need to filter by the global or team id given.
	var tmID uint
	if teamID != nil {
		tmID = *teamID
	}

	var dest fleet.VPPApp
	err := sqlx.GetContext(ctx, ds.reader(ctx), &dest, stmt, tmID, adamID, platform)
	if err != nil {
		if err == sql.ErrNoRows {
			return nil, ctxerr.Wrap(ctx, notFound("VPPApp"), "get VPP app metadata by team")
		}
		return nil, ctxerr.Wrap(ctx, err, "get VPP app metadata by team")
	}

	return &dest, nil
}

func (ds *Datastore) GetVPPAppByTeamAndTitleID(ctx context.Context, teamID *uint, titleID uint) (*fleet.VPPApp, error) {
	stmt := `
SELECT
  vat.id,
  va.adam_id,
  va.bundle_identifier,
  va.icon_url,
  va.name,
  va.title_id,
  va.platform,
  va.created_at,
  va.updated_at,
  vat.self_service
FROM vpp_apps va
JOIN vpp_apps_teams vat ON va.adam_id = vat.adam_id AND va.platform = vat.platform
WHERE vat.global_or_team_id = ? AND va.title_id = ?
  `

	var tmID uint
	if teamID != nil {
		tmID = *teamID
	}

	var dest fleet.VPPApp
	err := sqlx.GetContext(ctx, ds.reader(ctx), &dest, stmt, tmID, titleID)
	if err != nil {
		if err == sql.ErrNoRows {
			return nil, ctxerr.Wrap(ctx, notFound("VPPApp"), "get VPP app")
		}
		return nil, ctxerr.Wrap(ctx, err, "get VPP app")
	}

	return &dest, nil
}

func (ds *Datastore) InsertHostVPPSoftwareInstall(ctx context.Context, hostID uint, appID fleet.VPPAppID,
	commandUUID, associatedEventID string, selfService bool, policyID *uint,
) error {
	stmt := `
INSERT INTO host_vpp_software_installs
  (host_id, adam_id, platform, command_uuid, user_id, associated_event_id, self_service, policy_id)
VALUES
  (?,?,?,?,?,?,?,?)
	`

	var userID *uint
	if ctxUser := authz.UserFromContext(ctx); ctxUser != nil && policyID == nil {
		userID = &ctxUser.ID
	}

	if _, err := ds.writer(ctx).ExecContext(ctx, stmt, hostID, appID.AdamID, appID.Platform, commandUUID, userID,
		associatedEventID, selfService, policyID); err != nil {
		return ctxerr.Wrap(ctx, err, "insert into host_vpp_software_installs")
	}

	return nil
}

<<<<<<< HEAD
func (ds *Datastore) GetActivityDataForVPPAppUnInstall(ctx context.Context, commandResults *mdm.CommandResults) (*fleet.User, *fleet.ActivityUnInstalledAppStoreApp, error) {
	if commandResults == nil {
		return nil, nil, nil
	}

	stmt := `
SELECT
	u.name AS user_name,
	u.id AS user_id,
	u.email as user_email,
	hvsi.host_id AS host_id,
	hdn.display_name AS host_display_name,
	st.name AS software_title,
	hvsi.adam_id AS app_store_id,
	hvsi.command_uuid AS command_uuid,
	hvsi.self_service AS self_service
FROM
	host_vpp_software_installs hvsi
	LEFT OUTER JOIN users u ON hvsi.user_id = u.id
	LEFT OUTER JOIN host_display_names hdn ON hdn.host_id = hvsi.host_id
	LEFT OUTER JOIN vpp_apps vpa ON hvsi.adam_id = vpa.adam_id
	LEFT OUTER JOIN software_titles st ON st.id = vpa.title_id
WHERE
	hvsi.command_uuid = :command_uuid
	`

	type result struct {
		HostID          uint    `db:"host_id"`
		HostDisplayName string  `db:"host_display_name"`
		SoftwareTitle   string  `db:"software_title"`
		AppStoreID      string  `db:"app_store_id"`
		CommandUUID     string  `db:"command_uuid"`
		UserName        *string `db:"user_name"`
		UserID          *uint   `db:"user_id"`
		UserEmail       *string `db:"user_email"`
		SelfService     bool    `db:"self_service"`
	}

	listStmt, args, err := sqlx.Named(stmt, map[string]any{
		"command_uuid":              commandResults.CommandUUID,
		"software_status_failed":    string(fleet.SoftwareInstallFailed),
		"software_status_installed": string(fleet.SoftwareInstalled),
	})
	if err != nil {
		return nil, nil, ctxerr.Wrap(ctx, err, "build list query from named args")
	}

	var res result
	if err := sqlx.GetContext(ctx, ds.reader(ctx), &res, listStmt, args...); err != nil {
		if errors.Is(err, sql.ErrNoRows) {
			return nil, nil, notFound("install_command")
		}

		return nil, nil, ctxerr.Wrap(ctx, err, "select past activity data for VPP app install")
	}

	var user *fleet.User
	if res.UserID != nil {
		user = &fleet.User{
			ID:    *res.UserID,
			Name:  *res.UserName,
			Email: *res.UserEmail,
		}
	}

	var status string
	switch commandResults.Status {
	case fleet.MDMAppleStatusAcknowledged:
		status = string(fleet.SoftwareInstalled)
	case fleet.MDMAppleStatusCommandFormatError:
	case fleet.MDMAppleStatusError:
		status = string(fleet.SoftwareInstallFailed)
	default:
		// This case shouldn't happen (we should only be doing this check if the command is in a
		// "terminal" state, but adding it so we have a default
		status = string(fleet.SoftwareInstallPending)
	}

	act := &fleet.ActivityUnInstalledAppStoreApp{
		HostID:          res.HostID,
		HostDisplayName: res.HostDisplayName,
		SoftwareTitle:   res.SoftwareTitle,
		AppStoreID:      res.AppStoreID,
		CommandUUID:     res.CommandUUID,
		SelfService:     res.SelfService,
		Status:          status,
	}

	return user, act, nil
=======
func (ds *Datastore) MapAdamIDsPendingInstall(ctx context.Context, hostID uint) (map[string]struct{}, error) {
	var adamIds []string
	if err := sqlx.SelectContext(ctx, ds.reader(ctx), &adamIds, `SELECT hvsi.adam_id
			FROM host_vpp_software_installs hvsi
			JOIN nano_view_queue nvq ON nvq.command_uuid = hvsi.command_uuid AND nvq.status IS NULL
			WHERE hvsi.host_id = ?`, hostID); err != nil && err != sql.ErrNoRows {
		return nil, ctxerr.Wrap(ctx, err, "list pending VPP installs")
	}
	adamMap := map[string]struct{}{}
	for _, id := range adamIds {
		adamMap[id] = struct{}{}
	}

	return adamMap, nil
>>>>>>> 360c23d7
}

func (ds *Datastore) GetPastActivityDataForVPPAppInstall(ctx context.Context, commandResults *mdm.CommandResults) (*fleet.User, *fleet.ActivityInstalledAppStoreApp, error) {
	if commandResults == nil {
		return nil, nil, nil
	}

	stmt := `
SELECT
	u.name AS user_name,
	u.id AS user_id,
	u.email as user_email,
	hvsi.host_id AS host_id,
	hdn.display_name AS host_display_name,
	st.name AS software_title,
	hvsi.adam_id AS app_store_id,
	hvsi.command_uuid AS command_uuid,
	hvsi.self_service AS self_service,
	hvsi.policy_id AS policy_id,
	p.name AS policy_name
FROM
	host_vpp_software_installs hvsi
	LEFT OUTER JOIN users u ON hvsi.user_id = u.id
	LEFT OUTER JOIN host_display_names hdn ON hdn.host_id = hvsi.host_id
	LEFT OUTER JOIN vpp_apps vpa ON hvsi.adam_id = vpa.adam_id
	LEFT OUTER JOIN software_titles st ON st.id = vpa.title_id
	LEFT OUTER JOIN policies p ON p.id = hvsi.policy_id
WHERE
	hvsi.command_uuid = :command_uuid
	`

	type result struct {
		HostID          uint    `db:"host_id"`
		HostDisplayName string  `db:"host_display_name"`
		SoftwareTitle   string  `db:"software_title"`
		AppStoreID      string  `db:"app_store_id"`
		CommandUUID     string  `db:"command_uuid"`
		UserName        *string `db:"user_name"`
		UserID          *uint   `db:"user_id"`
		UserEmail       *string `db:"user_email"`
		SelfService     bool    `db:"self_service"`
		PolicyID        *uint   `db:"policy_id"`
		PolicyName      *string `db:"policy_name"`
	}

	listStmt, args, err := sqlx.Named(stmt, map[string]any{
		"command_uuid":              commandResults.CommandUUID,
		"software_status_failed":    string(fleet.SoftwareInstallFailed),
		"software_status_installed": string(fleet.SoftwareInstalled),
	})
	if err != nil {
		return nil, nil, ctxerr.Wrap(ctx, err, "build list query from named args")
	}

	var res result
	if err := sqlx.GetContext(ctx, ds.reader(ctx), &res, listStmt, args...); err != nil {
		if errors.Is(err, sql.ErrNoRows) {
			return nil, nil, notFound("install_command")
		}

		return nil, nil, ctxerr.Wrap(ctx, err, "select past activity data for VPP app install")
	}

	var user *fleet.User
	if res.UserID != nil {
		user = &fleet.User{
			ID:    *res.UserID,
			Name:  *res.UserName,
			Email: *res.UserEmail,
		}
	}

	var status string
	switch commandResults.Status {
	case fleet.MDMAppleStatusAcknowledged:
		status = string(fleet.SoftwareInstalled)
	case fleet.MDMAppleStatusCommandFormatError:
	case fleet.MDMAppleStatusError:
		status = string(fleet.SoftwareInstallFailed)
	default:
		// This case shouldn't happen (we should only be doing this check if the command is in a
		// "terminal" state, but adding it so we have a default
		status = string(fleet.SoftwareInstallPending)
	}

	act := &fleet.ActivityInstalledAppStoreApp{
		HostID:          res.HostID,
		HostDisplayName: res.HostDisplayName,
		SoftwareTitle:   res.SoftwareTitle,
		AppStoreID:      res.AppStoreID,
		CommandUUID:     res.CommandUUID,
		SelfService:     res.SelfService,
		PolicyID:        res.PolicyID,
		PolicyName:      res.PolicyName,
		Status:          status,
	}

	return user, act, nil
}

func (ds *Datastore) GetVPPTokenByLocation(ctx context.Context, loc string) (*fleet.VPPTokenDB, error) {
	stmt := `SELECT id FROM vpp_tokens WHERE location = ?`
	var tokenID uint
	if err := sqlx.GetContext(ctx, ds.reader(ctx), &tokenID, stmt, loc); err != nil {
		if errors.Is(err, sql.ErrNoRows) {
			return nil, ctxerr.Wrap(ctx, notFound("VPPToken"), "retrieve vpp token by location")
		}
		return nil, ctxerr.Wrap(ctx, err, "retrieve vpp token by location")
	}
	return ds.GetVPPToken(ctx, tokenID)
}

func (ds *Datastore) InsertVPPToken(ctx context.Context, tok *fleet.VPPTokenData) (*fleet.VPPTokenDB, error) {
	insertStmt := `
	INSERT INTO
		vpp_tokens (
			organization_name,
			location,
			renew_at,
			token
		)
	VALUES (?, ?, ?, ?)
`

	vppTokenDB, err := vppTokenDataToVppTokenDB(ctx, tok)
	if err != nil {
		return nil, ctxerr.Wrap(ctx, err, "translating vpp token to db representation")
	}

	tokEnc, err := encrypt([]byte(vppTokenDB.Token), ds.serverPrivateKey)
	if err != nil {
		return nil, ctxerr.Wrap(ctx, err, "encrypt token with datastore.serverPrivateKey")
	}

	res, err := ds.writer(ctx).ExecContext(
		ctx,
		insertStmt,
		vppTokenDB.OrgName,
		vppTokenDB.Location,
		vppTokenDB.RenewDate,
		tokEnc,
	)
	if err != nil {
		return nil, ctxerr.Wrap(ctx, err, "inserting vpp token")
	}

	id, _ := res.LastInsertId()

	vppTokenDB.ID = uint(id) //nolint:gosec // dismiss G115

	return vppTokenDB, nil
}

func (ds *Datastore) UpdateVPPToken(ctx context.Context, tokenID uint, tok *fleet.VPPTokenData) (*fleet.VPPTokenDB, error) {
	stmt := `
	UPDATE vpp_tokens
	SET
		organization_name = ?,
		location = ?,
		renew_at = ?,
		token = ?
	WHERE
		id = ?
`

	vppTokenDB, err := vppTokenDataToVppTokenDB(ctx, tok)
	if err != nil {
		return nil, ctxerr.Wrap(ctx, err, "translating vpp token to db representation")
	}

	tokEnc, err := encrypt([]byte(vppTokenDB.Token), ds.serverPrivateKey)
	if err != nil {
		return nil, ctxerr.Wrap(ctx, err, "encrypt token with datastore.serverPrivateKey")
	}

	_, err = ds.writer(ctx).ExecContext(
		ctx,
		stmt,
		vppTokenDB.OrgName,
		vppTokenDB.Location,
		vppTokenDB.RenewDate,
		tokEnc,
		tokenID,
	)
	if err != nil {
		return nil, ctxerr.Wrap(ctx, err, "inserting vpp token")
	}

	return ds.GetVPPToken(ctx, tokenID)
}

func vppTokenDataToVppTokenDB(ctx context.Context, tok *fleet.VPPTokenData) (*fleet.VPPTokenDB, error) {
	tokRawBytes, err := base64.StdEncoding.DecodeString(tok.Token)
	if err != nil {
		return nil, ctxerr.Wrap(ctx, err, "decoding raw vpp token data")
	}

	var tokRaw fleet.VPPTokenRaw
	if err := json.Unmarshal(tokRawBytes, &tokRaw); err != nil {
		return nil, ctxerr.Wrap(ctx, err, "unmarshalling raw vpp token")
	}

	exp, err := time.Parse(fleet.VPPTimeFormat, tokRaw.ExpDate)
	if err != nil {
		return nil, ctxerr.Wrap(ctx, err, "parsing vpp token expiration date")
	}
	exp = exp.UTC()

	vppTokenDB := &fleet.VPPTokenDB{
		OrgName:   tokRaw.OrgName,
		Location:  tok.Location,
		RenewDate: exp,
		Token:     tok.Token,
	}

	return vppTokenDB, nil
}

func (ds *Datastore) GetVPPToken(ctx context.Context, tokenID uint) (*fleet.VPPTokenDB, error) {
	stmt := `
	SELECT
		id,
		organization_name,
		location,
		renew_at,
		token
	FROM
		vpp_tokens v
	WHERE
		id = ?
`
	stmtTeams := `
	SELECT
		vt.team_id,
		vt.null_team_type,
		COALESCE(t.name, '') AS name
	FROM
		vpp_token_teams vt
	LEFT OUTER JOIN
		teams t
	ON t.id = vt.team_id
	WHERE
		vpp_token_id = ?
`

	var tokEnc fleet.VPPTokenDB

	var tokTeams []struct {
		TeamID   *uint              `db:"team_id"`
		NullTeam fleet.NullTeamType `db:"null_team_type"`
		Name     string             `db:"name"`
	}

	if err := sqlx.GetContext(ctx, ds.reader(ctx), &tokEnc, stmt, tokenID); err != nil {
		if errors.Is(err, sql.ErrNoRows) {
			return nil, ctxerr.Wrap(ctx, notFound("VPPToken"), "selecting vpp token from db")
		}
		return nil, ctxerr.Wrap(ctx, err, "selecting vpp token from db")
	}

	tokDec, err := decrypt([]byte(tokEnc.Token), ds.serverPrivateKey)
	if err != nil {
		return nil, ctxerr.Wrap(ctx, err, "decrypting vpp token with serverPrivateKey")
	}

	if err := sqlx.SelectContext(ctx, ds.reader(ctx), &tokTeams, stmtTeams, tokenID); err != nil {
		return nil, ctxerr.Wrap(ctx, err, "selecting vpp token teams from db")
	}

	tok := &fleet.VPPTokenDB{
		ID:        tokEnc.ID,
		OrgName:   tokEnc.OrgName,
		Location:  tokEnc.Location,
		RenewDate: tokEnc.RenewDate,
		Token:     string(tokDec),
	}

	if tokTeams == nil {
		// Not assigned, no need to loop over teams
		return tok, nil
	}

TEAMLOOP:
	for _, team := range tokTeams {
		switch team.NullTeam {
		case fleet.NullTeamAllTeams:
			// This should only be possible if there are no other teams
			// Make sure something array is non-nil
			if len(tokTeams) != 1 {
				return nil, ctxerr.Errorf(ctx, "team \"%s\" belongs to All teams, and %d other team(s)", tok.OrgName, len(tokTeams)-1)
			}
			tok.Teams = []fleet.TeamTuple{}
			break TEAMLOOP
		case fleet.NullTeamNoTeam:
			tok.Teams = append(tok.Teams, fleet.TeamTuple{
				ID:   0,
				Name: fleet.TeamNameNoTeam,
			})
		case fleet.NullTeamNone:
			// Regular team
			tok.Teams = append(tok.Teams, fleet.TeamTuple{
				ID:   *team.TeamID,
				Name: team.Name,
			})
		}
	}

	return tok, nil
}

func (ds *Datastore) UpdateVPPTokenTeams(ctx context.Context, id uint, teams []uint) (*fleet.VPPTokenDB, error) {
	stmtTeamName := `SELECT name FROM teams WHERE id = ?`
	stmtRemove := `DELETE FROM vpp_token_teams WHERE vpp_token_id = ?`
	stmtInsert := `
	INSERT INTO
		vpp_token_teams (
			vpp_token_id,
			team_id,
			null_team_type
	) VALUES `
	stmtValues := `(?, ?, ?)`
	// Delete all apps, and associated policy automations, associated with a token if we change its team
	stmtRemovePolicyAutomations := `UPDATE policies p
		JOIN vpp_apps_teams vat ON vat.id = p.vpp_apps_teams_id AND vat.vpp_token_id = ?
		SET vpp_apps_teams_id = NULL`
	stmtDeleteApps := `DELETE FROM vpp_apps_teams WHERE vpp_token_id = ? %s`

	var teamsFilter string
	if len(teams) > 0 {
		teamsFilter = "AND global_or_team_id NOT IN (?)"
	}

	stmtDeleteApps = fmt.Sprintf(stmtDeleteApps, teamsFilter)

	var values string
	var args []any
	// No DB constraint for null_team_type, if no team or all teams
	// comes up we have to check it in go
	var nullTeamCheck fleet.NullTeamType

	if len(teams) > 0 {
		for _, team := range teams {
			team := team
			if values == "" {
				values = stmtValues
			} else {
				values = strings.Join([]string{values, stmtValues}, ",")
			}
			var teamptr *uint
			nullTeam := fleet.NullTeamNone
			if team != 0 {
				// Regular team
				teamptr = &team
			} else {
				// NoTeam team
				nullTeam = fleet.NullTeamNoTeam
				nullTeamCheck = fleet.NullTeamNoTeam
			}
			args = append(args, id, teamptr, nullTeam)
		}
	} else if teams != nil {
		// Empty but not nil, All Teams!
		values = stmtValues
		args = append(args, id, nil, fleet.NullTeamAllTeams)
		nullTeamCheck = fleet.NullTeamAllTeams
	}

	stmtInsertFull := stmtInsert + values

	err := ds.withRetryTxx(ctx, func(tx sqlx.ExtContext) error {
		// NOTE This is not optimal, and has the potential to
		// introduce race conditions. Ideally we would insert and
		// check the constraints in a single query.
		if err := checkVPPNullTeam(ctx, tx, &id, nullTeamCheck); err != nil {
			return ctxerr.Wrap(ctx, err, "vpp token null team check")
		}

		if _, err := tx.ExecContext(ctx, stmtRemovePolicyAutomations, id); err != nil {
			return ctxerr.Wrap(ctx, err, "deleting old vpp team apps policy automations")
		}

		delArgs := []any{id}
		if len(teams) > 0 {
			inStmt, inArgs, err := sqlx.In(stmtDeleteApps, id, teams)
			if err != nil {
				return ctxerr.Wrap(ctx, err, "building IN statement for deleting old vpp apps teams associations")
			}

			stmtDeleteApps = inStmt
			delArgs = inArgs
		}

		if _, err := tx.ExecContext(ctx, stmtDeleteApps, delArgs...); err != nil {
			return ctxerr.Wrap(ctx, err, "deleting old vpp team apps associations")
		}

		if _, err := tx.ExecContext(ctx, stmtRemove, id); err != nil {
			return ctxerr.Wrap(ctx, err, "removing old vpp team associations")
		}

		if len(args) > 0 {
			if _, err := tx.ExecContext(ctx, stmtInsertFull, args...); err != nil {
				if isChildForeignKeyError(err) {
					return foreignKey("team", fmt.Sprintf("(team_id)=(%v)", values))
				}

				return ctxerr.Wrap(ctx, err, "updating vpp token team")
			}
		}

		return nil
	})
	if err != nil {
		var mysqlErr *mysql.MySQLError
		// https://dev.mysql.com/doc/mysql-errors/8.4/en/server-error-reference.html#error_er_dup_entry
		if errors.As(err, &mysqlErr) && IsDuplicate(err) {
			var dupeTeamID uint
			var dupeTeamName string
			_, _ = fmt.Sscanf(mysqlErr.Message, "Duplicate entry '%d' for", &dupeTeamID)
			if err := sqlx.GetContext(ctx, ds.reader(ctx), &dupeTeamName, stmtTeamName, dupeTeamID); err != nil {
				return nil, ctxerr.Wrap(ctx, err, "getting team name for vpp token conflict error")
			}
			return nil, ctxerr.Wrap(ctx, fleet.ErrVPPTokenTeamConstraint{Name: dupeTeamName, ID: &dupeTeamID})
		}
		return nil, ctxerr.Wrap(ctx, err, "modifying vpp token team associations")
	}

	return ds.GetVPPToken(ctx, id)
}

func (ds *Datastore) DeleteVPPToken(ctx context.Context, tokenID uint) error {
	return ds.withTx(ctx, func(tx sqlx.ExtContext) error {
		_, err := tx.ExecContext(ctx, `UPDATE policies p
			JOIN vpp_apps_teams vat ON vat.id = p.vpp_apps_teams_id AND vat.vpp_token_id = ?
			SET vpp_apps_teams_id = NULL`, tokenID)
		if err != nil {
			return ctxerr.Wrap(ctx, err, "removing policy automations associated with vpp token")
		}

		_, err = tx.ExecContext(ctx, `DELETE FROM vpp_tokens WHERE id = ?`, tokenID)
		if err != nil {
			return ctxerr.Wrap(ctx, err, "deleting vpp token")
		}

		return nil
	})
}

func (ds *Datastore) ListVPPTokens(ctx context.Context) ([]*fleet.VPPTokenDB, error) {
	// linter false positive on the word "token" (gosec G101)
	//nolint:gosec
	stmtTokens := `
	SELECT
		id,
		organization_name,
		location,
		renew_at,
		token
	FROM
		vpp_tokens v
`

	stmtTeams := `
	SELECT
		vt.id,
		vt.vpp_token_id,
		vt.team_id,
		vt.null_team_type,
		COALESCE(t.name, '') AS name
	FROM
		vpp_token_teams vt
	LEFT OUTER JOIN
		teams t
	ON vt.team_id = t.id
`
	var tokEncs []fleet.VPPTokenDB

	var teams []struct {
		ID         string             `db:"id"`
		VPPTokenID uint               `db:"vpp_token_id"`
		TeamID     *uint              `db:"team_id"`
		TeamName   string             `db:"name"`
		NullTeam   fleet.NullTeamType `db:"null_team_type"`
	}

	if err := sqlx.SelectContext(ctx, ds.reader(ctx), &tokEncs, stmtTokens); err != nil {
		return nil, ctxerr.Wrap(ctx, err, "selecting vpp tokens from db")
	}

	if err := sqlx.SelectContext(ctx, ds.reader(ctx), &teams, stmtTeams); err != nil {
		return nil, ctxerr.Wrap(ctx, err, "selecting vpp token teams from db")
	}

	tokens := map[uint]*fleet.VPPTokenDB{}

	for _, tokEnc := range tokEncs {
		tokDec, err := decrypt([]byte(tokEnc.Token), ds.serverPrivateKey)
		if err != nil {
			return nil, ctxerr.Wrap(ctx, err, "decrypting vpp token with serverPrivateKey")
		}

		tokens[tokEnc.ID] = &fleet.VPPTokenDB{
			ID:        tokEnc.ID,
			OrgName:   tokEnc.OrgName,
			Location:  tokEnc.Location,
			RenewDate: tokEnc.RenewDate,
			Token:     string(tokDec),
		}
	}

	for _, team := range teams {
		token := tokens[team.VPPTokenID]
		if token.Teams != nil && len(token.Teams) == 0 {
			// Token was already assigned to All Teams, we should not
			// see it again in a loop
			return nil, fmt.Errorf("vpp token \"%s\" has been assigned to All teams, and another team", token.OrgName)
		}
		switch team.NullTeam {
		case fleet.NullTeamAllTeams:
			// All teams, there should be no other teams.
			// Make sure array is non-nil
			if token.Teams != nil {
				// This team has already been assigned something, this
				// should not happen
				return nil, fmt.Errorf("vpp token \"%s\" has been asssigned to All teams, and another team", token.OrgName)
			}
			token.Teams = []fleet.TeamTuple{}
		case fleet.NullTeamNoTeam:
			token.Teams = append(token.Teams, fleet.TeamTuple{ID: 0, Name: fleet.TeamNameNoTeam})
		case fleet.NullTeamNone:
			// Regular team
			token.Teams = append(token.Teams, fleet.TeamTuple{ID: *team.TeamID, Name: team.TeamName})
		}
	}

	var outTokens []*fleet.VPPTokenDB
	for _, token := range tokens {
		outTokens = append(outTokens, token)
	}

	slices.SortFunc(outTokens, func(a, b *fleet.VPPTokenDB) int {
		return cmp.Compare(a.OrgName, b.OrgName)
	})

	return outTokens, nil
}

func (ds *Datastore) GetVPPTokenByTeamID(ctx context.Context, teamID *uint) (*fleet.VPPTokenDB, error) {
	stmtTeam := `
	SELECT
		v.id,
		v.organization_name,
		v.location,
		v.renew_at,
		v.token
	FROM
		vpp_token_teams vt
	INNER JOIN
		vpp_tokens v
	ON vt.vpp_token_id = v.id
	WHERE
		vt.team_id = ?
`
	stmtTeamNames := `
	SELECT
		vt.team_id,
		vt.null_team_type,
		COALESCE(t.name, '') AS name
	FROM
		vpp_token_teams vt
	LEFT OUTER JOIN
		teams t
	ON t.id = vt.team_id
	WHERE
		vt.vpp_token_id = ?
`
	stmtNullTeam := `
	SELECT
		v.id,
		v.organization_name,
		v.location,
		v.renew_at,
		v.token
	FROM
		vpp_tokens v
	INNER JOIN
		vpp_token_teams vt
	ON v.id = vt.vpp_token_id
	WHERE
		vt.team_id IS NULL
	AND
		vt.null_team_type = ?
`

	var tokEnc fleet.VPPTokenDB

	var tokTeams []struct {
		TeamID   *uint              `db:"team_id"`
		NullTeam fleet.NullTeamType `db:"null_team_type"`
		Name     string             `db:"name"`
	}

	var err error
	if teamID != nil && *teamID != 0 {
		err = sqlx.GetContext(ctx, ds.reader(ctx), &tokEnc, stmtTeam, teamID)
	} else {
		err = sqlx.GetContext(ctx, ds.reader(ctx), &tokEnc, stmtNullTeam, fleet.NullTeamNoTeam)
	}
	if err != nil {
		if errors.Is(err, sql.ErrNoRows) {
			if err := sqlx.GetContext(ctx, ds.reader(ctx), &tokEnc, stmtNullTeam, fleet.NullTeamAllTeams); err != nil {
				if errors.Is(err, sql.ErrNoRows) {
					return nil, ctxerr.Wrap(ctx, notFound("VPPToken"), "retrieving vpp token by team")
				}
				return nil, ctxerr.Wrap(ctx, err, "retrieving vpp token by team")
			}
		} else {
			return nil, ctxerr.Wrap(ctx, err, "retrieving vpp token by team")
		}
	}

	tokDec, err := decrypt([]byte(tokEnc.Token), ds.serverPrivateKey)
	if err != nil {
		return nil, ctxerr.Wrap(ctx, err, "decrypting vpp token with serverPrivateKey")
	}

	if err := sqlx.SelectContext(ctx, ds.reader(ctx), &tokTeams, stmtTeamNames, tokEnc.ID); err != nil {
		return nil, ctxerr.Wrap(ctx, err, "retrieving vpp token team information")
	}

	tok := &fleet.VPPTokenDB{
		ID:        tokEnc.ID,
		OrgName:   tokEnc.OrgName,
		Location:  tokEnc.Location,
		RenewDate: tokEnc.RenewDate,
		Token:     string(tokDec),
	}

	if tokTeams == nil {
		// Not assigned, no need to loop over teams
		return tok, nil
	}

TEAMLOOP:
	for _, team := range tokTeams {
		switch team.NullTeam {
		case fleet.NullTeamAllTeams:
			// This should only be possible if there are no other teams
			// Make sure something array is non-nil
			if len(tokTeams) != 1 {
				return nil, ctxerr.Errorf(ctx, "team \"%s\" belongs to All teams, and %d other team(s)", tok.OrgName, len(tokTeams)-1)
			}
			tok.Teams = []fleet.TeamTuple{}
			break TEAMLOOP
		case fleet.NullTeamNoTeam:
			tok.Teams = append(tok.Teams, fleet.TeamTuple{
				ID:   0,
				Name: fleet.TeamNameNoTeam,
			})
		case fleet.NullTeamNone:
			// Regular team
			tok.Teams = append(tok.Teams, fleet.TeamTuple{
				ID:   *team.TeamID,
				Name: team.Name,
			})
		}
	}

	return tok, nil
}

func checkVPPNullTeam(ctx context.Context, tx sqlx.ExtContext, currentID *uint, nullTeam fleet.NullTeamType) error {
	nullTeamStmt := `SELECT vpp_token_id FROM vpp_token_teams WHERE null_team_type = ?`
	anyTeamStmt := `SELECT vpp_token_id FROM vpp_token_teams WHERE null_team_type = 'allteams' OR null_team_type = 'noteam' OR team_id IS NOT NULL`

	if nullTeam == fleet.NullTeamAllTeams {
		var ids []uint
		if err := sqlx.SelectContext(ctx, tx, &ids, anyTeamStmt); err != nil {
			return ctxerr.Wrap(ctx, err, "scanning row in check vpp token null team")
		}

		if len(ids) > 0 {
			if len(ids) > 1 {
				return ctxerr.Wrap(ctx, errors.New("Cannot assign token to All teams, other teams have tokens"))
			}
			if currentID == nil || ids[0] != *currentID {
				return ctxerr.Wrap(ctx, errors.New("Cannot assign token to All teams, other teams have tokens"))
			}
		}
	}

	var id uint
	allTeamsFound := true
	if err := sqlx.GetContext(ctx, tx, &id, nullTeamStmt, fleet.NullTeamAllTeams); err != nil {
		if errors.Is(err, sql.ErrNoRows) {
			allTeamsFound = false
		} else {
			return ctxerr.Wrap(ctx, err, "scanning row in check vpp token null team")
		}
	}

	if allTeamsFound && currentID != nil && *currentID != id {
		return ctxerr.Wrap(ctx, fleet.ErrVPPTokenTeamConstraint{Name: fleet.ReservedNameAllTeams})
	}

	if nullTeam != fleet.NullTeamNone {
		var id uint
		if err := sqlx.GetContext(ctx, tx, &id, nullTeamStmt, nullTeam); err != nil {
			if errors.Is(err, sql.ErrNoRows) {
				return nil
			}
			return ctxerr.Wrap(ctx, err, "scanning row in check vpp token null team")
		}
		if currentID == nil || *currentID != id {
			return ctxerr.Wrap(ctx, fleet.ErrVPPTokenTeamConstraint{Name: nullTeam.PrettyName()})
		}
	}

	return nil
}

func (ds *Datastore) GetIncludedHostIDMapForVPPApp(ctx context.Context, vppAppTeamID uint) (map[uint]struct{}, error) {
	return ds.getIncludedHostIDMapForSoftware(ctx, ds.writer(ctx), vppAppTeamID, softwareTypeVPP)
}

func (ds *Datastore) GetIncludedHostIDMapForVPPAppTx(ctx context.Context, tx sqlx.ExtContext, vppAppTeamID uint) (map[uint]struct{}, error) {
	return ds.getIncludedHostIDMapForSoftware(ctx, tx, vppAppTeamID, softwareTypeVPP)
}

func (ds *Datastore) GetExcludedHostIDMapForVPPApp(ctx context.Context, vppAppTeamID uint) (map[uint]struct{}, error) {
	return ds.getExcludedHostIDMapForSoftware(ctx, vppAppTeamID, softwareTypeVPP)
}<|MERGE_RESOLUTION|>--- conflicted
+++ resolved
@@ -771,7 +771,6 @@
 	return nil
 }
 
-<<<<<<< HEAD
 func (ds *Datastore) GetActivityDataForVPPAppUnInstall(ctx context.Context, commandResults *mdm.CommandResults) (*fleet.User, *fleet.ActivityUnInstalledAppStoreApp, error) {
 	if commandResults == nil {
 		return nil, nil, nil
@@ -861,7 +860,8 @@
 	}
 
 	return user, act, nil
-=======
+}
+
 func (ds *Datastore) MapAdamIDsPendingInstall(ctx context.Context, hostID uint) (map[string]struct{}, error) {
 	var adamIds []string
 	if err := sqlx.SelectContext(ctx, ds.reader(ctx), &adamIds, `SELECT hvsi.adam_id
@@ -876,7 +876,6 @@
 	}
 
 	return adamMap, nil
->>>>>>> 360c23d7
 }
 
 func (ds *Datastore) GetPastActivityDataForVPPAppInstall(ctx context.Context, commandResults *mdm.CommandResults) (*fleet.User, *fleet.ActivityInstalledAppStoreApp, error) {
