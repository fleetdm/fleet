package mysql

import (
	"cmp"
	"context"
	"database/sql"
	"encoding/base64"
	"encoding/json"
	"errors"
	"fmt"
	"slices"
	"strings"
	"time"

	"github.com/fleetdm/fleet/v4/server/authz"
	"github.com/fleetdm/fleet/v4/server/contexts/ctxerr"
	"github.com/fleetdm/fleet/v4/server/fleet"
	"github.com/fleetdm/fleet/v4/server/mdm/nanomdm/mdm"
	"github.com/go-sql-driver/mysql"
	"github.com/jmoiron/sqlx"
)

func (ds *Datastore) GetVPPAppMetadataByTeamAndTitleID(ctx context.Context, teamID *uint, titleID uint) (*fleet.VPPAppStoreApp, error) {
	const query = `
SELECT
	vap.adam_id,
	vap.platform,
	vap.name,
	vap.latest_version,
	vat.self_service,
	vat.id vpp_apps_teams_id,
	NULLIF(vap.icon_url, '') AS icon_url
FROM
	vpp_apps vap
	INNER JOIN vpp_apps_teams vat ON vat.adam_id = vap.adam_id AND vat.platform = vap.platform
WHERE
	vap.title_id = ? %s`

	// when team id is not nil, we need to filter by the global or team id given.
	args := []any{titleID}
	teamFilter := ""
	if teamID != nil {
		args = append(args, *teamID)
		teamFilter = "AND vat.global_or_team_id = ?"
	}

	var app fleet.VPPAppStoreApp
	err := sqlx.GetContext(ctx, ds.reader(ctx), &app, fmt.Sprintf(query, teamFilter), args...)
	if err != nil {
		if err == sql.ErrNoRows {
			return nil, ctxerr.Wrap(ctx, notFound("VPPApp"), "get VPP app metadata")
		}
		return nil, ctxerr.Wrap(ctx, err, "get VPP app metadata")
	}

	policies, err := ds.getPoliciesBySoftwareTitleIDs(ctx, []uint{titleID}, teamID)
	if err != nil {
		return nil, ctxerr.Wrap(ctx, err, "get policies by software title ID")
	}
	app.AutomaticInstallPolicies = policies

	return &app, nil
}

func (ds *Datastore) GetSummaryHostVPPAppInstalls(ctx context.Context, teamID *uint, appID fleet.VPPAppID) (*fleet.VPPAppStatusSummary,
	error,
) {
	var dest fleet.VPPAppStatusSummary

<<<<<<< HEAD
	// TODO(uniq): must consider upcoming queue for pending
	stmt := fmt.Sprintf(`
=======
	// TODO(uniq): do we need to handle host_deleted_at and removed similar to GetSummaryHostSoftwareInstalls?

	// TODO(uniq): refactor vppHostStatusNamedQuery to use the same logic as below

	// TODO(uniq): AFAICT we don't have uniqueness for host_id + title_id in upcoming or
	// past activities. In the past the max(id) approach was "good enough" as a proxy for the most
	// recent activity since we didn't really need to worry about the order of activities.
	// Moving to a time-based approach would be more accurate but would require a more complex and
	// potentially slower query.

	stmt := `
WITH 

-- select most recent upcoming activities for each host
upcoming AS (
	SELECT
		max(ua.id) AS upcoming_id, -- ensure we use only the most recent attempt for each host
		host_id
	FROM
		upcoming_activities ua
		JOIN vpp_app_upcoming_activities vua ON ua.id = vua.upcoming_activity_id
		JOIN hosts h ON host_id = h.id
	WHERE
		activity_type = 'vpp_app_install'
		AND adam_id = :adam_id
		AND vua.platform = :platform
		AND (h.team_id = :team_id OR (h.team_id IS NULL AND :team_id = 0))	
	GROUP BY
		host_id
),

-- select most recent past activities for each host
past AS (
	SELECT
		max(hvsi.id) AS past_id, -- ensure we use only the most recent attempt for each host
		host_id
	FROM
		host_vpp_software_installs hvsi
		JOIN hosts h ON host_id = h.id
	WHERE
		adam_id = :adam_id
		AND hvsi.platform = :platform
		AND (h.team_id = :team_id OR (h.team_id IS NULL AND :team_id = 0))
		AND host_id NOT IN(SELECT host_id FROM upcoming) -- antijoin to exclude hosts with upcoming activities
	GROUP BY
		host_id
)

-- count each status
>>>>>>> 029841ca
SELECT
	COALESCE(SUM( IF(status = :software_status_pending, 1, 0)), 0) AS pending,
	COALESCE(SUM( IF(status = :software_status_failed, 1, 0)), 0) AS failed,
	COALESCE(SUM( IF(status = :software_status_installed, 1, 0)), 0) AS installed
FROM (

-- union most recent past and upcoming activities after joining to get statuses for most recent activities
SELECT
	past.host_id,
	CASE
		WHEN ncr.status = :mdm_status_acknowledged THEN
			:software_status_installed
		WHEN ncr.status = :mdm_status_error OR ncr.status = :mdm_status_format_error THEN
			:software_status_failed
		ELSE
			NULL -- either pending or not installed via VPP App
	END AS status
FROM
	past
	JOIN host_vpp_software_installs hvsi ON hvsi.id = past_id
	JOIN hosts h ON h.id = past.host_id
	JOIN nano_command_results ncr ON ncr.id = h.uuid AND ncr.command_uuid = hvsi.command_uuid
UNION
SELECT
	upcoming.host_id,
	:software_status_pending AS status
	FROM
		upcoming
		JOIN vpp_app_upcoming_activities vua ON upcoming_id = vua.upcoming_activity_id
		JOIN upcoming_activities ua ON ua.id = upcoming_id) t`

	var tmID uint
	if teamID != nil {
		tmID = *teamID
	}

	query, args, err := sqlx.Named(stmt, map[string]interface{}{
		"adam_id":                   appID.AdamID,
		"platform":                  appID.Platform,
		"team_id":                   tmID,
		"mdm_status_acknowledged":   fleet.MDMAppleStatusAcknowledged,
		"mdm_status_error":          fleet.MDMAppleStatusError,
		"mdm_status_format_error":   fleet.MDMAppleStatusCommandFormatError,
		"software_status_pending":   fleet.SoftwareInstallPending,
		"software_status_failed":    fleet.SoftwareInstallFailed,
		"software_status_installed": fleet.SoftwareInstalled,
	})
	if err != nil {
		return nil, ctxerr.Wrap(ctx, err, "get summary host vpp installs: named query")
	}

	err = sqlx.GetContext(ctx, ds.reader(ctx), &dest, query, args...)
	if err != nil {
		return nil, ctxerr.Wrap(ctx, err, "get summary host vpp install status")
	}
	return &dest, nil
}

// hvsiAlias is the table alias to use as prefix for the
// host_vpp_software_installs column names, no prefix used if empty.
// ncrAlias is the table alias to use as prefix for the nano_command_results
// column names, no prefix used if empty.
// colAlias is the name to be assigned to the computed status column, pass
// empty to have the value only, no column alias set.
func vppAppHostStatusNamedQuery(hvsiAlias, ncrAlias, colAlias string) string {
	if hvsiAlias != "" {
		hvsiAlias += "."
	}
	if ncrAlias != "" {
		ncrAlias += "."
	}
	if colAlias != "" {
		colAlias = " AS " + colAlias
	}
	return fmt.Sprintf(`
			CASE
				WHEN %[1]sstatus = :mdm_status_acknowledged THEN
					:software_status_installed
				WHEN %[1]sstatus = :mdm_status_error OR %[1]sstatus = :mdm_status_format_error THEN
					:software_status_failed
				WHEN %[2]sid IS NOT NULL THEN
					:software_status_pending
				ELSE
					NULL -- not installed via VPP App
			END %[3]s `, ncrAlias, hvsiAlias, colAlias)
}

func (ds *Datastore) BatchInsertVPPApps(ctx context.Context, apps []*fleet.VPPApp) error {
	return ds.withRetryTxx(ctx, func(tx sqlx.ExtContext) error {
		for _, app := range apps {
			titleID, err := ds.getOrInsertSoftwareTitleForVPPApp(ctx, tx, app)
			if err != nil {
				return err
			}

			app.TitleID = titleID

			if err := insertVPPApps(ctx, tx, []*fleet.VPPApp{app}); err != nil {
				return ctxerr.Wrap(ctx, err, "BatchInsertVPPApps insertVPPApps transaction")
			}
		}
		return nil
	})
}

func (ds *Datastore) SetTeamVPPApps(ctx context.Context, teamID *uint, appFleets []fleet.VPPAppTeam) error {
	existingApps, err := ds.GetAssignedVPPApps(ctx, teamID)
	if err != nil {
		return ctxerr.Wrap(ctx, err, "SetTeamVPPApps getting list of existing apps")
	}

	// if we're batch-setting apps and replacing the ones installed during setup
	// in the same go, no need to validate that we don't delete one marked as
	// install during setup (since we're overwriting those). This is always
	// called from fleetctl gitops, so it should always be the case anyway.
	var replacingInstallDuringSetup bool
	if len(appFleets) == 0 || appFleets[0].InstallDuringSetup != nil {
		replacingInstallDuringSetup = true
	}

	var toAddApps []fleet.VPPAppTeam
	var toRemoveApps []fleet.VPPAppID

	for existingApp, appTeamInfo := range existingApps {
		var found bool
		for _, appFleet := range appFleets {
			// Self service value doesn't matter for removing app from team
			if existingApp == appFleet.VPPAppID {
				found = true
			}
		}
		if !found {
			// if app is marked as install during setup, prevent deletion unless we're replacing those.
			if !replacingInstallDuringSetup && appTeamInfo.InstallDuringSetup != nil && *appTeamInfo.InstallDuringSetup {
				return errDeleteInstallerInstalledDuringSetup
			}
			toRemoveApps = append(toRemoveApps, existingApp)
		}
	}

	for _, appFleet := range appFleets {
		// upsert it if it does not exist or SelfService or InstallDuringSetup flags are changed
		if existingFleet, ok := existingApps[appFleet.VPPAppID]; !ok || existingFleet.SelfService != appFleet.SelfService ||
			appFleet.InstallDuringSetup != nil &&
				existingFleet.InstallDuringSetup != nil && *appFleet.InstallDuringSetup != *existingFleet.InstallDuringSetup {
			toAddApps = append(toAddApps, appFleet)
		}
	}

	var vppToken *fleet.VPPTokenDB
	if len(appFleets) > 0 {
		vppToken, err = ds.GetVPPTokenByTeamID(ctx, teamID)
		if err != nil {
			return ctxerr.Wrap(ctx, err, "SetTeamVPPApps retrieve VPP token ID")
		}
	}

	return ds.withRetryTxx(ctx, func(tx sqlx.ExtContext) error {
		for _, toAdd := range toAddApps {
			if err := insertVPPAppTeams(ctx, tx, toAdd, teamID, vppToken.ID); err != nil {
				return ctxerr.Wrap(ctx, err, "SetTeamVPPApps inserting vpp app into team")
			}
		}

		for _, toRemove := range toRemoveApps {
			if err := removeVPPAppTeams(ctx, tx, toRemove, teamID); err != nil {
				return ctxerr.Wrap(ctx, err, "SetTeamVPPApps removing vpp app from team")
			}
		}

		return nil
	})
}

func (ds *Datastore) InsertVPPAppWithTeam(ctx context.Context, app *fleet.VPPApp, teamID *uint) (*fleet.VPPApp, error) {
	vppToken, err := ds.GetVPPTokenByTeamID(ctx, teamID)
	if err != nil {
		return nil, ctxerr.Wrap(ctx, err, "InsertVPPAppWithTeam unable to get VPP Token ID")
	}

	err = ds.withRetryTxx(ctx, func(tx sqlx.ExtContext) error {
		titleID, err := ds.getOrInsertSoftwareTitleForVPPApp(ctx, tx, app)
		if err != nil {
			return err
		}

		app.TitleID = titleID

		if err := insertVPPApps(ctx, tx, []*fleet.VPPApp{app}); err != nil {
			return ctxerr.Wrap(ctx, err, "InsertVPPAppWithTeam insertVPPApps transaction")
		}

		if err := insertVPPAppTeams(ctx, tx, app.VPPAppTeam, teamID, vppToken.ID); err != nil {
			return ctxerr.Wrap(ctx, err, "InsertVPPAppWithTeam insertVPPAppTeams transaction")
		}

		return nil
	})
	if err != nil {
		return nil, ctxerr.Wrap(ctx, err, "InsertVPPAppWithTeam")
	}

	return app, nil
}

func (ds *Datastore) GetVPPApps(ctx context.Context, teamID *uint) ([]fleet.VPPAppResponse, error) {
	var tmID uint
	if teamID != nil {
		tmID = *teamID
	}
	var results []fleet.VPPAppResponse

	// intentionally using writer as this is called right after batch-setting VPP apps
	if err := sqlx.SelectContext(ctx, ds.writer(ctx), &results, `
		SELECT vat.team_id, va.title_id, vat.adam_id app_store_id, vat.platform
		FROM vpp_apps_teams vat
		JOIN vpp_apps va ON va.adam_id = vat.adam_id AND va.platform = vat.platform
		WHERE global_or_team_id = ?`, tmID); err != nil {
		return nil, ctxerr.Wrap(ctx, err, "get VPP apps")
	}

	return results, nil
}

func (ds *Datastore) GetAssignedVPPApps(ctx context.Context, teamID *uint) (map[fleet.VPPAppID]fleet.VPPAppTeam, error) {
	stmt := `
SELECT
	adam_id, platform, self_service, install_during_setup
FROM
	vpp_apps_teams vat
WHERE
	vat.global_or_team_id = ?
	`
	var tmID uint
	if teamID != nil {
		tmID = *teamID
	}

	var results []fleet.VPPAppTeam
	if err := sqlx.SelectContext(ctx, ds.reader(ctx), &results, stmt, tmID); err != nil {
		return nil, ctxerr.Wrap(ctx, err, "get assigned VPP apps")
	}

	appSet := make(map[fleet.VPPAppID]fleet.VPPAppTeam)
	for _, r := range results {
		appSet[r.VPPAppID] = r
	}

	return appSet, nil
}

func insertVPPApps(ctx context.Context, tx sqlx.ExtContext, apps []*fleet.VPPApp) error {
	stmt := `
INSERT INTO vpp_apps
	(adam_id, bundle_identifier, icon_url, name, latest_version, title_id, platform)
VALUES
%s
ON DUPLICATE KEY UPDATE
	updated_at = CURRENT_TIMESTAMP,
	latest_version = VALUES(latest_version),
	icon_url = VALUES(icon_url),
	name = VALUES(name),
	title_id = VALUES(title_id)
	`
	var args []any
	var insertVals strings.Builder

	for _, a := range apps {
		insertVals.WriteString(`(?, ?, ?, ?, ?, ?, ?),`)
		args = append(args, a.AdamID, a.BundleIdentifier, a.IconURL, a.Name, a.LatestVersion, a.TitleID, a.Platform)
	}

	stmt = fmt.Sprintf(stmt, strings.TrimSuffix(insertVals.String(), ","))

	_, err := tx.ExecContext(ctx, stmt, args...)

	return ctxerr.Wrap(ctx, err, "insert VPP apps")
}

func insertVPPAppTeams(ctx context.Context, tx sqlx.ExtContext, appID fleet.VPPAppTeam, teamID *uint, vppTokenID uint) error {
	stmt := `
INSERT INTO vpp_apps_teams
	(adam_id, global_or_team_id, team_id, platform, self_service, vpp_token_id, install_during_setup)
VALUES
	(?, ?, ?, ?, ?, ?, COALESCE(?, false))
ON DUPLICATE KEY UPDATE
	self_service = VALUES(self_service),
	install_during_setup = COALESCE(?, install_during_setup)
`

	var globalOrTmID uint
	if teamID != nil {
		globalOrTmID = *teamID

		if *teamID == 0 {
			teamID = nil
		}
	}

	_, err := tx.ExecContext(ctx, stmt, appID.AdamID, globalOrTmID, teamID, appID.Platform, appID.SelfService, vppTokenID, appID.InstallDuringSetup, appID.InstallDuringSetup)
	if IsDuplicate(err) {
		err = &existsError{
			Identifier:   fmt.Sprintf("%s %s self_service: %v", appID.AdamID, appID.Platform, appID.SelfService),
			TeamID:       teamID,
			ResourceType: "VPPAppID",
		}
	}

	return ctxerr.Wrap(ctx, err, "writing vpp app team mapping to db")
}

func removeVPPAppTeams(ctx context.Context, tx sqlx.ExtContext, appID fleet.VPPAppID, teamID *uint) error {
	_, err := tx.ExecContext(ctx, `UPDATE policies p
		JOIN vpp_apps_teams vat ON vat.id = p.vpp_apps_teams_id AND vat.adam_id = ? AND vat.team_id = ? AND vat.platform = ?
		SET vpp_apps_teams_id = NULL`, appID.AdamID, teamID, appID.Platform)
	if err != nil {
		return ctxerr.Wrap(ctx, err, "unsetting vpp app policy associations from team")
	}

	_, err = tx.ExecContext(ctx, `DELETE FROM vpp_apps_teams WHERE adam_id = ? AND team_id = ? AND platform = ?`, appID.AdamID, teamID, appID.Platform)
	if err != nil {
		return ctxerr.Wrap(ctx, err, "deleting vpp app from team")
	}

	return nil
}

func (ds *Datastore) getOrInsertSoftwareTitleForVPPApp(ctx context.Context, tx sqlx.ExtContext, app *fleet.VPPApp) (uint, error) {
	// NOTE: it was decided to populate "apps" as the source for VPP apps for now, TBD
	// if this needs to change to better map to how software titles are reported
	// back by osquery. Since it may change, we're using a variable for the source.
	var source string
	switch app.Platform {
	case fleet.IOSPlatform:
		source = "ios_apps"
	case fleet.IPadOSPlatform:
		source = "ipados_apps"
	default:
		source = "apps"
	}

	selectStmt := `SELECT id FROM software_titles WHERE name = ? AND source = ? AND browser = ''`
	selectArgs := []any{app.Name, source}
	insertStmt := `INSERT INTO software_titles (name, source, browser) VALUES (?, ?, '')`
	insertArgs := []any{app.Name, source}

	if app.BundleIdentifier != "" {
		// match by bundle identifier first, or standard matching if we
		// don't have a bundle identifier match
		switch source {
		case "ios_apps", "ipados_apps":
			selectStmt = `
				    SELECT id
				    FROM software_titles
				    WHERE (bundle_identifier = ? AND source = ?) OR (name = ? AND source = ? AND browser = '')
				    ORDER BY bundle_identifier = ? DESC
				    LIMIT 1`
			selectArgs = []any{app.BundleIdentifier, source, app.Name, source, app.BundleIdentifier}
		default:
			selectStmt = `
				    SELECT id
				    FROM software_titles
				    WHERE (bundle_identifier = ? OR (name = ? AND browser = ''))
				      AND source NOT IN ('ios_apps', 'ipados_apps')
				    ORDER BY bundle_identifier = ? DESC
				    LIMIT 1`
			selectArgs = []any{app.BundleIdentifier, app.Name, app.BundleIdentifier}
		}
		insertStmt = `INSERT INTO software_titles (name, source, bundle_identifier, browser) VALUES (?, ?, ?, '')`
		insertArgs = append(insertArgs, app.BundleIdentifier)
	}

	titleID, err := ds.optimisticGetOrInsertWithWriter(ctx,
		tx,
		&parameterizedStmt{
			Statement: selectStmt,
			Args:      selectArgs,
		},
		&parameterizedStmt{
			Statement: insertStmt,
			Args:      insertArgs,
		},
	)
	if err != nil {
		return 0, ctxerr.Wrap(ctx, err, "optimistic get or insert VPP app")
	}

	return titleID, nil
}

func (ds *Datastore) DeleteVPPAppFromTeam(ctx context.Context, teamID *uint, appID fleet.VPPAppID) error {
	// allow delete only if install_during_setup is false
	const stmt = `DELETE FROM vpp_apps_teams WHERE global_or_team_id = ? AND adam_id = ? AND platform = ? AND install_during_setup = 0`

	var globalOrTeamID uint
	if teamID != nil {
		globalOrTeamID = *teamID
	}
	tx := ds.writer(ctx) // make sure we're looking at a consistent vision of the world when deleting
	res, err := tx.ExecContext(ctx, stmt, globalOrTeamID, appID.AdamID, appID.Platform)
	if err != nil {
		if isMySQLForeignKey(err) {
			// Check if the app is referenced by a policy automation.
			var count int
			if err := sqlx.GetContext(ctx, tx, &count, `SELECT COUNT(*) FROM policies p JOIN vpp_apps_teams vat
					ON vat.id = p.vpp_apps_teams_id AND vat.global_or_team_id = ?
				    AND vat.adam_id = ? AND vat.platform = ?`, globalOrTeamID, appID.AdamID, appID.Platform); err != nil {
				return ctxerr.Wrapf(ctx, err, "getting reference from policies")
			}
			if count > 0 {
				return errDeleteInstallerWithAssociatedPolicy
			}
		}
		return ctxerr.Wrap(ctx, err, "delete VPP app from team")
	}

	rows, _ := res.RowsAffected()
	if rows == 0 {
		// could be that the VPP app does not exist, or it is installed during
		// setup, do additional check.
		var installDuringSetup bool
		if err := sqlx.GetContext(ctx, tx, &installDuringSetup,
			`SELECT install_during_setup FROM vpp_apps_teams WHERE global_or_team_id = ? AND adam_id = ? AND platform = ?`, globalOrTeamID, appID.AdamID, appID.Platform); err != nil && !errors.Is(err, sql.ErrNoRows) {
			return ctxerr.Wrap(ctx, err, "check if vpp app is installed during setup")
		}
		if installDuringSetup {
			return errDeleteInstallerInstalledDuringSetup
		}
		return notFound("VPPApp").WithMessage(fmt.Sprintf("adam id %s platform %s for team id %d", appID.AdamID, appID.Platform,
			globalOrTeamID))
	}
	return nil
}

func (ds *Datastore) GetTitleInfoFromVPPAppsTeamsID(ctx context.Context, vppAppsTeamsID uint) (*fleet.PolicySoftwareTitle, error) {
	var info fleet.PolicySoftwareTitle
	err := sqlx.GetContext(ctx, ds.reader(ctx), &info, `SELECT name, title_id FROM vpp_apps va
    	JOIN vpp_apps_teams vat ON vat.adam_id = va.adam_id AND vat.platform = va.platform AND vat.id = ?`, vppAppsTeamsID)
	if err != nil {
		if err == sql.ErrNoRows {
			return nil, ctxerr.Wrap(ctx, notFound("VPPApp"), "get VPP title info from VPP apps teams ID")
		}
		return nil, ctxerr.Wrap(ctx, err, "get VPP title info from VPP apps teams ID")
	}

	return &info, nil
}

func (ds *Datastore) GetVPPAppMetadataByAdamIDAndPlatform(ctx context.Context, adamID string, platform fleet.AppleDevicePlatform) (*fleet.VPPApp, error) {
	stmt := `SELECT va.adam_id, va.bundle_identifier, va.icon_url, va.name, va.title_id, va.platform, va.created_at, va.updated_at
		FROM vpp_apps va WHERE va.adam_id = ? AND va.platform = ?
  `

	var dest fleet.VPPApp
	err := sqlx.GetContext(ctx, ds.reader(ctx), &dest, stmt, adamID, platform)
	if err != nil {
		if err == sql.ErrNoRows {
			return nil, ctxerr.Wrap(ctx, notFound("VPPApp"), "get VPP app")
		}
		return nil, ctxerr.Wrap(ctx, err, "get VPP app")
	}

	return &dest, nil
}

func (ds *Datastore) GetVPPAppByTeamAndTitleID(ctx context.Context, teamID *uint, titleID uint) (*fleet.VPPApp, error) {
	stmt := `
SELECT
  va.adam_id,
  va.bundle_identifier,
  va.icon_url,
  va.name,
  va.title_id,
  va.platform,
  va.created_at,
  va.updated_at,
  vat.self_service
FROM vpp_apps va
JOIN vpp_apps_teams vat ON va.adam_id = vat.adam_id AND va.platform = vat.platform
WHERE vat.global_or_team_id = ? AND va.title_id = ?
  `

	var tmID uint
	if teamID != nil {
		tmID = *teamID
	}

	var dest fleet.VPPApp
	err := sqlx.GetContext(ctx, ds.reader(ctx), &dest, stmt, tmID, titleID)
	if err != nil {
		if err == sql.ErrNoRows {
			return nil, ctxerr.Wrap(ctx, notFound("VPPApp"), "get VPP app")
		}
		return nil, ctxerr.Wrap(ctx, err, "get VPP app")
	}

	return &dest, nil
}

func (ds *Datastore) InsertHostVPPSoftwareInstall(ctx context.Context, hostID uint, appID fleet.VPPAppID,
	commandUUID, associatedEventID string, opts fleet.HostSoftwareInstallOptions,
) error {
	const (
		insertUAStmt = `
INSERT INTO upcoming_activities
	(host_id, priority, user_id, fleet_initiated, activity_type, execution_id, payload)
VALUES
	(?, ?, ?, ?, 'vpp_app_install', ?,
		JSON_OBJECT(
			'self_service', ?,
			'associated_event_id', ?,
			'user', (SELECT JSON_OBJECT('name', name, 'email', email, 'gravatar_url', gravatar_url) FROM users WHERE id = ?)
		)
	)`

		insertVAUAStmt = `
INSERT INTO vpp_app_upcoming_activities
	(upcoming_activity_id, adam_id, platform, policy_id)
VALUES
	(?, ?, ?, ?)`

		hostExistsStmt = `SELECT 1 FROM hosts WHERE id = ?`
	)

	// we need to explicitly do this check here because we can't set a FK constraint on the schema
	var hostExists bool
	err := sqlx.GetContext(ctx, ds.reader(ctx), &hostExists, hostExistsStmt, hostID)
	if err != nil {
		if err == sql.ErrNoRows {
			return notFound("Host").WithID(hostID)
		}

		return ctxerr.Wrap(ctx, err, "checking if host exists")
	}

	var userID *uint
	if ctxUser := authz.UserFromContext(ctx); ctxUser != nil && opts.PolicyID == nil {
		userID = &ctxUser.ID
	}

	err = ds.withRetryTxx(ctx, func(tx sqlx.ExtContext) error {
		res, err := tx.ExecContext(ctx, insertUAStmt,
			hostID,
			opts.Priority(),
			userID,
			opts.IsFleetInitiated(),
			commandUUID,
			opts.SelfService,
			associatedEventID,
			userID,
		)
		if err != nil {
			return ctxerr.Wrap(ctx, err, "insert vpp install request")
		}

		activityID, _ := res.LastInsertId()
		_, err = tx.ExecContext(ctx, insertVAUAStmt,
			activityID,
			appID.AdamID,
			appID.Platform,
			opts.PolicyID,
		)
		if err != nil {
			return ctxerr.Wrap(ctx, err, "insert vpp install request join table")
		}

		if _, err := ds.activateNextUpcomingActivity(ctx, tx, hostID, ""); err != nil {
			return ctxerr.Wrap(ctx, err, "activate next activity")
		}
		return nil
	})
	return err
}

func (ds *Datastore) MapAdamIDsPendingInstall(ctx context.Context, hostID uint) (map[string]struct{}, error) {
	var adamIds []string
	if err := sqlx.SelectContext(ctx, ds.reader(ctx), &adamIds, `SELECT hvsi.adam_id
			FROM host_vpp_software_installs hvsi
			JOIN nano_view_queue nvq ON nvq.command_uuid = hvsi.command_uuid AND nvq.status IS NULL
			WHERE hvsi.host_id = ?`, hostID); err != nil && err != sql.ErrNoRows {
		return nil, ctxerr.Wrap(ctx, err, "list pending VPP installs")
	}
	adamMap := map[string]struct{}{}
	for _, id := range adamIds {
		adamMap[id] = struct{}{}
	}

	return adamMap, nil
}

func (ds *Datastore) GetPastActivityDataForVPPAppInstall(ctx context.Context, commandResults *mdm.CommandResults) (*fleet.User, *fleet.ActivityInstalledAppStoreApp, error) {
	if commandResults == nil {
		return nil, nil, nil
	}

	stmt := `
SELECT
	u.name AS user_name,
	u.id AS user_id,
	u.email as user_email,
	hvsi.host_id AS host_id,
	hdn.display_name AS host_display_name,
	st.name AS software_title,
	hvsi.adam_id AS app_store_id,
	hvsi.command_uuid AS command_uuid,
	hvsi.self_service AS self_service,
	hvsi.policy_id AS policy_id,
	p.name AS policy_name
FROM
	host_vpp_software_installs hvsi
	LEFT OUTER JOIN users u ON hvsi.user_id = u.id
	LEFT OUTER JOIN host_display_names hdn ON hdn.host_id = hvsi.host_id
	LEFT OUTER JOIN vpp_apps vpa ON hvsi.adam_id = vpa.adam_id
	LEFT OUTER JOIN software_titles st ON st.id = vpa.title_id
	LEFT OUTER JOIN policies p ON p.id = hvsi.policy_id
WHERE
	hvsi.command_uuid = :command_uuid
	`

	type result struct {
		HostID          uint    `db:"host_id"`
		HostDisplayName string  `db:"host_display_name"`
		SoftwareTitle   string  `db:"software_title"`
		AppStoreID      string  `db:"app_store_id"`
		CommandUUID     string  `db:"command_uuid"`
		UserName        *string `db:"user_name"`
		UserID          *uint   `db:"user_id"`
		UserEmail       *string `db:"user_email"`
		SelfService     bool    `db:"self_service"`
		PolicyID        *uint   `db:"policy_id"`
		PolicyName      *string `db:"policy_name"`
	}

	listStmt, args, err := sqlx.Named(stmt, map[string]any{
		"command_uuid":              commandResults.CommandUUID,
		"software_status_failed":    string(fleet.SoftwareInstallFailed),
		"software_status_installed": string(fleet.SoftwareInstalled),
	})
	if err != nil {
		return nil, nil, ctxerr.Wrap(ctx, err, "build list query from named args")
	}

	var res result
	if err := sqlx.GetContext(ctx, ds.reader(ctx), &res, listStmt, args...); err != nil {
		if errors.Is(err, sql.ErrNoRows) {
			return nil, nil, notFound("install_command")
		}

		return nil, nil, ctxerr.Wrap(ctx, err, "select past activity data for VPP app install")
	}

	var user *fleet.User
	if res.UserID != nil {
		user = &fleet.User{
			ID:    *res.UserID,
			Name:  *res.UserName,
			Email: *res.UserEmail,
		}
	}

	var status string
	switch commandResults.Status {
	case fleet.MDMAppleStatusAcknowledged:
		status = string(fleet.SoftwareInstalled)
	case fleet.MDMAppleStatusCommandFormatError:
	case fleet.MDMAppleStatusError:
		status = string(fleet.SoftwareInstallFailed)
	default:
		// This case shouldn't happen (we should only be doing this check if the command is in a
		// "terminal" state, but adding it so we have a default
		status = string(fleet.SoftwareInstallPending)
	}

	act := &fleet.ActivityInstalledAppStoreApp{
		HostID:          res.HostID,
		HostDisplayName: res.HostDisplayName,
		SoftwareTitle:   res.SoftwareTitle,
		AppStoreID:      res.AppStoreID,
		CommandUUID:     res.CommandUUID,
		SelfService:     res.SelfService,
		PolicyID:        res.PolicyID,
		PolicyName:      res.PolicyName,
		Status:          status,
	}

	return user, act, nil
}

func (ds *Datastore) GetVPPTokenByLocation(ctx context.Context, loc string) (*fleet.VPPTokenDB, error) {
	stmt := `SELECT id FROM vpp_tokens WHERE location = ?`
	var tokenID uint
	if err := sqlx.GetContext(ctx, ds.reader(ctx), &tokenID, stmt, loc); err != nil {
		if errors.Is(err, sql.ErrNoRows) {
			return nil, ctxerr.Wrap(ctx, notFound("VPPToken"), "retrieve vpp token by location")
		}
		return nil, ctxerr.Wrap(ctx, err, "retrieve vpp token by location")
	}
	return ds.GetVPPToken(ctx, tokenID)
}

func (ds *Datastore) InsertVPPToken(ctx context.Context, tok *fleet.VPPTokenData) (*fleet.VPPTokenDB, error) {
	insertStmt := `
	INSERT INTO
		vpp_tokens (
			organization_name,
			location,
			renew_at,
			token
		)
	VALUES (?, ?, ?, ?)
`

	vppTokenDB, err := vppTokenDataToVppTokenDB(ctx, tok)
	if err != nil {
		return nil, ctxerr.Wrap(ctx, err, "translating vpp token to db representation")
	}

	tokEnc, err := encrypt([]byte(vppTokenDB.Token), ds.serverPrivateKey)
	if err != nil {
		return nil, ctxerr.Wrap(ctx, err, "encrypt token with datastore.serverPrivateKey")
	}

	res, err := ds.writer(ctx).ExecContext(
		ctx,
		insertStmt,
		vppTokenDB.OrgName,
		vppTokenDB.Location,
		vppTokenDB.RenewDate,
		tokEnc,
	)
	if err != nil {
		return nil, ctxerr.Wrap(ctx, err, "inserting vpp token")
	}

	id, _ := res.LastInsertId()

	vppTokenDB.ID = uint(id) //nolint:gosec // dismiss G115

	return vppTokenDB, nil
}

func (ds *Datastore) UpdateVPPToken(ctx context.Context, tokenID uint, tok *fleet.VPPTokenData) (*fleet.VPPTokenDB, error) {
	stmt := `
	UPDATE vpp_tokens
	SET
		organization_name = ?,
		location = ?,
		renew_at = ?,
		token = ?
	WHERE
		id = ?
`

	vppTokenDB, err := vppTokenDataToVppTokenDB(ctx, tok)
	if err != nil {
		return nil, ctxerr.Wrap(ctx, err, "translating vpp token to db representation")
	}

	tokEnc, err := encrypt([]byte(vppTokenDB.Token), ds.serverPrivateKey)
	if err != nil {
		return nil, ctxerr.Wrap(ctx, err, "encrypt token with datastore.serverPrivateKey")
	}

	_, err = ds.writer(ctx).ExecContext(
		ctx,
		stmt,
		vppTokenDB.OrgName,
		vppTokenDB.Location,
		vppTokenDB.RenewDate,
		tokEnc,
		tokenID,
	)
	if err != nil {
		return nil, ctxerr.Wrap(ctx, err, "inserting vpp token")
	}

	return ds.GetVPPToken(ctx, tokenID)
}

func vppTokenDataToVppTokenDB(ctx context.Context, tok *fleet.VPPTokenData) (*fleet.VPPTokenDB, error) {
	tokRawBytes, err := base64.StdEncoding.DecodeString(tok.Token)
	if err != nil {
		return nil, ctxerr.Wrap(ctx, err, "decoding raw vpp token data")
	}

	var tokRaw fleet.VPPTokenRaw
	if err := json.Unmarshal(tokRawBytes, &tokRaw); err != nil {
		return nil, ctxerr.Wrap(ctx, err, "unmarshalling raw vpp token")
	}

	exp, err := time.Parse(fleet.VPPTimeFormat, tokRaw.ExpDate)
	if err != nil {
		return nil, ctxerr.Wrap(ctx, err, "parsing vpp token expiration date")
	}
	exp = exp.UTC()

	vppTokenDB := &fleet.VPPTokenDB{
		OrgName:   tokRaw.OrgName,
		Location:  tok.Location,
		RenewDate: exp,
		Token:     tok.Token,
	}

	return vppTokenDB, nil
}

func (ds *Datastore) GetVPPToken(ctx context.Context, tokenID uint) (*fleet.VPPTokenDB, error) {
	stmt := `
	SELECT
		id,
		organization_name,
		location,
		renew_at,
		token
	FROM
		vpp_tokens v
	WHERE
		id = ?
`
	stmtTeams := `
	SELECT
		vt.team_id,
		vt.null_team_type,
		COALESCE(t.name, '') AS name
	FROM
		vpp_token_teams vt
	LEFT OUTER JOIN
		teams t
	ON t.id = vt.team_id
	WHERE
		vpp_token_id = ?
`

	var tokEnc fleet.VPPTokenDB

	var tokTeams []struct {
		TeamID   *uint              `db:"team_id"`
		NullTeam fleet.NullTeamType `db:"null_team_type"`
		Name     string             `db:"name"`
	}

	if err := sqlx.GetContext(ctx, ds.reader(ctx), &tokEnc, stmt, tokenID); err != nil {
		if errors.Is(err, sql.ErrNoRows) {
			return nil, ctxerr.Wrap(ctx, notFound("VPPToken"), "selecting vpp token from db")
		}
		return nil, ctxerr.Wrap(ctx, err, "selecting vpp token from db")
	}

	tokDec, err := decrypt([]byte(tokEnc.Token), ds.serverPrivateKey)
	if err != nil {
		return nil, ctxerr.Wrap(ctx, err, "decrypting vpp token with serverPrivateKey")
	}

	if err := sqlx.SelectContext(ctx, ds.reader(ctx), &tokTeams, stmtTeams, tokenID); err != nil {
		return nil, ctxerr.Wrap(ctx, err, "selecting vpp token teams from db")
	}

	tok := &fleet.VPPTokenDB{
		ID:        tokEnc.ID,
		OrgName:   tokEnc.OrgName,
		Location:  tokEnc.Location,
		RenewDate: tokEnc.RenewDate,
		Token:     string(tokDec),
	}

	if tokTeams == nil {
		// Not assigned, no need to loop over teams
		return tok, nil
	}

TEAMLOOP:
	for _, team := range tokTeams {
		switch team.NullTeam {
		case fleet.NullTeamAllTeams:
			// This should only be possible if there are no other teams
			// Make sure something array is non-nil
			if len(tokTeams) != 1 {
				return nil, ctxerr.Errorf(ctx, "team \"%s\" belongs to All teams, and %d other team(s)", tok.OrgName, len(tokTeams)-1)
			}
			tok.Teams = []fleet.TeamTuple{}
			break TEAMLOOP
		case fleet.NullTeamNoTeam:
			tok.Teams = append(tok.Teams, fleet.TeamTuple{
				ID:   0,
				Name: fleet.TeamNameNoTeam,
			})
		case fleet.NullTeamNone:
			// Regular team
			tok.Teams = append(tok.Teams, fleet.TeamTuple{
				ID:   *team.TeamID,
				Name: team.Name,
			})
		}
	}

	return tok, nil
}

func (ds *Datastore) UpdateVPPTokenTeams(ctx context.Context, id uint, teams []uint) (*fleet.VPPTokenDB, error) {
	stmtTeamName := `SELECT name FROM teams WHERE id = ?`
	stmtRemove := `DELETE FROM vpp_token_teams WHERE vpp_token_id = ?`
	stmtInsert := `
	INSERT INTO
		vpp_token_teams (
			vpp_token_id,
			team_id,
			null_team_type
	) VALUES `
	stmtValues := `(?, ?, ?)`
	// Delete all apps, and associated policy automations, associated with a token if we change its team
	stmtRemovePolicyAutomations := `UPDATE policies p
		JOIN vpp_apps_teams vat ON vat.id = p.vpp_apps_teams_id AND vat.vpp_token_id = ?
		SET vpp_apps_teams_id = NULL`
	stmtDeleteApps := `DELETE FROM vpp_apps_teams WHERE vpp_token_id = ? %s`

	var teamsFilter string
	if len(teams) > 0 {
		teamsFilter = "AND global_or_team_id NOT IN (?)"
	}

	stmtDeleteApps = fmt.Sprintf(stmtDeleteApps, teamsFilter)

	var values string
	var args []any
	// No DB constraint for null_team_type, if no team or all teams
	// comes up we have to check it in go
	var nullTeamCheck fleet.NullTeamType

	if len(teams) > 0 {
		for _, team := range teams {
			team := team
			if values == "" {
				values = stmtValues
			} else {
				values = strings.Join([]string{values, stmtValues}, ",")
			}
			var teamptr *uint
			nullTeam := fleet.NullTeamNone
			if team != 0 {
				// Regular team
				teamptr = &team
			} else {
				// NoTeam team
				nullTeam = fleet.NullTeamNoTeam
				nullTeamCheck = fleet.NullTeamNoTeam
			}
			args = append(args, id, teamptr, nullTeam)
		}
	} else if teams != nil {
		// Empty but not nil, All Teams!
		values = stmtValues
		args = append(args, id, nil, fleet.NullTeamAllTeams)
		nullTeamCheck = fleet.NullTeamAllTeams
	}

	stmtInsertFull := stmtInsert + values

	err := ds.withRetryTxx(ctx, func(tx sqlx.ExtContext) error {
		// NOTE This is not optimal, and has the potential to
		// introduce race conditions. Ideally we would insert and
		// check the constraints in a single query.
		if err := checkVPPNullTeam(ctx, tx, &id, nullTeamCheck); err != nil {
			return ctxerr.Wrap(ctx, err, "vpp token null team check")
		}

		if _, err := tx.ExecContext(ctx, stmtRemovePolicyAutomations, id); err != nil {
			return ctxerr.Wrap(ctx, err, "deleting old vpp team apps policy automations")
		}

		delArgs := []any{id}
		if len(teams) > 0 {
			inStmt, inArgs, err := sqlx.In(stmtDeleteApps, id, teams)
			if err != nil {
				return ctxerr.Wrap(ctx, err, "building IN statement for deleting old vpp apps teams associations")
			}

			stmtDeleteApps = inStmt
			delArgs = inArgs
		}

		if _, err := tx.ExecContext(ctx, stmtDeleteApps, delArgs...); err != nil {
			return ctxerr.Wrap(ctx, err, "deleting old vpp team apps associations")
		}

		if _, err := tx.ExecContext(ctx, stmtRemove, id); err != nil {
			return ctxerr.Wrap(ctx, err, "removing old vpp team associations")
		}

		if len(args) > 0 {
			if _, err := tx.ExecContext(ctx, stmtInsertFull, args...); err != nil {
				if isChildForeignKeyError(err) {
					return foreignKey("team", fmt.Sprintf("(team_id)=(%v)", values))
				}

				return ctxerr.Wrap(ctx, err, "updating vpp token team")
			}
		}

		return nil
	})
	if err != nil {
		var mysqlErr *mysql.MySQLError
		// https://dev.mysql.com/doc/mysql-errors/8.4/en/server-error-reference.html#error_er_dup_entry
		if errors.As(err, &mysqlErr) && IsDuplicate(err) {
			var dupeTeamID uint
			var dupeTeamName string
			_, _ = fmt.Sscanf(mysqlErr.Message, "Duplicate entry '%d' for", &dupeTeamID)
			if err := sqlx.GetContext(ctx, ds.reader(ctx), &dupeTeamName, stmtTeamName, dupeTeamID); err != nil {
				return nil, ctxerr.Wrap(ctx, err, "getting team name for vpp token conflict error")
			}
			return nil, ctxerr.Wrap(ctx, fleet.ErrVPPTokenTeamConstraint{Name: dupeTeamName, ID: &dupeTeamID})
		}
		return nil, ctxerr.Wrap(ctx, err, "modifying vpp token team associations")
	}

	return ds.GetVPPToken(ctx, id)
}

func (ds *Datastore) DeleteVPPToken(ctx context.Context, tokenID uint) error {
	return ds.withTx(ctx, func(tx sqlx.ExtContext) error {
		_, err := tx.ExecContext(ctx, `UPDATE policies p
			JOIN vpp_apps_teams vat ON vat.id = p.vpp_apps_teams_id AND vat.vpp_token_id = ?
			SET vpp_apps_teams_id = NULL`, tokenID)
		if err != nil {
			return ctxerr.Wrap(ctx, err, "removing policy automations associated with vpp token")
		}

		_, err = tx.ExecContext(ctx, `DELETE FROM vpp_tokens WHERE id = ?`, tokenID)
		if err != nil {
			return ctxerr.Wrap(ctx, err, "deleting vpp token")
		}

		return nil
	})
}

func (ds *Datastore) ListVPPTokens(ctx context.Context) ([]*fleet.VPPTokenDB, error) {
	// linter false positive on the word "token" (gosec G101)
	//nolint:gosec
	stmtTokens := `
	SELECT
		id,
		organization_name,
		location,
		renew_at,
		token
	FROM
		vpp_tokens v
`

	stmtTeams := `
	SELECT
		vt.id,
		vt.vpp_token_id,
		vt.team_id,
		vt.null_team_type,
		COALESCE(t.name, '') AS name
	FROM
		vpp_token_teams vt
	LEFT OUTER JOIN
		teams t
	ON vt.team_id = t.id
`
	var tokEncs []fleet.VPPTokenDB

	var teams []struct {
		ID         string             `db:"id"`
		VPPTokenID uint               `db:"vpp_token_id"`
		TeamID     *uint              `db:"team_id"`
		TeamName   string             `db:"name"`
		NullTeam   fleet.NullTeamType `db:"null_team_type"`
	}

	if err := sqlx.SelectContext(ctx, ds.reader(ctx), &tokEncs, stmtTokens); err != nil {
		return nil, ctxerr.Wrap(ctx, err, "selecting vpp tokens from db")
	}

	if err := sqlx.SelectContext(ctx, ds.reader(ctx), &teams, stmtTeams); err != nil {
		return nil, ctxerr.Wrap(ctx, err, "selecting vpp token teams from db")
	}

	tokens := map[uint]*fleet.VPPTokenDB{}

	for _, tokEnc := range tokEncs {
		tokDec, err := decrypt([]byte(tokEnc.Token), ds.serverPrivateKey)
		if err != nil {
			return nil, ctxerr.Wrap(ctx, err, "decrypting vpp token with serverPrivateKey")
		}

		tokens[tokEnc.ID] = &fleet.VPPTokenDB{
			ID:        tokEnc.ID,
			OrgName:   tokEnc.OrgName,
			Location:  tokEnc.Location,
			RenewDate: tokEnc.RenewDate,
			Token:     string(tokDec),
		}
	}

	for _, team := range teams {
		token := tokens[team.VPPTokenID]
		if token.Teams != nil && len(token.Teams) == 0 {
			// Token was already assigned to All Teams, we should not
			// see it again in a loop
			return nil, fmt.Errorf("vpp token \"%s\" has been assigned to All teams, and another team", token.OrgName)
		}
		switch team.NullTeam {
		case fleet.NullTeamAllTeams:
			// All teams, there should be no other teams.
			// Make sure array is non-nil
			if token.Teams != nil {
				// This team has already been assigned something, this
				// should not happen
				return nil, fmt.Errorf("vpp token \"%s\" has been asssigned to All teams, and another team", token.OrgName)
			}
			token.Teams = []fleet.TeamTuple{}
		case fleet.NullTeamNoTeam:
			token.Teams = append(token.Teams, fleet.TeamTuple{ID: 0, Name: fleet.TeamNameNoTeam})
		case fleet.NullTeamNone:
			// Regular team
			token.Teams = append(token.Teams, fleet.TeamTuple{ID: *team.TeamID, Name: team.TeamName})
		}
	}

	var outTokens []*fleet.VPPTokenDB
	for _, token := range tokens {
		outTokens = append(outTokens, token)
	}

	slices.SortFunc(outTokens, func(a, b *fleet.VPPTokenDB) int {
		return cmp.Compare(a.OrgName, b.OrgName)
	})

	return outTokens, nil
}

func (ds *Datastore) GetVPPTokenByTeamID(ctx context.Context, teamID *uint) (*fleet.VPPTokenDB, error) {
	stmtTeam := `
	SELECT
		v.id,
		v.organization_name,
		v.location,
		v.renew_at,
		v.token
	FROM
		vpp_token_teams vt
	INNER JOIN
		vpp_tokens v
	ON vt.vpp_token_id = v.id
	WHERE
		vt.team_id = ?
`
	stmtTeamNames := `
	SELECT
		vt.team_id,
		vt.null_team_type,
		COALESCE(t.name, '') AS name
	FROM
		vpp_token_teams vt
	LEFT OUTER JOIN
		teams t
	ON t.id = vt.team_id
	WHERE
		vt.vpp_token_id = ?
`
	stmtNullTeam := `
	SELECT
		v.id,
		v.organization_name,
		v.location,
		v.renew_at,
		v.token
	FROM
		vpp_tokens v
	INNER JOIN
		vpp_token_teams vt
	ON v.id = vt.vpp_token_id
	WHERE
		vt.team_id IS NULL
	AND
		vt.null_team_type = ?
`

	var tokEnc fleet.VPPTokenDB

	var tokTeams []struct {
		TeamID   *uint              `db:"team_id"`
		NullTeam fleet.NullTeamType `db:"null_team_type"`
		Name     string             `db:"name"`
	}

	var err error
	if teamID != nil && *teamID != 0 {
		err = sqlx.GetContext(ctx, ds.reader(ctx), &tokEnc, stmtTeam, teamID)
	} else {
		err = sqlx.GetContext(ctx, ds.reader(ctx), &tokEnc, stmtNullTeam, fleet.NullTeamNoTeam)
	}
	if err != nil {
		if errors.Is(err, sql.ErrNoRows) {
			if err := sqlx.GetContext(ctx, ds.reader(ctx), &tokEnc, stmtNullTeam, fleet.NullTeamAllTeams); err != nil {
				if errors.Is(err, sql.ErrNoRows) {
					return nil, ctxerr.Wrap(ctx, notFound("VPPToken"), "retrieving vpp token by team")
				}
				return nil, ctxerr.Wrap(ctx, err, "retrieving vpp token by team")
			}
		} else {
			return nil, ctxerr.Wrap(ctx, err, "retrieving vpp token by team")
		}
	}

	tokDec, err := decrypt([]byte(tokEnc.Token), ds.serverPrivateKey)
	if err != nil {
		return nil, ctxerr.Wrap(ctx, err, "decrypting vpp token with serverPrivateKey")
	}

	if err := sqlx.SelectContext(ctx, ds.reader(ctx), &tokTeams, stmtTeamNames, tokEnc.ID); err != nil {
		return nil, ctxerr.Wrap(ctx, err, "retrieving vpp token team information")
	}

	tok := &fleet.VPPTokenDB{
		ID:        tokEnc.ID,
		OrgName:   tokEnc.OrgName,
		Location:  tokEnc.Location,
		RenewDate: tokEnc.RenewDate,
		Token:     string(tokDec),
	}

	if tokTeams == nil {
		// Not assigned, no need to loop over teams
		return tok, nil
	}

TEAMLOOP:
	for _, team := range tokTeams {
		switch team.NullTeam {
		case fleet.NullTeamAllTeams:
			// This should only be possible if there are no other teams
			// Make sure something array is non-nil
			if len(tokTeams) != 1 {
				return nil, ctxerr.Errorf(ctx, "team \"%s\" belongs to All teams, and %d other team(s)", tok.OrgName, len(tokTeams)-1)
			}
			tok.Teams = []fleet.TeamTuple{}
			break TEAMLOOP
		case fleet.NullTeamNoTeam:
			tok.Teams = append(tok.Teams, fleet.TeamTuple{
				ID:   0,
				Name: fleet.TeamNameNoTeam,
			})
		case fleet.NullTeamNone:
			// Regular team
			tok.Teams = append(tok.Teams, fleet.TeamTuple{
				ID:   *team.TeamID,
				Name: team.Name,
			})
		}
	}

	return tok, nil
}

func checkVPPNullTeam(ctx context.Context, tx sqlx.ExtContext, currentID *uint, nullTeam fleet.NullTeamType) error {
	nullTeamStmt := `SELECT vpp_token_id FROM vpp_token_teams WHERE null_team_type = ?`
	anyTeamStmt := `SELECT vpp_token_id FROM vpp_token_teams WHERE null_team_type = 'allteams' OR null_team_type = 'noteam' OR team_id IS NOT NULL`

	if nullTeam == fleet.NullTeamAllTeams {
		var ids []uint
		if err := sqlx.SelectContext(ctx, tx, &ids, anyTeamStmt); err != nil {
			return ctxerr.Wrap(ctx, err, "scanning row in check vpp token null team")
		}

		if len(ids) > 0 {
			if len(ids) > 1 {
				return ctxerr.Wrap(ctx, errors.New("Cannot assign token to All teams, other teams have tokens"))
			}
			if currentID == nil || ids[0] != *currentID {
				return ctxerr.Wrap(ctx, errors.New("Cannot assign token to All teams, other teams have tokens"))
			}
		}
	}

	var id uint
	allTeamsFound := true
	if err := sqlx.GetContext(ctx, tx, &id, nullTeamStmt, fleet.NullTeamAllTeams); err != nil {
		if errors.Is(err, sql.ErrNoRows) {
			allTeamsFound = false
		} else {
			return ctxerr.Wrap(ctx, err, "scanning row in check vpp token null team")
		}
	}

	if allTeamsFound && currentID != nil && *currentID != id {
		return ctxerr.Wrap(ctx, fleet.ErrVPPTokenTeamConstraint{Name: fleet.ReservedNameAllTeams})
	}

	if nullTeam != fleet.NullTeamNone {
		var id uint
		if err := sqlx.GetContext(ctx, tx, &id, nullTeamStmt, nullTeam); err != nil {
			if errors.Is(err, sql.ErrNoRows) {
				return nil
			}
			return ctxerr.Wrap(ctx, err, "scanning row in check vpp token null team")
		}
		if currentID == nil || *currentID != id {
			return ctxerr.Wrap(ctx, fleet.ErrVPPTokenTeamConstraint{Name: nullTeam.PrettyName()})
		}
	}

	return nil
}<|MERGE_RESOLUTION|>--- conflicted
+++ resolved
@@ -67,10 +67,6 @@
 ) {
 	var dest fleet.VPPAppStatusSummary
 
-<<<<<<< HEAD
-	// TODO(uniq): must consider upcoming queue for pending
-	stmt := fmt.Sprintf(`
-=======
 	// TODO(uniq): do we need to handle host_deleted_at and removed similar to GetSummaryHostSoftwareInstalls?
 
 	// TODO(uniq): refactor vppHostStatusNamedQuery to use the same logic as below
@@ -82,7 +78,7 @@
 	// potentially slower query.
 
 	stmt := `
-WITH 
+WITH
 
 -- select most recent upcoming activities for each host
 upcoming AS (
@@ -97,7 +93,7 @@
 		activity_type = 'vpp_app_install'
 		AND adam_id = :adam_id
 		AND vua.platform = :platform
-		AND (h.team_id = :team_id OR (h.team_id IS NULL AND :team_id = 0))	
+		AND (h.team_id = :team_id OR (h.team_id IS NULL AND :team_id = 0))
 	GROUP BY
 		host_id
 ),
@@ -120,7 +116,6 @@
 )
 
 -- count each status
->>>>>>> 029841ca
 SELECT
 	COALESCE(SUM( IF(status = :software_status_pending, 1, 0)), 0) AS pending,
 	COALESCE(SUM( IF(status = :software_status_failed, 1, 0)), 0) AS failed,
