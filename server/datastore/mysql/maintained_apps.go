--- conflicted
+++ resolved
@@ -56,7 +56,44 @@
 		appID = uint(id)
 		return ctxerr.Wrap(ctx, err, "upsert maintained app")
 	})
-<<<<<<< HEAD
+	if err != nil {
+		return nil, err
+	}
+
+	app.ID = appID
+	return app, nil
+}
+
+func (ds *Datastore) GetMaintainedAppByID(ctx context.Context, appID uint) (*fleet.MaintainedApp, error) {
+	const stmt = `
+SELECT
+	fla.id,
+	fla.name, 
+	fla.token, 
+	fla.version, 
+	fla.platform, 
+	fla.installer_url, 
+	fla.sha256, 
+	fla.bundle_identifier, 
+	sc1.contents AS install_script, 
+	sc2.contents AS uninstall_script
+FROM fleet_library_apps fla
+JOIN script_contents sc1 ON sc1.id = fla.install_script_content_id
+JOIN script_contents sc2 ON sc2.id = fla.uninstall_script_content_id
+WHERE
+	fla.id = ?
+	`
+
+	var app fleet.MaintainedApp
+	if err := sqlx.GetContext(ctx, ds.reader(ctx), &app, stmt, appID); err != nil {
+		if errors.Is(err, sql.ErrNoRows) {
+			return nil, ctxerr.Wrap(ctx, notFound("MaintainedApp"), "no matching maintained app found")
+		}
+
+		return nil, ctxerr.Wrap(ctx, err, "getting maintained app by id")
+	}
+
+	return &app, nil
 }
 
 func (ds *Datastore) ListAvailableFleetMaintainedApps(ctx context.Context, teamID uint, opt fleet.ListOptions) ([]fleet.MaintainedApp, *fleet.PaginationMetadata, error) {
@@ -105,44 +142,4 @@
 	}
 
 	return avail, meta, nil
-=======
-	if err != nil {
-		return nil, err
-	}
-
-	app.ID = appID
-	return app, nil
-}
-
-func (ds *Datastore) GetMaintainedAppByID(ctx context.Context, appID uint) (*fleet.MaintainedApp, error) {
-	const stmt = `
-SELECT
-	fla.id,
-	fla.name, 
-	fla.token, 
-	fla.version, 
-	fla.platform, 
-	fla.installer_url, 
-	fla.sha256, 
-	fla.bundle_identifier, 
-	sc1.contents AS install_script, 
-	sc2.contents AS uninstall_script
-FROM fleet_library_apps fla
-JOIN script_contents sc1 ON sc1.id = fla.install_script_content_id
-JOIN script_contents sc2 ON sc2.id = fla.uninstall_script_content_id
-WHERE
-	fla.id = ?
-	`
-
-	var app fleet.MaintainedApp
-	if err := sqlx.GetContext(ctx, ds.reader(ctx), &app, stmt, appID); err != nil {
-		if errors.Is(err, sql.ErrNoRows) {
-			return nil, ctxerr.Wrap(ctx, notFound("MaintainedApp"), "no matching maintained app found")
-		}
-
-		return nil, ctxerr.Wrap(ctx, err, "getting maintained app by id")
-	}
-
-	return &app, nil
->>>>>>> 92e0da0c
 }