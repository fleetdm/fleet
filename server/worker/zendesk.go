--- conflicted
+++ resolved
@@ -311,11 +311,7 @@
 
 // QueueZendeskVulnJobs queues the Zendesk vulnerability jobs to process asynchronously
 // via the worker.
-<<<<<<< HEAD
-func QueueZendeskJobs(ctx context.Context, ds fleet.Datastore, logger kitlog.Logger, recentVulns []fleet.SoftwareVulnerability) error {
-=======
-func QueueZendeskVulnJobs(ctx context.Context, ds fleet.Datastore, logger kitlog.Logger, recentVulns map[string][]string) error {
->>>>>>> 763f642f
+func QueueZendeskVulnJobs(ctx context.Context, ds fleet.Datastore, logger kitlog.Logger, recentVulns []fleet.SoftwareVulnerability) error {
 	level.Info(logger).Log("enabled", "true", "recentVulns", len(recentVulns))
 
 	// for troubleshooting, log in debug level the CVEs that we will process
@@ -328,13 +324,8 @@
 	sort.Strings(cves)
 	level.Debug(logger).Log("recent_cves", fmt.Sprintf("%v", cves))
 
-<<<<<<< HEAD
 	for _, vuln := range recentVulns {
-		job, err := QueueJob(ctx, ds, zendeskName, ZendeskArgs{CVE: vuln.CVE})
-=======
-	for cve := range recentVulns {
-		job, err := QueueJob(ctx, ds, zendeskName, zendeskArgs{CVE: cve})
->>>>>>> 763f642f
+		job, err := QueueJob(ctx, ds, zendeskName, zendeskArgs{CVE: vuln.CVE})
 		if err != nil {
 			return ctxerr.Wrap(ctx, err, "queueing job")
 		}
