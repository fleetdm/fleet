package worker

import (
	"context"
	"encoding/json"
	"errors"
	"io"
	"io/ioutil"
	"net/http"
	"net/http/httptest"
	"testing"

	"github.com/fleetdm/fleet/v4/server/fleet"
	"github.com/fleetdm/fleet/v4/server/mock"
	"github.com/fleetdm/fleet/v4/server/ptr"
	"github.com/fleetdm/fleet/v4/server/service/externalsvc"
	kitlog "github.com/go-kit/kit/log"
	zendesk "github.com/nukosuke/go-zendesk/zendesk"
	"github.com/stretchr/testify/require"
)

func TestZendeskRun(t *testing.T) {
	ds := new(mock.Store)
	ds.HostsByCVEFunc = func(ctx context.Context, cve string) ([]*fleet.HostShort, error) {
		return []*fleet.HostShort{
			{
				ID:       1,
				Hostname: "test",
			},
		}, nil
	}
	ds.AppConfigFunc = func(ctx context.Context) (*fleet.AppConfig, error) {
		return &fleet.AppConfig{Integrations: fleet.Integrations{
			Zendesk: []*fleet.ZendeskIntegration{
				{EnableSoftwareVulnerabilities: true, TeamZendeskIntegration: fleet.TeamZendeskIntegration{EnableFailingPolicies: true}},
			},
		}}, nil
	}
	ds.TeamFunc = func(ctx context.Context, tid uint) (*fleet.Team, error) {
		if tid != 123 {
			return nil, errors.New("unexpected team id")
		}
		return &fleet.Team{
			ID: 123,
			Config: fleet.TeamConfig{
				Integrations: fleet.TeamIntegrations{
					Zendesk: []*fleet.TeamZendeskIntegration{
						{EnableFailingPolicies: true},
					},
				},
			},
		}, nil
	}

	var expectedSubject, expectedDescription, expectedNotInDescription string
	srv := httptest.NewServer(http.HandlerFunc(func(w http.ResponseWriter, r *http.Request) {
		if r.Method != "POST" {
			w.WriteHeader(501)
			return
		}
		if r.URL.Path != "/api/v2/tickets.json" {
			w.WriteHeader(502)
			return
		}

		body, err := ioutil.ReadAll(r.Body)
		require.NoError(t, err)
		if expectedSubject != "" {
			require.Contains(t, string(body), expectedSubject)
		}
		if expectedDescription != "" {
			require.Contains(t, string(body), expectedDescription)
		}
		if expectedNotInDescription != "" {
			require.NotContains(t, string(body), expectedNotInDescription)
		}

		w.WriteHeader(http.StatusCreated)
		w.Write([]byte(`{}`))
	}))
	defer srv.Close()

	client, err := externalsvc.NewZendeskTestClient(&externalsvc.ZendeskOptions{URL: srv.URL, GroupID: int64(123)})
	require.NoError(t, err)

	zendesk := &Zendesk{
		FleetURL:  "https://fleetdm.com",
		Datastore: ds,
		Log:       kitlog.NewNopLogger(),
		NewClientFunc: func(opts *externalsvc.ZendeskOptions) (ZendeskClient, error) {
			return client, nil
		},
	}

	t.Run("vuln", func(t *testing.T) {
		expectedSubject = `"subject":"Vulnerability CVE-1234-5678 detected on 1 host(s)"`
		expectedDescription = `"group_id":123`
		expectedNotInDescription = ""
		err = zendesk.Run(context.Background(), json.RawMessage(`{"cve":"CVE-1234-5678"}`))
		require.NoError(t, err)
	})

	t.Run("failing global policy", func(t *testing.T) {
		expectedSubject = `"subject":"test-policy policy failed on 1 host(s)"`
		expectedDescription = "\\u0026policy_id=1\\u0026policy_response=failing" // ampersand gets rendered as \u0026 in json string
		expectedNotInDescription = "\\u0026team_id="
		err = zendesk.Run(context.Background(), json.RawMessage(`{"failing_policy":{"policy_id": 1, "policy_name": "test-policy", "hosts": [{"id": 123, "hostname": "host-123"}]}}`))
		require.NoError(t, err)
	})

	t.Run("failing team policy", func(t *testing.T) {
		expectedSubject = `"subject":"test-policy-2 policy failed on 2 host(s)"`
		expectedDescription = "\\u0026team_id=123\\u0026policy_id=2\\u0026policy_response=failing" // ampersand gets rendered as \u0026 in json string
		expectedNotInDescription = ""
		err = zendesk.Run(context.Background(), json.RawMessage(`{"failing_policy":{"policy_id": 2, "policy_name": "test-policy-2", "team_id": 123, "hosts": [{"id": 1, "hostname": "host-1"}, {"id": 2, "hostname": "host-2"}]}}`))
		require.NoError(t, err)
	})
}

func TestZendeskQueueVulnJobs(t *testing.T) {
	ds := new(mock.Store)
	ctx := context.Background()
	logger := kitlog.NewNopLogger()

	t.Run("success", func(t *testing.T) {
		ds.NewJobFunc = func(ctx context.Context, job *fleet.Job) (*fleet.Job, error) {
			return job, nil
		}
<<<<<<< HEAD
		err := QueueZendeskJobs(ctx, ds, logger, []fleet.SoftwareVulnerability{{CVE: "CVE-1234-5678"}})
=======
		err := QueueZendeskVulnJobs(ctx, ds, logger, map[string][]string{"CVE-1234-5678": nil})
>>>>>>> 763f642f
		require.NoError(t, err)
		require.True(t, ds.NewJobFuncInvoked)
	})

	t.Run("failure", func(t *testing.T) {
		ds.NewJobFunc = func(ctx context.Context, job *fleet.Job) (*fleet.Job, error) {
			return nil, io.EOF
		}
<<<<<<< HEAD
		err := QueueZendeskJobs(ctx, ds, logger, []fleet.SoftwareVulnerability{{CVE: "CVE-1234-5678"}})
=======
		err := QueueZendeskVulnJobs(ctx, ds, logger, map[string][]string{"CVE-1234-5678": nil})
>>>>>>> 763f642f
		require.Error(t, err)
		require.ErrorIs(t, err, io.EOF)
		require.True(t, ds.NewJobFuncInvoked)
	})
}

func TestZendeskQueueFailingPolicyJob(t *testing.T) {
	ds := new(mock.Store)
	ctx := context.Background()
	logger := kitlog.NewNopLogger()

	t.Run("success global", func(t *testing.T) {
		ds.NewJobFunc = func(ctx context.Context, job *fleet.Job) (*fleet.Job, error) {
			require.NotContains(t, string(*job.Args), `"team_id"`)
			return job, nil
		}
		err := QueueZendeskFailingPolicyJob(ctx, ds, logger,
			&fleet.Policy{PolicyData: fleet.PolicyData{ID: 1, Name: "p1"}}, []fleet.PolicySetHost{{ID: 1, Hostname: "h1"}})
		require.NoError(t, err)
		require.True(t, ds.NewJobFuncInvoked)
	})

	t.Run("success team", func(t *testing.T) {
		ds.NewJobFunc = func(ctx context.Context, job *fleet.Job) (*fleet.Job, error) {
			require.Contains(t, string(*job.Args), `"team_id"`)
			return job, nil
		}
		err := QueueZendeskFailingPolicyJob(ctx, ds, logger,
			&fleet.Policy{PolicyData: fleet.PolicyData{ID: 1, Name: "p1", TeamID: ptr.Uint(2)}}, []fleet.PolicySetHost{{ID: 1, Hostname: "h1"}})
		require.NoError(t, err)
		require.True(t, ds.NewJobFuncInvoked)
	})

	t.Run("failure", func(t *testing.T) {
		ds.NewJobFunc = func(ctx context.Context, job *fleet.Job) (*fleet.Job, error) {
			return nil, io.EOF
		}
		err := QueueZendeskFailingPolicyJob(ctx, ds, logger,
			&fleet.Policy{PolicyData: fleet.PolicyData{ID: 1, Name: "p1"}}, []fleet.PolicySetHost{{ID: 1, Hostname: "h1"}})
		require.Error(t, err)
		require.ErrorIs(t, err, io.EOF)
		require.True(t, ds.NewJobFuncInvoked)
	})
}

type mockZendeskClient struct {
	opts externalsvc.ZendeskOptions
}

func (c *mockZendeskClient) CreateZendeskTicket(ctx context.Context, ticket *zendesk.Ticket) (*zendesk.Ticket, error) {
	return &zendesk.Ticket{}, nil
}

func (c *mockZendeskClient) ZendeskConfigMatches(opts *externalsvc.ZendeskOptions) bool {
	return c.opts == *opts
}

func TestZendeskRunClientUpdate(t *testing.T) {
	// test creation of client when config changes between 2 uses, and when integration is disabled.
	ds := new(mock.Store)

	var globalCount int
	ds.AppConfigFunc = func(ctx context.Context) (*fleet.AppConfig, error) {
		// failing policies is globally enabled
		globalCount++
		return &fleet.AppConfig{Integrations: fleet.Integrations{
			Zendesk: []*fleet.ZendeskIntegration{
				{TeamZendeskIntegration: fleet.TeamZendeskIntegration{GroupID: 0, EnableFailingPolicies: true}},
			},
		}}, nil
	}

	teamCfg := &fleet.Team{
		ID: 123,
		Config: fleet.TeamConfig{
			Integrations: fleet.TeamIntegrations{
				Zendesk: []*fleet.TeamZendeskIntegration{
					{GroupID: 1, EnableFailingPolicies: true},
				},
			},
		},
	}

	var teamCount int
	ds.TeamFunc = func(ctx context.Context, tid uint) (*fleet.Team, error) {
		teamCount++

		if tid != 123 {
			return nil, errors.New("unexpected team id")
		}

		curCfg := *teamCfg

		zendesk0 := *teamCfg.Config.Integrations.Zendesk[0]
		// failing policies is enabled for team 123 the first time
		if zendesk0.GroupID == 1 {
			// the second time we change the project key
			zendesk0.GroupID = 2
			teamCfg.Config.Integrations.Zendesk = []*fleet.TeamZendeskIntegration{&zendesk0}
		} else if zendesk0.GroupID == 2 {
			// the third time we disable it altogether
			zendesk0.GroupID = 3
			zendesk0.EnableFailingPolicies = false
			teamCfg.Config.Integrations.Zendesk = []*fleet.TeamZendeskIntegration{&zendesk0}
		}
		return &curCfg, nil
	}

	var groupIDs []int64
	zendeskJob := &Zendesk{
		FleetURL:  "http://example.com",
		Datastore: ds,
		Log:       kitlog.NewNopLogger(),
		NewClientFunc: func(opts *externalsvc.ZendeskOptions) (ZendeskClient, error) {
			// keep track of group IDs received in calls to NewClientFunc
			groupIDs = append(groupIDs, opts.GroupID)
			return &mockZendeskClient{opts: *opts}, nil
		},
	}

	// run it globally - it is enabled and will not change
	err := zendeskJob.Run(context.Background(), json.RawMessage(`{"failing_policy":{"policy_id": 1, "policy_name": "test-policy", "hosts": []}}`))
	require.NoError(t, err)

	// run it for team 123 a first time
	err = zendeskJob.Run(context.Background(), json.RawMessage(`{"failing_policy":{"policy_id": 2, "policy_name": "test-policy-2", "team_id": 123, "hosts": []}}`))
	require.NoError(t, err)

	// run it globally again - it will reuse the cached client
	err = zendeskJob.Run(context.Background(), json.RawMessage(`{"failing_policy":{"policy_id": 1, "policy_name": "test-policy", "hosts": []}}`))
	require.NoError(t, err)

	// run it for team 123 a second time
	err = zendeskJob.Run(context.Background(), json.RawMessage(`{"failing_policy":{"policy_id": 2, "policy_name": "test-policy-2", "team_id": 123, "hosts": []}}`))
	require.NoError(t, err)

	// run it for team 123 a third time, this time integration is disabled
	err = zendeskJob.Run(context.Background(), json.RawMessage(`{"failing_policy":{"policy_id": 2, "policy_name": "test-policy-2", "team_id": 123, "hosts": []}}`))
	require.NoError(t, err)

	// it should've created 3 clients - the global one, and the first 2 calls with team 123
	require.Equal(t, []int64{0, 1, 2}, groupIDs)
	require.Equal(t, 2, globalCount)
	require.Equal(t, 3, teamCount)
}<|MERGE_RESOLUTION|>--- conflicted
+++ resolved
@@ -126,11 +126,7 @@
 		ds.NewJobFunc = func(ctx context.Context, job *fleet.Job) (*fleet.Job, error) {
 			return job, nil
 		}
-<<<<<<< HEAD
-		err := QueueZendeskJobs(ctx, ds, logger, []fleet.SoftwareVulnerability{{CVE: "CVE-1234-5678"}})
-=======
-		err := QueueZendeskVulnJobs(ctx, ds, logger, map[string][]string{"CVE-1234-5678": nil})
->>>>>>> 763f642f
+		err := QueueZendeskVulnJobs(ctx, ds, logger, []fleet.SoftwareVulnerability{{CVE: "CVE-1234-5678"}})
 		require.NoError(t, err)
 		require.True(t, ds.NewJobFuncInvoked)
 	})
@@ -139,11 +135,7 @@
 		ds.NewJobFunc = func(ctx context.Context, job *fleet.Job) (*fleet.Job, error) {
 			return nil, io.EOF
 		}
-<<<<<<< HEAD
-		err := QueueZendeskJobs(ctx, ds, logger, []fleet.SoftwareVulnerability{{CVE: "CVE-1234-5678"}})
-=======
-		err := QueueZendeskVulnJobs(ctx, ds, logger, map[string][]string{"CVE-1234-5678": nil})
->>>>>>> 763f642f
+		err := QueueZendeskVulnJobs(ctx, ds, logger, []fleet.SoftwareVulnerability{{CVE: "CVE-1234-5678"}})
 		require.Error(t, err)
 		require.ErrorIs(t, err, io.EOF)
 		require.True(t, ds.NewJobFuncInvoked)
