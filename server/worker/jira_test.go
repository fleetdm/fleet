--- conflicted
+++ resolved
@@ -138,10 +138,7 @@
 		ds.NewJobFunc = func(ctx context.Context, job *fleet.Job) (*fleet.Job, error) {
 			return job, nil
 		}
-<<<<<<< HEAD
-		err := QueueJiraJobs(ctx, ds, logger, []fleet.SoftwareVulnerability{{CVE: "CVE-1234-5678"}})
-=======
-		err := QueueJiraVulnJobs(ctx, ds, logger, map[string][]string{"CVE-1234-5678": nil})
+		err := QueueJiraVulnJobs(ctx, ds, logger, []fleet.SoftwareVulnerability{{CVE: "CVE-1234-5678"}})
 		require.NoError(t, err)
 		require.True(t, ds.NewJobFuncInvoked)
 	})
@@ -150,7 +147,7 @@
 		ds.NewJobFunc = func(ctx context.Context, job *fleet.Job) (*fleet.Job, error) {
 			return nil, io.EOF
 		}
-		err := QueueJiraVulnJobs(ctx, ds, logger, map[string][]string{"CVE-1234-5678": nil})
+		err := QueueJiraVulnJobs(ctx, ds, logger, []fleet.SoftwareVulnerability{{CVE: "CVE-1234-5678"}})
 		require.Error(t, err)
 		require.ErrorIs(t, err, io.EOF)
 		require.True(t, ds.NewJobFuncInvoked)
@@ -180,7 +177,6 @@
 		}
 		err := QueueJiraFailingPolicyJob(ctx, ds, logger,
 			&fleet.Policy{PolicyData: fleet.PolicyData{ID: 1, Name: "p1", TeamID: ptr.Uint(2)}}, []fleet.PolicySetHost{{ID: 1, Hostname: "h1"}})
->>>>>>> 763f642f
 		require.NoError(t, err)
 		require.True(t, ds.NewJobFuncInvoked)
 	})
@@ -189,12 +185,8 @@
 		ds.NewJobFunc = func(ctx context.Context, job *fleet.Job) (*fleet.Job, error) {
 			return nil, io.EOF
 		}
-<<<<<<< HEAD
-		err := QueueJiraJobs(ctx, ds, logger, []fleet.SoftwareVulnerability{{CVE: "CVE-1234-5678"}})
-=======
 		err := QueueJiraFailingPolicyJob(ctx, ds, logger,
 			&fleet.Policy{PolicyData: fleet.PolicyData{ID: 1, Name: "p1"}}, []fleet.PolicySetHost{{ID: 1, Hostname: "h1"}})
->>>>>>> 763f642f
 		require.Error(t, err)
 		require.ErrorIs(t, err, io.EOF)
 		require.True(t, ds.NewJobFuncInvoked)
