--- conflicted
+++ resolved
@@ -205,22 +205,6 @@
 			count++
 			return job, nil
 		}
-<<<<<<< HEAD
-		vulns := []fleet.SoftwareVulnerability{
-			{
-				CVE:        "CVE-1234-5678",
-				SoftwareID: 1,
-			}, {
-				CVE:        "CVE-1234-5678",
-				SoftwareID: 2,
-			}, {
-				CVE:        "CVE-1234-5678",
-				SoftwareID: 2,
-			}, {
-				CVE:        "CVE-1234-5678",
-				SoftwareID: 3,
-			},
-=======
 		vulns := []fleet.SoftwareVulnerability{{
 			CVE:        "CVE-1234-5678",
 			SoftwareID: 1,
@@ -237,7 +221,6 @@
 		meta := make(map[string]fleet.CVEMeta, len(vulns))
 		for _, v := range vulns {
 			meta[v.CVE] = fleet.CVEMeta{CVE: v.CVE}
->>>>>>> 52da2a31
 		}
 
 		err := QueueJiraVulnJobs(ctx, ds, logger, vulns, meta)
