--- conflicted
+++ resolved
@@ -46,14 +46,11 @@
 	KeepAlive                 time.Duration `yaml:"keep_alive"`
 	ConnectRetryAttempts      int           `yaml:"connect_retry_attempts"`
 	ClusterFollowRedirections bool          `yaml:"cluster_follow_redirections"`
-<<<<<<< HEAD
+	ClusterReadFromReplica    bool          `yaml:"cluster_read_from_replica"`
 	MaxIdleConns              int           `yaml:"max_idle_conns"`
 	MaxOpenConns              int           `yaml:"max_open_conns"`
 	ConnMaxLifetime           time.Duration `yaml:"conn_max_lifetime"`
 	ConnWaitTimeout           time.Duration `yaml:"conn_wait_timeout"`
-=======
-	ClusterReadFromReplica    bool          `yaml:"cluster_read_from_replica"`
->>>>>>> 34510ed1
 }
 
 const (
@@ -271,14 +268,11 @@
 	man.addConfigDuration("redis.keep_alive", 10*time.Second, "Interval between keep alive probes")
 	man.addConfigInt("redis.connect_retry_attempts", 0, "Number of attempts to retry a failed connection")
 	man.addConfigBool("redis.cluster_follow_redirections", false, "Automatically follow Redis Cluster redirections")
-<<<<<<< HEAD
+	man.addConfigBool("redis.cluster_read_from_replica", false, "Prefer reading from a replica when possible (for Redis Cluster)")
 	man.addConfigInt("redis.max_idle_conns", 3, "Maximum number of idle redis connections in the pool")
 	man.addConfigInt("redis.max_open_conns", 0, "Maximum number of open redis connections (0 for no limit)")
 	man.addConfigDuration("redis.conn_max_lifetime", 0, "Maximum amount of time a redis connection may be reused")
 	man.addConfigDuration("redis.conn_wait_timeout", 0, "Maximum amount of time to wait for a connection if the maximum is reached (0 for no wait, ignored in non-cluster Redis)")
-=======
-	man.addConfigBool("redis.cluster_read_from_replica", false, "Prefer reading from a replica when possible (for Redis Cluster)")
->>>>>>> 34510ed1
 
 	// Server
 	man.addConfigString("server.address", "0.0.0.0:8080",
@@ -490,14 +484,11 @@
 			KeepAlive:                 man.getConfigDuration("redis.keep_alive"),
 			ConnectRetryAttempts:      man.getConfigInt("redis.connect_retry_attempts"),
 			ClusterFollowRedirections: man.getConfigBool("redis.cluster_follow_redirections"),
-<<<<<<< HEAD
+			ClusterReadFromReplica:    man.getConfigBool("redis.cluster_read_from_replica"),
 			MaxIdleConns:              man.getConfigInt("redis.max_idle_conns"),
 			MaxOpenConns:              man.getConfigInt("redis.max_open_conns"),
 			ConnMaxLifetime:           man.getConfigDuration("redis.conn_max_lifetime"),
 			ConnWaitTimeout:           man.getConfigDuration("redis.conn_wait_timeout"),
-=======
-			ClusterReadFromReplica:    man.getConfigBool("redis.cluster_read_from_replica"),
->>>>>>> 34510ed1
 		},
 		Server: ServerConfig{
 			Address:    man.getConfigString("server.address"),
