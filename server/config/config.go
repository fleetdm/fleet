--- conflicted
+++ resolved
@@ -51,12 +51,6 @@
 	ConnectRetryAttempts      int           `yaml:"connect_retry_attempts"`
 	ClusterFollowRedirections bool          `yaml:"cluster_follow_redirections"`
 	ClusterReadFromReplica    bool          `yaml:"cluster_read_from_replica"`
-<<<<<<< HEAD
-	MaxIdleConns              int           `yaml:"max_idle_conns"`
-	MaxOpenConns              int           `yaml:"max_open_conns"`
-	ConnMaxLifetime           time.Duration `yaml:"conn_max_lifetime"`
-	ConnWaitTimeout           time.Duration `yaml:"conn_wait_timeout"`
-=======
 	TLSCert                   string        `yaml:"tls_cert"`
 	TLSKey                    string        `yaml:"tls_key"`
 	TLSCA                     string        `yaml:"tls_ca"`
@@ -68,7 +62,7 @@
 	// this config is an int on MysqlConfig, but it should be a time.Duration.
 	ConnMaxLifetime time.Duration `yaml:"conn_max_lifetime"`
 	IdleTimeout     time.Duration `yaml:"idle_timeout"`
->>>>>>> 07cf136d
+	ConnWaitTimeout time.Duration `yaml:"conn_wait_timeout"`
 }
 
 const (
@@ -323,12 +317,6 @@
 	man.addConfigInt("redis.connect_retry_attempts", 0, "Number of attempts to retry a failed connection")
 	man.addConfigBool("redis.cluster_follow_redirections", false, "Automatically follow Redis Cluster redirections")
 	man.addConfigBool("redis.cluster_read_from_replica", false, "Prefer reading from a replica when possible (for Redis Cluster)")
-<<<<<<< HEAD
-	man.addConfigInt("redis.max_idle_conns", 3, "Maximum number of idle redis connections in the pool")
-	man.addConfigInt("redis.max_open_conns", 0, "Maximum number of open redis connections (0 for no limit)")
-	man.addConfigDuration("redis.conn_max_lifetime", 0, "Maximum amount of time a redis connection may be reused")
-	man.addConfigDuration("redis.conn_wait_timeout", 0, "Maximum amount of time to wait for a connection if the maximum is reached (0 for no wait, ignored in non-cluster Redis)")
-=======
 	man.addConfigString("redis.tls_cert", "", "Redis TLS client certificate path")
 	man.addConfigString("redis.tls_key", "", "Redis TLS client key path")
 	man.addConfigString("redis.tls_ca", "", "Redis TLS server CA")
@@ -338,7 +326,7 @@
 	man.addConfigInt("redis.max_open_conns", 0, "Redis maximum open connections, 0 means no limit")
 	man.addConfigDuration("redis.conn_max_lifetime", 0, "Redis maximum amount of time a connection may be reused, 0 means no limit")
 	man.addConfigDuration("redis.idle_timeout", 240*time.Second, "Redis maximum amount of time a connection may stay idle, 0 means no limit")
->>>>>>> 07cf136d
+	man.addConfigDuration("redis.conn_wait_timeout", 0, "Redis maximum amount of time to wait for a connection if the maximum is reached (0 for no wait, ignored in non-cluster Redis)")
 
 	// Server
 	man.addConfigString("server.address", "0.0.0.0:8080",
@@ -551,12 +539,6 @@
 			ConnectRetryAttempts:      man.getConfigInt("redis.connect_retry_attempts"),
 			ClusterFollowRedirections: man.getConfigBool("redis.cluster_follow_redirections"),
 			ClusterReadFromReplica:    man.getConfigBool("redis.cluster_read_from_replica"),
-<<<<<<< HEAD
-			MaxIdleConns:              man.getConfigInt("redis.max_idle_conns"),
-			MaxOpenConns:              man.getConfigInt("redis.max_open_conns"),
-			ConnMaxLifetime:           man.getConfigDuration("redis.conn_max_lifetime"),
-			ConnWaitTimeout:           man.getConfigDuration("redis.conn_wait_timeout"),
-=======
 			TLSCert:                   man.getConfigString("redis.tls_cert"),
 			TLSKey:                    man.getConfigString("redis.tls_key"),
 			TLSCA:                     man.getConfigString("redis.tls_ca"),
@@ -566,7 +548,7 @@
 			MaxOpenConns:              man.getConfigInt("redis.max_open_conns"),
 			ConnMaxLifetime:           man.getConfigDuration("redis.conn_max_lifetime"),
 			IdleTimeout:               man.getConfigDuration("redis.idle_timeout"),
->>>>>>> 07cf136d
+			ConnWaitTimeout:           man.getConfigDuration("redis.conn_wait_timeout"),
 		},
 		Server: ServerConfig{
 			Address:    man.getConfigString("server.address"),
