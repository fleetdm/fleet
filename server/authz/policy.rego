# See OPA documentation for specification of this policy language:
# https://www.openpolicyagent.org/docs/latest/policy-language/

package authz

import input.action
import input.object
import input.subject

# Constants

# Actions
read := "read"
list := "list"
write := "write"
write_host_label := "write_host_label"
cancel_host_activity := "cancel_host_activity"

# User specific actions
write_role := "write_role"
change_password := "change_password"

# Action used on object "targeted_query" used for running live queries.
run := "run"
# Action used on object "query" used for running "new" live queries.
run_new := "run_new"

# Selective prefixes over actions mean that they can be allowed in specific
# cases for roles that usually aren't allowed to perform them.
selective_read := "selective_read"
selective_list := "selective_list"

# Roles
admin := "admin"
maintainer := "maintainer"
observer := "observer"
observer_plus := "observer_plus"
gitops := "gitops"

# Default deny
default allow = false

# team_role gets the role that the subject has for the team, returning undefined
# if the user has no explicit role for that team.
team_role(subject, team_id) = role {
	subject_team := subject.teams[_]
	subject_team.id == team_id
	role := subject_team.role
}

##
# Global config
##

# Global admin, gitops, maintainer, observer_plus and observer can read global config.
allow {
  object.type == "app_config"
  subject.global_role == [admin, gitops, maintainer, observer_plus, observer][_]
  action == read
}

# Team admin, maintainer, observer_plus and observer can read global config.
allow {
  object.type == "app_config"
  # If role is admin, gitops, maintainer, observer_plus or observer on any team.
  team_role(subject, subject.teams[_].id) == [admin, gitops, maintainer, observer_plus, observer][_]
  action == read
}

# Global admins and gitops can write global config.
allow {
  object.type == "app_config"
  subject.global_role == [admin, gitops][_]
  action == write
}

##
# Teams
##

# Any logged in user can read teams (service must filter appropriately based on
# access) if the overall object is specified
allow {
  object.type == "team"
  object.id == 0
  not is_null(subject)
  action == read
}

# Global admins, maintainers, observer_plus and observers can read teams.
allow {
  object.type == "team"
  object.id != 0
  subject.global_role == [admin, maintainer, observer, observer_plus][_]
  action == read
}

# Team admins, maintainers, observer_plus and observers can read their team.
allow {
  object.type == "team"
  object.id != 0
  team_role(subject, object.id) == [admin, maintainer, observer, observer_plus][_]
  action == read
}

# Global admins and gitops can write teams.
allow {
  object.type == "team"
  subject.global_role == [admin, gitops][_]
  action == write
}

# Team admins and gitops can write their teams.
allow {
  object.type == "team"
  team_role(subject, object.id) == [admin, gitops][_]
  action == write
}

##
# Users
#
# NOTE: More rules apply to users but they are implemented in Go code.
# Our end goal is to move all the authorization logic here.
##

# Any user can read and write self and change their own password.
allow {
  object.type == "user"
  object.id == subject.id
  object.id != 0
  action == [read, write, change_password][_]
}

# Global admins can perform all operations on all users.
allow {
  object.type == "user"
  subject.global_role == admin
  action == [read, write, write_role, change_password][_]
}

# Team admins can perform all operations on the team users (except changing their password).
allow {
  object.type == "user"
  team_role(subject, object.teams[_].id) == admin
  action == [read, write, write_role][_]
}

##
# Invites
##

# Global admins may read/write invites
allow {
  object.type == "invite"
  subject.global_role == admin
  action == [read,write][_]
}

##
# Activities
##

# Global admins, maintainers, observer_plus and observers can read activities.
allow {
  object.type == "activity"
  subject.global_role == [admin, maintainer, observer_plus, observer][_]
  action == read
}

##
# Sessions
##

# Any user can read/write own session
allow {
  object.type == "session"
  object.user_id == subject.id
	action == [read, write][_]
}

# Admins can read/write all user sessions
allow {
  object.type == "session"
  subject.global_role == admin
	action == [read, write][_]
}

##
# Enroll Secrets
##

# Global admins and maintainers can read/write enroll secrets.
allow {
	object.type == "enroll_secret"
	subject.global_role == [admin, maintainer][_]
  action == [read, write][_]
}

# Global gitops can write global enroll secrets.
allow {
  object.type == "enroll_secret"
  object.is_global_secret
  subject.global_role == gitops
  action == write
}

# Team admins and maintainers can read/write for appropriate teams.
allow {
	object.type == "enroll_secret"
	team_role(subject, object.team_id) == [admin, maintainer][_]
	action == [read, write][_]
}

# (Observers are not granted read for enroll secrets)

##
# Hosts
##

# allowed_read_roles evaulates which roles are allowed for read based on the given action.
allowed_read_roles(action, base_roles, extra_roles) = result {
	action == selective_read
	result := base_roles | extra_roles
} else = result {
	action == read
	result := base_roles
} else = result {
	result := null
}

# allowed_list_roles evaulates which roles are allowed for list based on the given action.
allowed_list_roles(action, base_roles, extra_roles) = result {
	action == "selective_list"
	result := base_roles | extra_roles
} else = result {
	action == "list"
	result := base_roles
} else = result {
	result := null
}

# Global admins, maintainers, observer_plus and observers can list hosts.
allow {
	object.type == "host"
	base_roles := {admin, maintainer, observer_plus, observer}
	extra_roles := {gitops}
	allowed_list_roles(action, base_roles, extra_roles)[_] == subject.global_role
}

# Team admins, maintainers, observer_plus and observers can list and selective_list hosts.
# Gitops can selective_list hosts
allow {
	object.type == "host"
	# If role is admin, maintainer, observer_plus or observer on any team.
	base_roles := {admin, maintainer, observer_plus, observer}
	# Or gitops for selective reads
	extra_roles := {gitops}
	allowed_list_roles(action, base_roles, extra_roles)[_] == team_role(subject, subject.teams[_].id)
}

# Allow read for global admin/maintainer, selective_read for gitops.
allow {
	object.type == "host"
	base_roles := {admin, maintainer}
	extra_roles := {gitops}
	allowed_read_roles(action, base_roles, extra_roles)[_] == subject.global_role
}

# Global gitops, admin and maintainers can write hosts.
allow {
	object.type == "host"
	subject.global_role == [admin, maintainer, gitops][_]
	action == write
}

# Global admin, maintainers and gitops can write labels to hosts.
allow {
	object.type == "host"
	subject.global_role == [admin, maintainer, gitops][_]
	action == write_host_label
}

# Global admin and maintainers can cancel activities on a host.
allow {
	object.type == "host"
	subject.global_role == [admin, maintainer][_]
	action == cancel_host_activity
}

# Allow read for global observer and observer_plus, selective_read for gitops.
allow {
	object.type == "host"
	base_roles := {observer_plus, observer}
	extra_roles := {gitops}
	allowed_read_roles(action, base_roles, extra_roles)[_] == subject.global_role
}

# Allow read for matching team admin/maintainer/observer/observer_plus, selective read for gitops.
allow {
	object.type == "host"
	base_roles := {admin, maintainer, observer, observer_plus}
	extra_roles := {gitops}
	allowed_read_roles(action, base_roles, extra_roles)[_] == team_role(subject, object.team_id)
}

# Team admins and maintainers can write to hosts of their own team
allow {
	object.type == "host"
	team_role(subject, object.team_id) == [admin, maintainer][_]
	action == write
}

# Team admins, maintainers and gitops can write labels to hosts of their own team.
allow {
	object.type == "host"
	team_role(subject, object.team_id) == [admin, maintainer, gitops][_]
	action == write_host_label
}

# Team admins and maintainers can cancel activities on a host of their own team.
allow {
	object.type == "host"
	team_role(subject, object.team_id) == [admin, maintainer][_]
	action == cancel_host_activity
}

# Allow read for host health for global admin/maintainer, team admins, observer.
allow {
	object.type == "host_health"
  subject.global_role == [admin, maintainer, observer][_]
	action == read
}


# Allow read for host health for team admin/maintainer, team admins, observer.
allow {
  object.type == "host_health"
  team_role(subject, object.team_id) == [admin, maintainer, observer][_]
  action == read
}

##
# Labels
##

# Global admins, maintainers, observer_plus, observers and gitops can read labels.
allow {
  object.type == "label"
	subject.global_role == [admin, maintainer, observer_plus, observer, gitops][_]
  action == read
}

# Team admins, maintainers, observer_plus, observers and gitops can read labels.
allow {
	object.type == "label"
  # If role is admin, maintainer, observer_plus or observer on any team.
  team_role(subject, subject.teams[_].id) == [admin, maintainer, observer_plus, observer, gitops][_]
	action == read
}

# Global admins, maintainers and gitops can write labels
allow {
  object.type == "label"
  subject.global_role == [admin, maintainer, gitops][_]
  action == write
}


# Team admins and maintainers can write labels
allow {
  object.type == "label"
  # If role is admin, maintainer or gitops on any team.
  team_role(subject, subject.teams[_].id) == [admin, maintainer][_]
  action == write
}


##
# Queries
##

# Global admins, maintainers and gitops can write queries.
allow {
  object.type == "query"
  subject.global_role == [admin, maintainer, gitops][_]
  action == write
}

# Global admins, maintainers, gitops, observer_plus and observers can read queries.
allow {
  object.type == "query"
  subject.global_role == [admin, maintainer, gitops, observer_plus, observer][_]
  action == read
}

# Team admin, maintainers and gitops can write queries for their teams.
allow {
  object.type == "query"
  not is_null(object.team_id)
  team_role(subject, object.team_id) == [admin, maintainer, gitops][_]
  action == write
}

# Team admins, maintainers, gitops, observer_plus and observers can read queries for their teams.
allow {
  object.type == "query"
  not is_null(object.team_id)
  team_role(subject, object.team_id) == [admin, maintainer, gitops, observer_plus, observer][_]
  action == read
}

# Team admins, maintainers, observer_plus and observers can read global queries.
allow {
  object.type == "query"
  is_null(object.team_id)
  team_role(subject, subject.teams[_].id) == [admin, maintainer, observer_plus, observer][_]
  action == read
}

# Global admins, maintainers and observer_plus can run any query saved query.
allow {
  object.type == "targeted_query"
  subject.global_role == [admin, maintainer, observer_plus][_]
  action = run
}

# Global admins, maintainers and observer_plus can run any new query.
allow {
  object.type == "query"
  subject.global_role == [admin, maintainer, observer_plus][_]
  action = run_new
}

# Team admin, maintainer and observer_plus running a global non-observers_can_run query
# must have the targets filtered to only teams that they maintain.
allow {
  object.type == "targeted_query"
  object.observer_can_run == false
  is_null(subject.global_role)
  action == run

  is_null(object.team_id)

  not is_null(object.host_targets.teams)
  ok_teams := { tmid | tmid := object.host_targets.teams[_]; team_role(subject, tmid) == [admin, maintainer, observer_plus][_] }
  count(ok_teams) == count(object.host_targets.teams)
}

# Team admin, maintainer and observer_plus running a non-observers_can_run query that belongs to their team
# must have the targets filtered to only teams that they maintain.
allow {
  object.type == "targeted_query"
  object.observer_can_run == false
  is_null(subject.global_role)
  action == run

  team_role(subject, object.team_id) == [admin, maintainer, observer_plus][_]

  not is_null(object.host_targets.teams)
  ok_teams := { tmid | tmid := object.host_targets.teams[_]; team_role(subject, tmid) == [admin, maintainer, observer_plus][_] }
  count(ok_teams) == count(object.host_targets.teams)
}

# Team admin, maintainer and observer_plus running a global non-observers_can_run query when no target teams are specified.
allow {
  object.type == "targeted_query"
  object.observer_can_run == false
  is_null(subject.global_role)
  action == run

  is_null(object.team_id)

  # If role is admin, maintainer or observer_plus on any team.
  team_role(subject, subject.teams[_].id) == [admin, maintainer, observer_plus][_]

  # and there are no team targets
  is_null(object.host_targets.teams)
}

# Team admin, maintainer and observer_plus running a non-observers_can_run query that belongs to their team when no target teams are specified.
allow {
  object.type == "targeted_query"
  object.observer_can_run == false
  is_null(subject.global_role)
  action == run

  team_role(subject, object.team_id) == [admin, maintainer, observer_plus][_]

  # there are no team targets
  is_null(object.host_targets.teams)
}

# Team admin, maintainer and observer_plus can run a new query.
allow {
  object.type == "query"
  # If role is admin, maintainer or observer_plus on any team.
  team_role(subject, subject.teams[_].id) == [admin, maintainer, observer_plus][_]
  action == run_new
}

# Global observers can run only if observers_can_run.
allow {
  object.type == "targeted_query"
  object.observer_can_run == true
  subject.global_role == observer
  action = run
}

# Team admin, maintainer, observer_plus and observer running a global observers_can_run query must have the targets
# filtered to only teams that they observe.
allow {
  object.type == "targeted_query"
  object.observer_can_run == true
  is_null(subject.global_role)
  action == run

  is_null(object.team_id)

  not is_null(object.host_targets.teams)
  ok_teams := { tmid | tmid := object.host_targets.teams[_]; team_role(subject, tmid) == [admin, maintainer, observer_plus, observer][_] }
  count(ok_teams) == count(object.host_targets.teams)
}

# Team admin, maintainer, observer_plus and observer running an observers_can_run query that belongs to their team must have the targets
# filtered to only teams that they observe.
allow {
  object.type == "targeted_query"
  object.observer_can_run == true
  is_null(subject.global_role)
  action == run

  team_role(subject, object.team_id) == [admin, maintainer, observer_plus, observer][_]

  not is_null(object.host_targets.teams)
  ok_teams := { tmid | tmid := object.host_targets.teams[_]; team_role(subject, tmid) == [admin, maintainer, observer_plus, observer][_] }
  count(ok_teams) == count(object.host_targets.teams)
}

# Team admin, maintainer, observer_plus and observer running a global observers_can_run query and there are no target teams.
allow {
  object.type == "targeted_query"
  object.observer_can_run == true
  is_null(subject.global_role)
  action == run

  is_null(object.team_id)

  # If role is admin, maintainer, observer_plus or observer on any team.
  team_role(subject, subject.teams[_].id) == [admin, maintainer, observer_plus, observer][_]

  # and there are no team targets
  is_null(object.host_targets.teams)
}

# Team admin, maintainer, observer_plus and observer running an observers_can_run query that belongs to their team and there are no target teams.
allow {
  object.type == "targeted_query"
  object.observer_can_run == true
  is_null(subject.global_role)
  action == run

  team_role(subject, object.team_id) == [admin, maintainer, observer_plus, observer][_]

  # there are no team targets
  is_null(object.host_targets.teams)
}

##
# Targets
##

# Global admin, maintainer, observer_plus and observer can read targets.
allow {
  object.type == "target"
  subject.global_role == [admin, maintainer, observer_plus, observer][_]
  action == read
}

# Team admin, maintainer, observer_plus and observer can read global config.
allow {
  object.type == "target"
  # If role is admin, maintainer, observer_plus or observer on any team.
  team_role(subject, subject.teams[_].id) == [admin, maintainer, observer_plus, observer][_]
  action == read
}

##
# 2017 Packs (deprecated)
##

# Global admins, maintainers and gitops can read/write 2017 packs.
allow {
  object.type == "pack"
  subject.global_role == [admin, maintainer, gitops][_]
  action == [read, write][_]
}

##
# File Carves
##

# Only global admins can read/write carves
allow {
  object.type == "carve"
  subject.global_role == admin
  action == [read, write][_]
}

##
# Policies
##

# Global admins, maintainers, and gitops can read and write policies.
allow {
  object.type == "policy"
  subject.global_role == [admin, maintainer, gitops][_]
  action == [read, write][_]
}

# Global observer and observer_plus can read any policies.
allow {
  object.type == "policy"
  subject.global_role == [observer, observer_plus][_]
  action == read
}

# Team admin, maintainers, and gitops can read and write policies for their teams.
allow {
  not is_null(object.team_id)
  object.type == "policy"
  team_role(subject, object.team_id) == [admin, maintainer, gitops][_]
  action == [read, write][_]
}

# Team admin, maintainers, observers and observers_plus can read global policies
allow {
  is_null(object.team_id)
  object.type == "policy"
  team_role(subject, subject.teams[_].id) == [admin, maintainer, observer, observer_plus][_]
  action == read
}

# Team observer and observer_plus can read policies for their teams.
allow {
  not is_null(object.team_id)
  object.type == "policy"
  team_role(subject, object.team_id) == [observer, observer_plus][_]
  action == read
}

##
# Software
##

# Global admins, maintainers, observers and observer_plus can read all software.
allow {
  object.type == "software_inventory"
  subject.global_role == [admin, maintainer, observer, observer_plus][_]
  action == read
}

# Only global admins can modify software inventory (specifically software title names)
allow {
  object.type == "software_inventory"
  subject.global_role == admin
  action == write
}

# Team admins, maintainers, observers and observer_plus can read all software in their teams.
allow {
  not is_null(object.team_id)
  object.type == "software_inventory"
  team_role(subject, object.team_id) == [admin, maintainer, observer, observer_plus][_]
  action == read
}

# Global admins and maintainers can read all maintained apps.
allow {
  object.type == "maintained_app"
  subject.global_role == [admin, maintainer][_]
  action == read
}

# Team admins and maintainers can read all maintained apps (no team constraint, unlike installers)
allow {
  object.type == "maintained_app"
  team_role(subject, subject.teams[_].id) == [admin, maintainer][_]
  action == read
}

# Global admins and maintainers can read any installable entity (software installer or VPP app)
allow {
  object.type == "installable_entity"
  subject.global_role == [admin, maintainer][_]
  action == read
}

# Global admins, maintainers, and gitops can write any installable entity (software installer or VPP app)
allow {
  object.type == "installable_entity"
  subject.global_role == [admin, maintainer, gitops][_]
  action == write
}

# Team admins and maintainers can read any installable entity (software installer or VPP app) in their teams.
allow {
  not is_null(object.team_id)
  object.type == "installable_entity"
  team_role(subject, object.team_id) == [admin, maintainer][_]
  action == read
}

# Team admins, maintainers, and gitops can write any installable entity (software installer or VPP app) in their teams.
allow {
  not is_null(object.team_id)
  object.type == "installable_entity"
  team_role(subject, object.team_id) == [admin, maintainer, gitops][_]
  action == write
}

##
# Host software installs
##

# Global admins and maintainers can write (install/uninstall) software on hosts (not
# gitops as this is not something that relates to fleetctl apply).
allow {
  object.type == "host_software_installer_result"
  subject.global_role == [admin, maintainer][_]
  action == write
}

# Team admin and maintainers can write (install/uninstall) software on hosts for their
# teams (not gitops as this is not something that relates to fleetctl apply).
allow {
  object.type == "host_software_installer_result"
  not is_null(object.host_team_id)
  team_role(subject, object.host_team_id) == [admin, maintainer][_]
  action == write
}


# Global admins and maintainers can read software install results on hosts (not
# gitops as this is not something that relates to fleetctl apply).
allow {
  object.type == "host_software_installer_result"
  subject.global_role == [admin, maintainer, observer, observer_plus][_]
  action == read
}

# Team admin and maintainers can read software install results on hosts for their
# teams (not gitops as this is not something that relates to fleetctl apply).
allow {
  object.type == "host_software_installer_result"
  not is_null(object.host_team_id)
  team_role(subject, object.host_team_id) == [admin, maintainer, observer, observer_plus][_]
  action == read
}


##
# Apple and Windows MDM
##

# Global admins, maintainers and gitops can read and write MDM config profiles.
allow {
  object.type == "mdm_config_profile"
  subject.global_role == [admin, maintainer, gitops][_]
  action == [read, write][_]
}

# Team admins, maintainers and gitops can read and write MDM config profiles on their teams.
allow {
  not is_null(object.team_id)
  object.team_id != 0
  object.type == "mdm_config_profile"
  team_role(subject, object.team_id) == [admin, maintainer, gitops][_]
  action == [read, write][_]
}

# Global admins can read, write, and list MDM apple information.
allow {
  object.type == "mdm_apple"
  subject.global_role == admin
  action == [read, write, list][_]
}

# Global admins can read and write Apple MDM enrollments.
allow {
  object.type == "mdm_apple_enrollment_profile"
  subject.global_role == admin
  action == [read, write][_]
}

# Global admins and maintainers can write (execute) MDM commands.
allow {
  object.type == "mdm_command"
  subject.global_role == [admin, maintainer, gitops][_]
  action == write
}

# Team admins and maintainers can write (execute) MDM commands on hosts of their teams.
allow {
  not is_null(object.team_id)
  object.type == "mdm_command"
  team_role(subject, object.team_id) == [admin, maintainer, gitops][_]
  action == write
}

# Global admins, maintainers, observers and observer_plus can read MDM commands.
allow {
  object.type == "mdm_command"
  subject.global_role == [admin, maintainer, observer, observer_plus][_]
  action == read
}

# Team admins, maintainers, observers and observer_plus can read MDM commands on hosts of their teams.
allow {
  not is_null(object.team_id)
  object.type == "mdm_command"
  team_role(subject, object.team_id) == [admin, maintainer, observer, observer_plus][_]
  action == read
}

# Global admins can read and write Apple MDM installers.
allow {
  object.type == "mdm_apple_installer"
  subject.global_role == admin
  action == [read, write][_]
}

# Global admins can read and write Apple devices.
allow {
  object.type == "mdm_apple_device"
  subject.global_role == admin
  action == [read, write][_]
}

# Global admins can read and write Apple DEP devices.
allow {
  object.type == "mdm_apple_dep_device"
  subject.global_role == admin
  action == [read, write][_]
}

# Global admins and maintainers can read and write MDM Apple settings.
allow {
  object.type == "mdm_apple_settings"
  subject.global_role == [admin, maintainer][_]
  action == [read, write][_]
}

# Global gitops can write MDM Apple settings.
allow {
  object.type == "mdm_apple_settings"
  subject.global_role == gitops
  action == write
}

# Team admins and maintainers can read and write MDM Apple Settings of their teams.
allow {
  not is_null(object.team_id)
  object.type == "mdm_apple_settings"
  team_role(subject, object.team_id) == [admin, maintainer][_]
  action == [read, write][_]
}

# Team gitops can write MDM Apple Settings of their teams.
allow {
  not is_null(object.team_id)
  object.type == "mdm_apple_settings"
  team_role(subject, object.team_id) == gitops
  action == write
}

# Global admins and maintainers can read and write bootstrap packages.
allow {
  object.type == "mdm_apple_bootstrap_package"
  subject.global_role == [admin, maintainer][_]
  action == [read, write][_]
}

# Global gitops can write bootstrap packages.
allow {
  object.type == "mdm_apple_bootstrap_package"
  subject.global_role == gitops
  action == write
}

# Team admins and maintainers can read and write bootstrap packages on their teams.
allow {
  not is_null(object.team_id)
  object.team_id != 0
  object.type == "mdm_apple_bootstrap_package"
  team_role(subject, object.team_id) == [admin, maintainer][_]
  action == [read, write][_]
}

# Team gitops can write bootstrap packages on their teams.
allow {
  not is_null(object.team_id)
  object.team_id != 0
  object.type == "mdm_apple_bootstrap_package"
  team_role(subject, object.team_id) == gitops
  action == write
}

# Global admins can read, write, and list MDM apple eula information.
allow {
  object.type == "mdm_apple_eula"
  subject.global_role == admin
  action == [read, write, list][_]
}

# Global gitops can read and write the EULA.
allow {
  object.type == "mdm_apple_eula"
  subject.global_role == gitops
  action == [read, write][_]
}

##
# MDM Apple Setup Assistant
##

# Global admins and maintainers can read and write macos setup assistants.
allow {
  object.type == "mdm_apple_setup_assistant"
  subject.global_role == [admin, maintainer][_]
  action == [read, write][_]
}

# Global gitops can write macos setup assistants.
allow {
  object.type == "mdm_apple_setup_assistant"
  subject.global_role == gitops
  action == write
}

# Team admins and maintainers can read and write macos setup assistants on their teams.
allow {
  not is_null(object.team_id)
  object.team_id != 0
  object.type == "mdm_apple_setup_assistant"
  team_role(subject, object.team_id) == [admin, maintainer][_]
  action == [read, write][_]
}

# Team gitops can write macos setup assistants on their teams.
allow {
  not is_null(object.team_id)
  object.team_id != 0
  object.type == "mdm_apple_setup_assistant"
  team_role(subject, object.team_id) == gitops
  action == write
}

# Any logged in user can read the manual enrollment profile data.
allow {
	object.type == "mdm_apple_manual_enrollment_profile"
	not is_null(subject)
	action == read
}

##
# Cron schedules
##

# Global admins can read and write (i.e. trigger) cron schedules.
allow {
  object.type == "cron_schedules"
  subject.global_role == admin
  action == [read, write][_]
}

##
# Version
##

# Any logged in user can read Fleet's version
allow {
  object.type == "version"
  not is_null(subject)
  action == read
}

##
# Host Script Result (script execution and output)
##

# Global admins and maintainers can write (execute) scripts (not
# gitops as this is not something that relates to fleetctl apply).
allow {
  object.type == "host_script_result"
  subject.global_role == [admin, maintainer][_]
  action == write
}

# Global admins, maintainers, observer_plus and observers can read script results, including software uninstall results.
allow {
  object.type == "host_script_result"
  subject.global_role == [admin, maintainer, observer, observer_plus][_]
  action == read
}

# Team admin and maintainers can write (execute) scripts for their
# teams (not gitops as this is not something that relates to fleetctl apply).
allow {
  object.type == "host_script_result"
  not is_null(object.team_id)
  team_role(subject, object.team_id) == [admin, maintainer][_]
  action == write
}

# Team admins, maintainers, observer_plus and observers can read script results for their teams, including software uninstall results.
allow {
  object.type == "host_script_result"
  not is_null(object.team_id)
  team_role(subject, object.team_id) == [admin, maintainer, observer_plus, observer][_]
  action == read
}

##
# Scripts (saved script)
##

# Global admins, maintainers, and gitops can write (upload) saved scripts.
allow {
  object.type == "script"
  subject.global_role == [admin, maintainer, gitops][_]
  action == write
}

# Global admins, maintainers, observer_plus and observers can read scripts.
allow {
  object.type == "script"
  subject.global_role == [admin, maintainer, observer, observer_plus][_]
  action == read
}

# Team admin, maintainers, and gitops can write (upload) saved scripts for their teams.
allow {
  object.type == "script"
  not is_null(object.team_id)
  team_role(subject, object.team_id) == [admin, maintainer, gitops][_]
  action == write
}

# Team admins, maintainers, observer_plus and observers can read scripts for their teams.
allow {
  object.type == "script"
  not is_null(object.team_id)
  team_role(subject, object.team_id) == [admin, maintainer, observer_plus, observer][_]
  action == read
}

##
# Secret variables
##

# Global admins, maintainers, and gitops can write secret variables.
allow {
  object.type == "secret_variable"
  subject.global_role == [admin, maintainer, gitops][_]
  action == write
}

##
# Android
##
# Global admins can connect enterprise.
allow {
  object.type == "android_enterprise"
  subject.global_role == admin
  action == [read, write][_]
}

##
# SCIM (System for Cross-domain Identity Management)
##
# Global admins and maintainers can access SCIM.
allow {
  object.type == "scim_user"
  subject.global_role == [admin, maintainer][_]
  action == [read, write][_]
}

##
# Microsoft Compliance Partner
##
# Global admins can configure Microsoft conditional access.
allow {
  object.type == "conditional_access_microsoft"
  subject.global_role == admin
  action == write
}

##
# Certificate Authorities
##
# Global admins and GitOps can configure, read and list certificate Authorities
allow {
  object.type == "certificate_authority"
  subject.global_role == [admin, gitops][_]
  action == [read, write, list][_]
<<<<<<< HEAD
}

# Global admins and maintainers can write a certificate request. # TODO HCA is this the right way to
# model this?
allow {
  object.type == "certificate_request"
  subject.global_role == [admin, maintainer][_]
  action == write
=======
>>>>>>> 7f1212dc
}<|MERGE_RESOLUTION|>--- conflicted
+++ resolved
@@ -1104,7 +1104,6 @@
   object.type == "certificate_authority"
   subject.global_role == [admin, gitops][_]
   action == [read, write, list][_]
-<<<<<<< HEAD
 }
 
 # Global admins and maintainers can write a certificate request. # TODO HCA is this the right way to
@@ -1113,6 +1112,4 @@
   object.type == "certificate_request"
   subject.global_role == [admin, maintainer][_]
   action == write
-=======
->>>>>>> 7f1212dc
 }