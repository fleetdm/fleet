# See OPA documentation for specification of this policy language:
# https://www.openpolicyagent.org/docs/latest/policy-language/

package authz

import input.action
import input.object
import input.subject

# Constants

# Actions
read := "read"
list := "list"
write := "write"

# User specific actions
write_role := "write_role"
change_password := "change_password"

# Action used on object "targeted_query" used for running live queries.
run := "run"
# Action used on object "query" used for running "new" live queries.
run_new := "run_new"

# MDM specific actions
mdm_command := "mdm_command"

# Roles
admin := "admin"
maintainer := "maintainer"
observer := "observer"
observer_plus := "observer_plus"
gitops := "gitops"

# Default deny
default allow = false

# team_role gets the role that the subject has for the team, returning undefined
# if the user has no explicit role for that team.
team_role(subject, team_id) = role {
	subject_team := subject.teams[_]
	subject_team.id == team_id
	role := subject_team.role
}

##
# Global config
##

# Global admin, maintainer, observer_plus and observer can read global config.
allow {
  object.type == "app_config"
  subject.global_role == [admin, maintainer, observer_plus, observer][_]
  action == read
}

# Team admin, maintainer, observer_plus and observer can read global config.
allow {
  object.type == "app_config"
  # If role is admin, maintainer, observer_plus or observer on any team.
  team_role(subject, subject.teams[_].id) == [admin, maintainer, observer_plus, observer][_]
  action == read
}

# Global admins and gitops can write global config.
allow {
  object.type == "app_config"
  subject.global_role == [admin, gitops][_]
  action == write
}

##
# Teams
##

# Any logged in user can read teams (service must filter appropriately based on
# access) if the overall object is specified
allow {
  object.type == "team"
  object.id == 0
  not is_null(subject)
  action == read
}

# Global admins, maintainers, observer_plus and observers can read teams.
allow {
  object.type == "team"
  object.id != 0
  subject.global_role == [admin, maintainer, observer, observer_plus][_]
  action == read
}

# Team admins, maintainers, observer_plus and observers can read their team.
allow {
  object.type == "team"
  object.id != 0
  team_role(subject, object.id) == [admin, maintainer, observer, observer_plus][_]
  action == read
}

# Global admins and gitops can write teams.
allow {
  object.type == "team"
  subject.global_role == [admin, gitops][_]
  action == write
}

# Team admins and gitops can write their teams.
allow {
  object.type == "team"
  team_role(subject, object.id) == [admin, gitops][_]
  action == write
}

##
# Users
#
# NOTE: More rules apply to users but they are implemented in Go code.
# Our end goal is to move all the authorization logic here.
##

# Any user can read and write self and change their own password.
allow {
  object.type == "user"
  object.id == subject.id
  object.id != 0
  action == [read, write, change_password][_]
}

# Global admins can perform all operations on all users.
allow {
  object.type == "user"
  subject.global_role == admin
  action == [read, write, write_role, change_password][_]
}

# Team admins can perform all operations on the team users (except changing their password).
allow {
  object.type == "user"
  team_role(subject, object.teams[_].id) == admin
  action == [read, write, write_role][_]
}

##
# Invites
##

# Global admins may read/write invites
allow {
  object.type == "invite"
  subject.global_role == admin
  action == [read,write][_]
}

##
# Activities
##

# Global admins, maintainers, observer_plus and observers can read activities.
allow {
  object.type == "activity"
  subject.global_role == [admin, maintainer, observer_plus, observer][_]
  action == read
}

##
# Sessions
##

# Any user can read/write own session
allow {
  object.type == "session"
  object.user_id == subject.id
	action == [read, write][_]
}

# Admins can read/write all user sessions
allow {
  object.type == "session"
  subject.global_role == admin
	action == [read, write][_]
}

##
# Enroll Secrets
##

# Global admins and maintainers can read/write enroll secrets.
allow {
	object.type == "enroll_secret"
	subject.global_role == [admin, maintainer][_]
  action == [read, write][_]
}

# Global gitops can write global enroll secrets.
allow {
	object.type == "enroll_secret"
  object.is_global_secret
	subject.global_role == gitops
  action == write
}

# Team admins and maintainers can read/write for appropriate teams.
allow {
	object.type == "enroll_secret"
	team_role(subject, object.team_id) == [admin, maintainer][_]
	action == [read, write][_]
}

# (Observers are not granted read for enroll secrets)

##
# Hosts
##

# Global admins, maintainers, observer_plus and observers can list hosts.
allow {
  object.type == "host"
  subject.global_role == [admin, maintainer, observer_plus, observer][_]
  action == list
}

# Team admins, maintainers, observer_plus and observers can list hosts.
allow {
	object.type == "host"
  # If role is admin, maintainer, observer_plus or observer on any team.
  team_role(subject, subject.teams[_].id) == [admin, maintainer, observer_plus, observer][_]
	action == list
}

# Allow read/write for global admin/maintainer.
allow {
	object.type == "host"
  subject.global_role == [admin, maintainer][_]
	action == [read, write][_]
}

# Global gitops can write hosts.
allow {
	object.type == "host"
  subject.global_role == gitops
	action == write
}

# Allow read for global observer and observer_plus.
allow {
	object.type == "host"
	subject.global_role == [observer, observer_plus][_]
	action == read
}

# Allow read for matching team admin/maintainer/observer/observer_plus.
allow {
	object.type == "host"
	team_role(subject, object.team_id) == [admin, maintainer, observer, observer_plus][_]
	action == read
}

# Team admins and maintainers can write to hosts of their own team
allow {
	object.type == "host"
	team_role(subject, object.team_id) == [admin, maintainer][_]
	action == write
}

##
# Labels
##

# Global admins, maintainers, observer_plus and observers can read labels.
allow {
  object.type == "label"
	subject.global_role == [admin, maintainer, observer_plus, observer][_]
  action == read
}

# Team admins, maintainers, observer_plus and observers can read labels.
allow {
	object.type == "label"
  # If role is admin, maintainer, observer_plus or observer on any team.
  team_role(subject, subject.teams[_].id) == [admin, maintainer, observer_plus, observer][_]
	action == read
}

# Only global admins, maintainers and gitops can write labels
allow {
  object.type == "label"
  subject.global_role == [admin, maintainer, gitops][_]
  action == write
}

##
# Queries
##

# Global admins, maintainers, observer_plus and observers can read queries.
allow {
  object.type == "query"
  subject.global_role == [admin, maintainer, observer_plus, observer][_]
  action == read
}

# Team admins, maintainers, observer_plus and observers can read queries.
allow {
	object.type == "query"
  # If role is admin, maintainer, observer_plus or observer on any team.
  team_role(subject, subject.teams[_].id) == [admin, maintainer, observer_plus, observer][_]
	action == read
}

# Global admins, maintainers and gitops can write queries.
allow {
  object.type == "query"
  subject.global_role == [admin, maintainer, gitops][_]
  action == write
}

# Team admins, maintainers and gitops can create new queries
allow {
  object.id == 0 # new queries have ID zero
  object.type == "query"
  team_role(subject, subject.teams[_].id) == [admin, maintainer, gitops][_]
  action == write
}

# Team admins, maintainers and gitops can edit and delete only their own queries
allow {
  object.author_id == subject.id
  object.type == "query"
  team_role(subject, subject.teams[_].id) == [admin, maintainer, gitops][_]
  action == write
}

# Global admins, maintainers and observer_plus can run any query (saved and new).
allow {
  object.type == "targeted_query"
  subject.global_role == [admin, maintainer, observer_plus][_]
  action = run
}
allow {
  object.type == "query"
  subject.global_role == [admin, maintainer, observer_plus][_]
  action = run_new
}

# Team admin, maintainer and observer_plus running a non-observers_can_run query must have the targets
# filtered to only teams that they maintain.
allow {
  object.type == "targeted_query"
  object.observer_can_run == false
  is_null(subject.global_role)
  action == run

  not is_null(object.host_targets.teams)
  ok_teams := { tmid | tmid := object.host_targets.teams[_]; team_role(subject, tmid) == [admin, maintainer, observer_plus][_] }
  count(ok_teams) == count(object.host_targets.teams)
}

# Team admin, maintainer and observer_plus running a non-observers_can_run query when no target teams are specified.
allow {
  object.type == "targeted_query"
  object.observer_can_run == false
  is_null(subject.global_role)
  action == run

  # If role is admin, maintainer or observer_plus on any team.
  team_role(subject, subject.teams[_].id) == [admin, maintainer, observer_plus][_]

  # and there are no team targets
  is_null(object.host_targets.teams)
}

# Team admin, maintainer and observer_plus can run a new query.
allow {
  object.type == "query"
  # If role is admin, maintainer or observer_plus on any team.
  team_role(subject, subject.teams[_].id) == [admin, maintainer, observer_plus][_]
  action == run_new
}

# Global observers can run only if observers_can_run.
allow {
  object.type == "targeted_query"
  object.observer_can_run == true
  subject.global_role == observer
  action = run
}

# Team admin, maintainer, observer_plus and observer running a observers_can_run query must have the targets
# filtered to only teams that they observe.
allow {
  object.type == "targeted_query"
  object.observer_can_run == true
  is_null(subject.global_role)
  action == run

  not is_null(object.host_targets.teams)
  ok_teams := { tmid | tmid := object.host_targets.teams[_]; team_role(subject, tmid) == [admin, maintainer, observer_plus, observer][_] }
  count(ok_teams) == count(object.host_targets.teams)
}

# Team admin, maintainer, observer_plus and observer running a observers_can_run query and there are no target teams.
allow {
  object.type == "targeted_query"
  object.observer_can_run == true
  is_null(subject.global_role)
  action == run

  # If role is admin, maintainer, observer_plus or observer on any team.
  team_role(subject, subject.teams[_].id) == [admin, maintainer, observer_plus, observer][_]

  # and there are no team targets
  is_null(object.host_targets.teams)
}

##
# Targets
##

# All users can read targets (filtered appropriately based on their
# teams/roles).
allow {
  not is_null(subject)
  object.type == "target"
  action == read
}

##
# Packs
##

# Global admins, maintainers and gitops can read/write all types of packs.
allow {
  object.type == "pack"
  subject.global_role == [admin, maintainer, gitops][_]
  action == [read, write][_]
}

# Global admins, maintainers, observers and observer_plus can read the global pack.
allow {
  object.type == "pack"
  object.is_global_pack == true
  subject.global_role == [admin, maintainer, observer, observer_plus][_]
  action == read
}

# Team admins, maintainers, observer_plus and observers can read the global pack.
allow {
	object.type == "pack"
  object.is_global_pack == true
  # If role is admin, maintainer, observer_plus or observer on any team.
  team_role(subject, subject.teams[_].id) == [admin, maintainer, observer_plus, observer][_]
	action == read
}

# Team admins, maintainers, observers, observer_plus can read their team's pack.
#
# NOTE: Action "read" on a team's pack includes listing its scheduled queries.
allow {
  object.type == "pack"
  not is_null(object.pack_team_id)
  team_role(subject, object.pack_team_id) == [admin, maintainer, observer, observer_plus][_]
  action == read
}

# Team admins, maintainers and gitops can add/remove scheduled queries from/to their team's pack.
#
# NOTE: The team's pack is not editable per-se, it's a special pack to group
# all the team's scheduled queries. So the "write" operation only covers
# adding/removing scheduled queries from the pack.
allow {
  object.type == "pack"
  not is_null(object.pack_team_id)
  team_role(subject, object.pack_team_id) == [admin, maintainer, gitops][_]
  action == write
}

##
# File Carves
##

# Only global admins can read/write carves
allow {
  object.type == "carve"
  subject.global_role == admin
  action == [read, write][_]
}

##
# Policies
##

# Global admins and maintainers can read and write policies.
allow {
  object.type == "policy"
  subject.global_role == [admin, maintainer][_]
  action == [read, write][_]
}

# Global gitops can write policies.
allow {
  object.type == "policy"
  subject.global_role == gitops
  action == write
}

# Global observer and observer_plus can read any policies.
allow {
  object.type == "policy"
  subject.global_role == [observer, observer_plus][_]
  action == read
}

# Team admin and maintainers can read and write policies for their teams.
allow {
  not is_null(object.team_id)
  object.type == "policy"
  team_role(subject, object.team_id) == [admin, maintainer][_]
  action == [read, write][_]
}

# Team gitops can write policies for their teams.
allow {
  not is_null(object.team_id)
  object.type == "policy"
  team_role(subject, object.team_id) == gitops
  action == write
}

# Team admin, maintainers, observers and observers_plus can read global policies
allow {
  is_null(object.team_id)
  object.type == "policy"
  team_role(subject, subject.teams[_].id) == [admin, maintainer, observer, observer_plus][_]
  action == read
}

# Team observer and observer_plus can read policies for their teams.
allow {
  not is_null(object.team_id)
  object.type == "policy"
  team_role(subject, object.team_id) == [observer, observer_plus][_]
  action == read
}

##
# Software
##

# Global admins, maintainers, observers and observer_plus can read all software.
allow {
  object.type == "software_inventory"
  subject.global_role == [admin, maintainer, observer, observer_plus][_]
  action == read
}

# Team admins, maintainers, observers and observer_plus can read all software in their teams.
allow {
  not is_null(object.team_id)
  object.type == "software_inventory"
  team_role(subject, object.team_id) == [admin, maintainer, observer, observer_plus][_]
  action == read
}

##
# Apple MDM
##

# Global admins and maintainers can read and write Apple MDM config profiles.
allow {
  object.type == "mdm_apple_config_profile"
  subject.global_role == [admin, maintainer][_]
  action == [read, write][_]
}

# Team admins and maintainers can read and write Apple MDM config profiles on their teams.
allow {
  not is_null(object.team_id)
  object.team_id != 0
  object.type == "mdm_apple_config_profile"
  team_role(subject, object.team_id) == [admin, maintainer][_]
  action == [read, write][_]
}

# Global admins and maintainers can issue MDM commands to all hosts.
allow {
  object.type == "host"
  subject.global_role == [admin, maintainer][_]
  action == mdm_command
}

# Team admins and maintainers can issue MDM commands to hosts on their teams.
allow {
  not is_null(object.team_id)
  object.type == "host"
  team_role(subject, object.team_id) == [admin, maintainer][_]
  action == mdm_command
}

# Global admins can read and write MDM apple information.
allow {
  object.type == "mdm_apple"
  subject.global_role == admin
  action == [read, write][_]
}

# Global admins can read and write Apple MDM enrollments.
allow {
  object.type == "mdm_apple_enrollment_profile"
  subject.global_role == admin
  action == [read, write][_]
}

# Global admins and maintainers can write (execute) MDM Apple commands.
allow {
  object.type == "mdm_apple_command"
  subject.global_role == [admin, maintainer][_]
  action == write
}

# Team admins and maintainers can write (execute) MDM Apple commands on hosts of their teams.
allow {
  not is_null(object.team_id)
  object.type == "mdm_apple_command"
  team_role(subject, object.team_id) == [admin, maintainer][_]
  action == write
}

# Global admins, maintainers, observers and observer_plus can read MDM Apple commands.
allow {
  object.type == "mdm_apple_command"
  subject.global_role == [admin, maintainer, observer, observer_plus][_]
  action == read
}

# Team admins, maintainers, observers and observer_plus can read MDM Apple commands on hosts of their teams.
allow {
  not is_null(object.team_id)
  object.type == "mdm_apple_command"
  team_role(subject, object.team_id) == [admin, maintainer, observer, observer_plus][_]
  action == read
}

# Global admins can read and write Apple MDM installers.
allow {
  object.type == "mdm_apple_installer"
  subject.global_role == admin
  action == [read, write][_]
}

# Global admins can read and write Apple devices.
allow {
  object.type == "mdm_apple_device"
  subject.global_role == admin
  action == [read, write][_]
}

# Global admins can read and write Apple DEP devices.
allow {
  object.type == "mdm_apple_dep_device"
  subject.global_role == admin
  action == [read, write][_]
}

# Global admins can read and write (i.e. trigger) cron schedules.
allow {
  object.type == "cron_schedules"
  subject.global_role == admin
  action == [read, write][_]
}

# Global admins and maintainers can read and write MDM Apple settings.
allow {
  object.type == "mdm_apple_settings"
  subject.global_role == [admin, maintainer][_]
  action == [read, write][_]
}

# Team admins and maintainers can read and write MDM Apple Settings of their teams.
allow {
  not is_null(object.team_id)
  object.type == "mdm_apple_settings"
  team_role(subject, object.team_id) == [admin, maintainer][_]
  action == [read, write][_]
}

<<<<<<< HEAD
##
# Version
##

# Any logged in user can read Fleet's version
allow {
  object.type == "version"
  not is_null(subject)
  action == read
}
=======
# Global admins and maintainers can read and write bootstrap packages.
allow {
  object.type == "mdm_apple_bootstrap_package"
  subject.global_role == [admin, maintainer][_]
  action == [read, write][_]
}

# Team admins and maintainers can read and write bootstrap packages on their teams.
allow {
  not is_null(object.team_id)
  object.team_id != 0
  object.type == "mdm_apple_bootstrap_package"
  team_role(subject, object.team_id) == [admin, maintainer][_]
  action == [read, write][_]
}
>>>>>>> 78f6223f
<|MERGE_RESOLUTION|>--- conflicted
+++ resolved
@@ -685,18 +685,6 @@
   action == [read, write][_]
 }
 
-<<<<<<< HEAD
-##
-# Version
-##
-
-# Any logged in user can read Fleet's version
-allow {
-  object.type == "version"
-  not is_null(subject)
-  action == read
-}
-=======
 # Global admins and maintainers can read and write bootstrap packages.
 allow {
   object.type == "mdm_apple_bootstrap_package"
@@ -712,4 +700,14 @@
   team_role(subject, object.team_id) == [admin, maintainer][_]
   action == [read, write][_]
 }
->>>>>>> 78f6223f
+
+##
+# Version
+##
+
+# Any logged in user can read Fleet's version
+allow {
+  object.type == "version"
+  not is_null(subject)
+  action == read
+}