---
version: "2"
services:
  # To test with MariaDB, set FLEET_MYSQL_IMAGE to mariadb:10.6 or the like (note MariaDB is not
  # officially supported).
  # To run in macOS M1, set FLEET_MYSQL_IMAGE=arm64v8/mysql:oracle FLEET_MYSQL_PLATFORM=linux/arm64/v8
  mysql:
<<<<<<< HEAD
    image: ${FLEET_MYSQL_IMAGE:-mysql:8.0}
=======
    image: ${FLEET_MYSQL_IMAGE:-mysql:5.7.21}
>>>>>>> 57fa67c8
    platform: ${FLEET_MYSQL_PLATFORM:-linux/x86_64}
    volumes:
      - mysql-persistent-volume:/tmp
    command: [
        "mysqld",
        "--datadir=/tmp/mysqldata",
        # These 3 keys run MySQL with GTID consistency enforced to avoid issues with production deployments that use it.
        "--enforce-gtid-consistency=ON",
        "--log-bin=bin.log",
        "--server-id=master-01",
        # Required for storage of Apple MDM bootstrap packages.
        "--max_allowed_packet=536870912",
      ]
    environment: &mysql-default-environment
      MYSQL_ROOT_PASSWORD: toor
      MYSQL_DATABASE: fleet
      MYSQL_USER: fleet
      MYSQL_PASSWORD: insecure
      # This is required by Percona XtraDB server.
      CLUSTER_NAME: fleet
    ports:
      - "3306:3306"

  mysql_test:
<<<<<<< HEAD
    image: ${FLEET_MYSQL_IMAGE:-mysql:8.0}
=======
    image: ${FLEET_MYSQL_IMAGE:-mysql:5.7.21}
>>>>>>> 57fa67c8
    platform: ${FLEET_MYSQL_PLATFORM:-linux/x86_64}
    # innodb-file-per-table=OFF gives ~20% speedup for test runs.
    command: [
        "mysqld",
        "--datadir=/tmpfs",
        "--slow_query_log=1",
        "--log_output=TABLE",
        "--log-queries-not-using-indexes",
        "--innodb-file-per-table=OFF",
        "--table-definition-cache=8192",
        # These 3 keys run MySQL with GTID consistency enforced to avoid issues with production deployments that use it.
        "--enforce-gtid-consistency=ON",
        "--log-bin=bin.log",
        "--server-id=1",
        # Required for storage of Apple MDM bootstrap packages.
        "--max_allowed_packet=536870912",
      ]
    environment: *mysql-default-environment
    ports:
      - "3307:3306"
    tmpfs:
      - /var/lib/mysql:rw,noexec,nosuid
      - /tmpfs

  mysql_replica_test:
<<<<<<< HEAD
    image: ${FLEET_MYSQL_IMAGE:-mysql:8.0}
=======
    image: ${FLEET_MYSQL_IMAGE:-mysql:5.7.21}
>>>>>>> 57fa67c8
    platform: ${FLEET_MYSQL_PLATFORM:-linux/x86_64}
    # innodb-file-per-table=OFF gives ~20% speedup for test runs.
    command: [
        "mysqld",
        "--datadir=/tmpfs",
        "--slow_query_log=1",
        "--log_output=TABLE",
        "--log-queries-not-using-indexes",
        "--innodb-file-per-table=OFF",
        "--table-definition-cache=8192",
        # These 3 keys run MySQL with GTID consistency enforced to avoid issues with production deployments that use it.
        "--enforce-gtid-consistency=ON",
        "--log-bin=bin.log",
        "--server-id=2",
        # Required for storage of Apple MDM bootstrap packages.
        "--max_allowed_packet=536870912",
      ]
    environment: *mysql-default-environment
    ports:
      # ports 3308 and 3309 are used by the main and replica MySQL containers in tools/mysql-replica-testing/docker-compose.yml
      - "3310:3306"
    tmpfs:
      - /var/lib/mysql:rw,noexec,nosuid
      - /tmpfs

  # Unauthenticated SMTP server.
  mailhog:
    image: mailhog/mailhog:latest
    ports:
      - "8025:8025"
      - "1025:1025"

  # SMTP server with Basic Authentication.
  mailpit:
    image: axllent/mailpit:latest
    ports:
      - "8026:8025"
      - "1026:1025"
    volumes:
      - ./tools/mailpit/auth.txt:/auth.txt
    command: ["--smtp-auth-file=/auth.txt", "--smtp-auth-allow-insecure=true"]

  # SMTP server with TLS
  smtp4dev_test:
    image: rnwood/smtp4dev:v3
    ports:
      - "8028:80"
      - "1027:25"
    volumes:
      - ./tools/smtp4dev:/certs
    environment:
      - ServerOptions__TlsMode=ImplicitTls
      - ServerOptions__TlsCertificate=/certs/fleet.crt
      - ServerOptions__TlsCertificatePrivateKey=/certs/fleet.key

  redis:
    image: redis:5
    ports:
      - "6379:6379"

  saml_idp:
    image: fleetdm/docker-idp:latest
    volumes:
      - ./tools/saml/users.php:/var/www/simplesamlphp/config/authsources.php
      - ./tools/saml/config.php:/var/www/simplesamlphp/metadata/saml20-sp-remote.php
    ports:
      - "9080:8080"
      - "9443:8443"

  # CAdvisor container allows monitoring other containers. Useful for
  # development.
  cadvisor:
    image: google/cadvisor:latest
    ports:
      - "5678:8080"
    volumes:
      - /var/run/docker.sock:/var/run/docker.sock:ro
      - /sys:/sys:ro
      - /var/lib/docker/:/var/lib/docker:ro

  prometheus:
    image: prom/prometheus:latest
    ports:
      - "9090:9090"
    volumes:
      - ./tools/app/prometheus.yml:/etc/prometheus/prometheus.yml

  # localstack to simulate AWS integrations like firehose & kinesis
  # use http://localhost:4566 as the `--endpoint-url` argument in awscli
  localstack:
    image: localstack/localstack
    ports:
      - "4566:4566"
      - "4571:4571"
    environment:
      - SERVICES=firehose,kinesis

  # s3 compatible object storage (file carving backend)
  minio:
    image: quay.io/minio/minio
    command: server /data --console-address ":9001"
    ports:
      - "9000:9000"
      - "9001:9001"
    environment:
      MINIO_ROOT_USER: minio
      MINIO_ROOT_PASSWORD: minio123!
    volumes:
      - data-minio:/data

  toxiproxy:
    image: shopify/toxiproxy
    ports:
      - "22220:22220"
      - "8474:8474"

volumes:
  mysql-persistent-volume:
  data-minio:<|MERGE_RESOLUTION|>--- conflicted
+++ resolved
@@ -5,11 +5,7 @@
   # officially supported).
   # To run in macOS M1, set FLEET_MYSQL_IMAGE=arm64v8/mysql:oracle FLEET_MYSQL_PLATFORM=linux/arm64/v8
   mysql:
-<<<<<<< HEAD
     image: ${FLEET_MYSQL_IMAGE:-mysql:8.0}
-=======
-    image: ${FLEET_MYSQL_IMAGE:-mysql:5.7.21}
->>>>>>> 57fa67c8
     platform: ${FLEET_MYSQL_PLATFORM:-linux/x86_64}
     volumes:
       - mysql-persistent-volume:/tmp
@@ -34,11 +30,7 @@
       - "3306:3306"
 
   mysql_test:
-<<<<<<< HEAD
     image: ${FLEET_MYSQL_IMAGE:-mysql:8.0}
-=======
-    image: ${FLEET_MYSQL_IMAGE:-mysql:5.7.21}
->>>>>>> 57fa67c8
     platform: ${FLEET_MYSQL_PLATFORM:-linux/x86_64}
     # innodb-file-per-table=OFF gives ~20% speedup for test runs.
     command: [
@@ -64,11 +56,7 @@
       - /tmpfs
 
   mysql_replica_test:
-<<<<<<< HEAD
     image: ${FLEET_MYSQL_IMAGE:-mysql:8.0}
-=======
-    image: ${FLEET_MYSQL_IMAGE:-mysql:5.7.21}
->>>>>>> 57fa67c8
     platform: ${FLEET_MYSQL_PLATFORM:-linux/x86_64}
     # innodb-file-per-table=OFF gives ~20% speedup for test runs.
     command: [
