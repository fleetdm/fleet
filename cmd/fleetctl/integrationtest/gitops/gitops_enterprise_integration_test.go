package gitops

import (
	"context"
	"encoding/json"
	"fmt"
	"net/http"
	"net/http/httptest"
	"os"
	"path"
	"path/filepath"
	"regexp"
	"runtime"
	"strings"
	"sync"
	"testing"

	"github.com/fleetdm/fleet/v4/cmd/fleetctl/fleetctl"
	"github.com/fleetdm/fleet/v4/cmd/fleetctl/fleetctl/testing_utils"
	"github.com/fleetdm/fleet/v4/cmd/fleetctl/integrationtest"
	eeservice "github.com/fleetdm/fleet/v4/ee/server/service"
	"github.com/fleetdm/fleet/v4/ee/server/service/digicert"
	"github.com/fleetdm/fleet/v4/server/config"
	"github.com/fleetdm/fleet/v4/server/datastore/mysql"
	"github.com/fleetdm/fleet/v4/server/datastore/redis/redistest"
	"github.com/fleetdm/fleet/v4/server/fleet"
	appleMdm "github.com/fleetdm/fleet/v4/server/mdm/apple"
	"github.com/fleetdm/fleet/v4/server/mdm/nanodep/tokenpki"
	"github.com/fleetdm/fleet/v4/server/ptr"
	"github.com/fleetdm/fleet/v4/server/service"
	"github.com/fleetdm/fleet/v4/server/service/integrationtest/scep_server"
	"github.com/fleetdm/fleet/v4/server/test"
	"github.com/go-git/go-git/v5"
	kitlog "github.com/go-kit/log"
	"github.com/google/uuid"
	"github.com/jmoiron/sqlx"
	"github.com/stretchr/testify/assert"
	"github.com/stretchr/testify/require"
	"github.com/stretchr/testify/suite"
)

func TestIntegrationsEnterpriseGitops(t *testing.T) {
	testingSuite := new(enterpriseIntegrationGitopsTestSuite)
	testingSuite.WithServer.Suite = &testingSuite.Suite
	suite.Run(t, testingSuite)
}

type enterpriseIntegrationGitopsTestSuite struct {
	suite.Suite
	integrationtest.WithServer
	fleetCfg config.FleetConfig
}

func (s *enterpriseIntegrationGitopsTestSuite) SetupSuite() {
	s.WithDS.SetupSuite("enterpriseIntegrationGitopsTestSuite")

	appConf, err := s.DS.AppConfig(context.Background())
	require.NoError(s.T(), err)
	appConf.MDM.EnabledAndConfigured = true
	appConf.MDM.AppleBMEnabledAndConfigured = true
	err = s.DS.SaveAppConfig(context.Background(), appConf)
	require.NoError(s.T(), err)

	testCert, testKey, err := appleMdm.NewSCEPCACertKey()
	require.NoError(s.T(), err)
	testCertPEM := tokenpki.PEMCertificate(testCert.Raw)
	testKeyPEM := tokenpki.PEMRSAPrivateKey(testKey)

	fleetCfg := config.TestConfig()
	config.SetTestMDMConfig(s.T(), &fleetCfg, testCertPEM, testKeyPEM, "../../../../server/service/testdata")
	fleetCfg.Osquery.EnrollCooldown = 0

	err = s.DS.InsertMDMConfigAssets(context.Background(), []fleet.MDMConfigAsset{
		{Name: fleet.MDMAssetAPNSCert, Value: testCertPEM},
		{Name: fleet.MDMAssetAPNSKey, Value: testKeyPEM},
		{Name: fleet.MDMAssetCACert, Value: testCertPEM},
		{Name: fleet.MDMAssetCAKey, Value: testKeyPEM},
	}, nil)
	require.NoError(s.T(), err)

	mdmStorage, err := s.DS.NewMDMAppleMDMStorage()
	require.NoError(s.T(), err)
	depStorage, err := s.DS.NewMDMAppleDEPStorage()
	require.NoError(s.T(), err)
	scepStorage, err := s.DS.NewSCEPDepot()
	require.NoError(s.T(), err)
	redisPool := redistest.SetupRedis(s.T(), "zz", false, false, false)

	serverConfig := service.TestServerOpts{
		License: &fleet.LicenseInfo{
			Tier: fleet.TierPremium,
		},
		FleetConfig:       &fleetCfg,
		MDMStorage:        mdmStorage,
		DEPStorage:        depStorage,
		SCEPStorage:       scepStorage,
		Pool:              redisPool,
		APNSTopic:         "com.apple.mgmt.External.10ac3ce5-4668-4e58-b69a-b2b5ce667589",
		SCEPConfigService: eeservice.NewSCEPConfigService(kitlog.NewLogfmtLogger(os.Stdout), nil),
		DigiCertService:   digicert.NewService(),
	}
	err = s.DS.InsertMDMConfigAssets(context.Background(), []fleet.MDMConfigAsset{
		{Name: fleet.MDMAssetSCEPChallenge, Value: []byte("scepchallenge")},
	}, nil)
	require.NoError(s.T(), err)
	users, server := service.RunServerForTestsWithDS(s.T(), s.DS, &serverConfig)
	s.T().Setenv("FLEET_SERVER_ADDRESS", server.URL) // fleetctl always uses this env var in tests
	s.Server = server
	s.Users = users
	s.fleetCfg = fleetCfg

	appConf, err = s.DS.AppConfig(context.Background())
	require.NoError(s.T(), err)
	appConf.ServerSettings.ServerURL = server.URL
	err = s.DS.SaveAppConfig(context.Background(), appConf)
	require.NoError(s.T(), err)
}

func (s *enterpriseIntegrationGitopsTestSuite) TearDownSuite() {
	appConf, err := s.DS.AppConfig(context.Background())
	require.NoError(s.T(), err)
	appConf.MDM.EnabledAndConfigured = false
	err = s.DS.SaveAppConfig(context.Background(), appConf)
	require.NoError(s.T(), err)
}

func (s *enterpriseIntegrationGitopsTestSuite) TearDownTest() {
	t := s.T()
	ctx := context.Background()

	teams, err := s.DS.ListTeams(ctx, fleet.TeamFilter{User: test.UserAdmin}, fleet.ListOptions{})
	require.NoError(t, err)
	for _, tm := range teams {
		err := s.DS.DeleteTeam(ctx, tm.ID)
		require.NoError(t, err)
	}

	// Clean software installers in "No team" (the others are deleted in ts.DS.DeleteTeam above).
	mysql.ExecAdhocSQL(t, s.DS, func(q sqlx.ExtContext) error {
		_, err := q.ExecContext(ctx, `DELETE FROM software_installers WHERE global_or_team_id = 0;`)
		return err
	})
	mysql.ExecAdhocSQL(t, s.DS, func(tx sqlx.ExtContext) error {
		_, err := tx.ExecContext(ctx, "DELETE FROM vpp_apps;")
		return err
	})
	mysql.ExecAdhocSQL(t, s.DS, func(tx sqlx.ExtContext) error {
		_, err := tx.ExecContext(ctx, "DELETE FROM in_house_apps;")
		return err
	})

	lbls, err := s.DS.ListLabels(ctx, fleet.TeamFilter{User: test.UserAdmin}, fleet.ListOptions{})
	require.NoError(t, err)
	for _, lbl := range lbls {
		if lbl.LabelType != fleet.LabelTypeBuiltIn {
			err := s.DS.DeleteLabel(ctx, lbl.Name)
			require.NoError(t, err)
		}
	}
}

// TestFleetGitops runs `fleetctl gitops` command on configs in https://github.com/fleetdm/fleet-gitops repo.
// Changes to that repo may cause this test to fail.
func (s *enterpriseIntegrationGitopsTestSuite) TestFleetGitops() {
	t := s.T()
	const fleetGitopsRepo = "https://github.com/fleetdm/fleet-gitops"

	user := s.createGitOpsUser(t)
	fleetctlConfig := s.createFleetctlConfig(t, user)

	// Clone git repo
	repoDir := t.TempDir()
	_, err := git.PlainClone(
		repoDir, false, &git.CloneOptions{
			ReferenceName: "main",
			SingleBranch:  true,
			Depth:         1,
			URL:           fleetGitopsRepo,
			Progress:      os.Stdout,
		},
	)
	require.NoError(t, err)

	// Set the required environment variables
	t.Setenv("FLEET_URL", s.Server.URL)
	t.Setenv("FLEET_GLOBAL_ENROLL_SECRET", "global_enroll_secret")
	t.Setenv("FLEET_WORKSTATIONS_ENROLL_SECRET", "workstations_enroll_secret")
	t.Setenv("FLEET_WORKSTATIONS_CANARY_ENROLL_SECRET", "workstations_canary_enroll_secret")
	globalFile := path.Join(repoDir, "default.yml")
	teamsDir := path.Join(repoDir, "teams")
	teamFiles, err := os.ReadDir(teamsDir)
	require.NoError(t, err)
	teamFileNames := make([]string, 0, len(teamFiles))
	for _, file := range teamFiles {
		if filepath.Ext(file.Name()) == ".yml" {
			teamFileNames = append(teamFileNames, path.Join(teamsDir, file.Name()))
		}
	}

	// Create a team to be deleted.
	deletedTeamFile, err := os.CreateTemp(t.TempDir(), "*.yml")
	require.NoError(t, err)
	const deletedTeamName = "team_to_be_deleted"

	_, err = deletedTeamFile.WriteString(
		fmt.Sprintf(
			`
controls:
software:
queries:
policies:
agent_options:
name: %s
team_settings:
  secrets: [{"secret":"deleted_team_secret"}]
`, deletedTeamName,
		),
	)
	require.NoError(t, err)

	test.CreateInsertGlobalVPPToken(t, s.DS)

	// Apply the team to be deleted
	_ = fleetctl.RunAppForTest(t, []string{"gitops", "--config", fleetctlConfig.Name(), "-f", deletedTeamFile.Name()})

	// Dry run
	_ = fleetctl.RunAppForTest(t, []string{"gitops", "--config", fleetctlConfig.Name(), "-f", globalFile, "--dry-run"})
	for _, fileName := range teamFileNames {
		// When running no-teams, global config must also be provided ...
		if strings.Contains(fileName, "no-team.yml") {
			_ = fleetctl.RunAppForTest(t, []string{"gitops", "--config", fleetctlConfig.Name(), "-f", fileName, "-f", globalFile, "--dry-run"})
		} else {
			_ = fleetctl.RunAppForTest(t, []string{"gitops", "--config", fleetctlConfig.Name(), "-f", fileName, "--dry-run"})
		}
	}

	// Dry run with all the files
	args := []string{"gitops", "--config", fleetctlConfig.Name(), "--dry-run", "--delete-other-teams", "-f", globalFile}
	for _, fileName := range teamFileNames {
		args = append(args, "-f", fileName)
	}
	_ = fleetctl.RunAppForTest(t, args)

	// Real run with all the files, but don't delete other teams
	args = []string{"gitops", "--config", fleetctlConfig.Name(), "-f", globalFile}
	for _, fileName := range teamFileNames {
		args = append(args, "-f", fileName)
	}
	_ = fleetctl.RunAppForTest(t, args)

	// Check that all the teams exist
	teamsJSON := fleetctl.RunAppForTest(t, []string{"get", "teams", "--config", fleetctlConfig.Name(), "--json"})
	assert.Equal(t, 3, strings.Count(teamsJSON, "team_id"))

	// Real run with all the files, and delete other teams
	args = []string{"gitops", "--config", fleetctlConfig.Name(), "--delete-other-teams", "-f", globalFile}
	for _, fileName := range teamFileNames {
		args = append(args, "-f", fileName)
	}
	_ = fleetctl.RunAppForTest(t, args)

	// Check that only the right teams exist
	teamsJSON = fleetctl.RunAppForTest(t, []string{"get", "teams", "--config", fleetctlConfig.Name(), "--json"})
	assert.Equal(t, 2, strings.Count(teamsJSON, "team_id"))
	assert.NotContains(t, teamsJSON, deletedTeamName)

	// Real run with one file at a time
	_ = fleetctl.RunAppForTest(t, []string{"gitops", "--config", fleetctlConfig.Name(), "-f", globalFile})
	for _, fileName := range teamFileNames {
		// When running no-teams, global config must also be provided ...
		if strings.Contains(fileName, "no-team.yml") {
			_ = fleetctl.RunAppForTest(t, []string{"gitops", "--config", fleetctlConfig.Name(), "-f", fileName, "-f", globalFile})
		} else {
			_ = fleetctl.RunAppForTest(t, []string{"gitops", "--config", fleetctlConfig.Name(), "-f", fileName})
		}
	}
}

func (s *enterpriseIntegrationGitopsTestSuite) createFleetctlConfig(t *testing.T, user fleet.User) *os.File {
	fleetctlConfig, err := os.CreateTemp(t.TempDir(), "*.yml")
	require.NoError(t, err)
	token := s.GetTestToken(user.Email, test.GoodPassword)
	configStr := fmt.Sprintf(
		`
contexts:
  default:
    address: %s
    tls-skip-verify: true
    token: %s
`, s.Server.URL, token,
	)
	_, err = fleetctlConfig.WriteString(configStr)
	require.NoError(t, err)
	return fleetctlConfig
}

func (s *enterpriseIntegrationGitopsTestSuite) createGitOpsUser(t *testing.T) fleet.User {
	user := fleet.User{
		Name:       "GitOps User",
		Email:      uuid.NewString() + "@example.com",
		GlobalRole: ptr.String(fleet.RoleGitOps),
	}
	require.NoError(t, user.SetPassword(test.GoodPassword, 10, 10))
	_, err := s.DS.NewUser(context.Background(), &user)
	require.NoError(t, err)
	return user
}

// TestDeleteMacOSSetup tests the deletion of macOS setup assets by `fleetctl gitops` command.
func (s *enterpriseIntegrationGitopsTestSuite) TestDeleteMacOSSetup() {
	t := s.T()

	user := s.createGitOpsUser(t)
	fleetctlConfig := s.createFleetctlConfig(t, user)

	globalFile, err := os.CreateTemp(t.TempDir(), "*.yml")
	require.NoError(t, err)
	_, err = globalFile.WriteString(`
agent_options:
controls:
org_settings:
  server_settings:
    server_url: $FLEET_URL
  org_info:
    org_name: Fleet
  secrets:
policies:
queries:
`)
	require.NoError(t, err)

	teamName := uuid.NewString()
	teamFile, err := os.CreateTemp(t.TempDir(), "*.yml")
	require.NoError(t, err)
	_, err = teamFile.WriteString(
		fmt.Sprintf(
			`
controls:
software:
queries:
policies:
agent_options:
name: %s
team_settings:
  secrets: [{"secret":"enroll_secret"}]
`, teamName,
		),
	)
	require.NoError(t, err)

	// Set the required environment variables
	t.Setenv("FLEET_URL", s.Server.URL)

	// Apply configs
	_ = fleetctl.RunAppForTest(t,
		[]string{"gitops", "--config", fleetctlConfig.Name(), "-f", globalFile.Name(), "-f", teamFile.Name(), "--dry-run"})
	_ = fleetctl.RunAppForTest(t, []string{"gitops", "--config", fleetctlConfig.Name(), "-f", globalFile.Name(), "-f", teamFile.Name()})

	// Add bootstrap packages
	require.NoError(t, s.DS.InsertMDMAppleBootstrapPackage(context.Background(), &fleet.MDMAppleBootstrapPackage{
		Name:   "bootstrap.pkg",
		TeamID: 0,
		Bytes:  []byte("bootstrap package"),
		Token:  uuid.NewString(),
		Sha256: []byte("sha256"),
	}, nil))
	team, err := s.DS.TeamByName(context.Background(), teamName)
	require.NoError(t, err)
	t.Cleanup(func() {
		_ = s.DS.DeleteTeam(context.Background(), team.ID)
	})
	require.NoError(t, s.DS.InsertMDMAppleBootstrapPackage(context.Background(), &fleet.MDMAppleBootstrapPackage{
		Name:   "bootstrap.pkg",
		TeamID: team.ID,
		Bytes:  []byte("bootstrap package"),
		Token:  uuid.NewString(),
		Sha256: []byte("sha256"),
	}, nil))
	mysql.ExecAdhocSQL(t, s.DS, func(q sqlx.ExtContext) error {
		stmt := "SELECT COUNT(*) FROM mdm_apple_bootstrap_packages WHERE team_id IN (?, ?)"
		var result int
		require.NoError(t, sqlx.GetContext(context.Background(), q, &result, stmt, 0, team.ID))
		assert.Equal(t, 2, result)
		return nil
	})

	// Add enrollment profiles
	_, err = s.DS.SetOrUpdateMDMAppleSetupAssistant(context.Background(), &fleet.MDMAppleSetupAssistant{
		TeamID:  nil,
		Name:    "enrollment_profile.json",
		Profile: []byte(`{"foo":"bar"}`),
	})
	require.NoError(t, err)
	_, err = s.DS.SetOrUpdateMDMAppleSetupAssistant(context.Background(), &fleet.MDMAppleSetupAssistant{
		TeamID:  &team.ID,
		Name:    "enrollment_profile.json",
		Profile: []byte(`{"foo":"bar"}`),
	})
	require.NoError(t, err)
	mysql.ExecAdhocSQL(t, s.DS, func(q sqlx.ExtContext) error {
		stmt := "SELECT COUNT(*) FROM mdm_apple_setup_assistants WHERE global_or_team_id IN (?, ?)"
		var result int
		require.NoError(t, sqlx.GetContext(context.Background(), q, &result, stmt, 0, team.ID))
		assert.Equal(t, 2, result)
		return nil
	})

	// Re-apply configs and expect the macOS setup assets to be cleared
	_ = fleetctl.RunAppForTest(t,
		[]string{"gitops", "--config", fleetctlConfig.Name(), "-f", globalFile.Name(), "-f", teamFile.Name(), "--dry-run"})
	_ = fleetctl.RunAppForTest(t, []string{"gitops", "--config", fleetctlConfig.Name(), "-f", globalFile.Name(), "-f", teamFile.Name()})

	mysql.ExecAdhocSQL(t, s.DS, func(q sqlx.ExtContext) error {
		stmt := "SELECT COUNT(*) FROM mdm_apple_bootstrap_packages WHERE team_id IN (?, ?)"
		var result int
		require.NoError(t, sqlx.GetContext(context.Background(), q, &result, stmt, 0, team.ID))
		assert.Equal(t, 0, result)
		return nil
	})
	mysql.ExecAdhocSQL(t, s.DS, func(q sqlx.ExtContext) error {
		stmt := "SELECT COUNT(*) FROM mdm_apple_setup_assistants WHERE global_or_team_id IN (?, ?)"
		var result int
		require.NoError(t, sqlx.GetContext(context.Background(), q, &result, stmt, 0, team.ID))
		assert.Equal(t, 0, result)
		return nil
	})
}

// TestCAIntegrations enables DigiCert and Custom SCEP CAs via GitOps.
// At the same time, GitOps uploads Apple profiles that use the newly configured CAs.
func (s *enterpriseIntegrationGitopsTestSuite) TestCAIntegrations() {
	t := s.T()
	user := s.createGitOpsUser(t)
	fleetctlConfig := s.createFleetctlConfig(t, user)

	var (
		gotProfileMu sync.Mutex
		gotProfile   bool
	)
	digiCertServer := httptest.NewServer(http.HandlerFunc(func(w http.ResponseWriter, r *http.Request) {
		w.Header().Set("Content-Type", "application/json")
		switch r.Method {
		case http.MethodGet:
			matches := regexp.MustCompile(`^/mpki/api/v2/profile/([a-zA-Z0-9_-]+)$`).FindStringSubmatch(r.URL.Path)
			if len(matches) != 2 {
				w.WriteHeader(http.StatusBadRequest)
				return
			}
			profileID := matches[1]

			resp := map[string]string{
				"id":     profileID,
				"name":   "DigiCert",
				"status": "Active",
			}
			err := json.NewEncoder(w).Encode(resp)
			require.NoError(t, err)
			gotProfileMu.Lock()
			gotProfile = profileID == "digicert_profile_id"
			defer gotProfileMu.Unlock()
		default:
			w.WriteHeader(http.StatusMethodNotAllowed)
		}
	}))
	t.Cleanup(digiCertServer.Close)

	scepServer := scep_server.StartTestSCEPServer(t)

	// Get the path to the directory of this test file
	_, currentFile, _, ok := runtime.Caller(0)
	require.True(t, ok, "failed to get runtime caller info")
	dirPath := filepath.Dir(currentFile)
	// Resolve ../../fleetctl relative to the source file directory
	dirPath = filepath.Join(dirPath, "../../fleetctl")
	// Clean and convert to absolute path
	dirPath, err := filepath.Abs(filepath.Clean(dirPath))
	require.NoError(t, err)

	apiToken := "digicert_api_token" // nolint:gosec // G101: Potential hardcoded credentials
	profileID := "digicert_profile_id"
	certCN := "digicert_cn"
	certSeatID := "digicert_seat_id"
	_, err = s.DS.NewCertificateAuthority(t.Context(), &fleet.CertificateAuthority{
		Type:                          string(fleet.CATypeDigiCert),
		Name:                          ptr.String("DigiCert"),
		URL:                           &digiCertServer.URL,
		APIToken:                      &apiToken,
		ProfileID:                     &profileID,
		CertificateCommonName:         &certCN,
		CertificateUserPrincipalNames: &[]string{"digicert_upn"},
		CertificateSeatID:             &certSeatID,
	})
	require.NoError(t, err)
	challenge := "challenge"
	_, err = s.DS.NewCertificateAuthority(t.Context(), &fleet.CertificateAuthority{
		Type:      string(fleet.CATypeCustomSCEPProxy),
		Name:      ptr.String("CustomScepProxy"),
		URL:       &scepServer.URL,
		Challenge: &challenge,
	})
	require.NoError(t, err)

	globalFile, err := os.CreateTemp(t.TempDir(), "*.yml")
	require.NoError(t, err)
	_, err = globalFile.WriteString(fmt.Sprintf(`
agent_options:
controls:
  macos_settings:
    custom_settings:
      - path: %s/testdata/gitops/lib/scep-and-digicert.mobileconfig
org_settings:
  server_settings:
    server_url: $FLEET_URL
  org_info:
    org_name: Fleet
  secrets:
  certificate_authorities:
    digicert:
      - name: DigiCert
        url: %s
        api_token: digicert_api_token
        profile_id: digicert_profile_id
        certificate_common_name: digicert_cn
        certificate_user_principal_names: ["digicert_upn"]
        certificate_seat_id: digicert_seat_id
    custom_scep_proxy:
      - name: CustomScepProxy
        url: %s
        challenge: challenge
policies:
queries:
`,
		dirPath,
		digiCertServer.URL,
		scepServer.URL+"/scep",
	))
	require.NoError(t, err)

	// Set the required environment variables
	t.Setenv("FLEET_URL", s.Server.URL)

	// Apply configs
	_ = fleetctl.RunAppForTest(t, []string{"gitops", "--config", fleetctlConfig.Name(), "-f", globalFile.Name(), "--dry-run"})
	_ = fleetctl.RunAppForTest(t, []string{"gitops", "--config", fleetctlConfig.Name(), "-f", globalFile.Name()})

	groupedCAs, err := s.DS.GetGroupedCertificateAuthorities(t.Context(), false)
	require.NoError(t, err)

	// check digicert
	require.Len(t, groupedCAs.DigiCert, 1)
	digicertCA := groupedCAs.DigiCert[0]
	require.Equal(t, "DigiCert", digicertCA.Name)
	require.Equal(t, digiCertServer.URL, digicertCA.URL)
	require.Equal(t, fleet.MaskedPassword, digicertCA.APIToken)
	require.Equal(t, "digicert_profile_id", digicertCA.ProfileID)
	require.Equal(t, "digicert_cn", digicertCA.CertificateCommonName)
	require.Equal(t, []string{"digicert_upn"}, digicertCA.CertificateUserPrincipalNames)
	require.Equal(t, "digicert_seat_id", digicertCA.CertificateSeatID)
	gotProfileMu.Lock()
	require.False(t, gotProfile) // external digicert service was NOT called because stored config was not modified
	gotProfileMu.Unlock()

	// check custom SCEP proxy
	require.Len(t, groupedCAs.CustomScepProxy, 1)
	customSCEPProxyCA := groupedCAs.CustomScepProxy[0]
	require.Equal(t, "CustomScepProxy", customSCEPProxyCA.Name)
	require.Equal(t, scepServer.URL+"/scep", customSCEPProxyCA.URL)
	require.Equal(t, fleet.MaskedPassword, customSCEPProxyCA.Challenge)

	profiles, _, err := s.DS.ListMDMConfigProfiles(context.Background(), nil, fleet.ListOptions{})
	require.NoError(t, err)
	assert.Len(t, profiles, 1)

	// now modify the stored config and confirm that external digicert service is called
	_, err = globalFile.WriteString(fmt.Sprintf(`
agent_options:
controls:
  macos_settings:
    custom_settings:
      - path: %s/testdata/gitops/lib/scep-and-digicert.mobileconfig
org_settings:
  server_settings:
    server_url: $FLEET_URL
  org_info:
    org_name: Fleet
  secrets:
  certificate_authorities:
    digicert:
      - name: DigiCert
        url: %s
        api_token: digicert_api_token
        profile_id: digicert_profile_id
        certificate_common_name: digicert_cn
        certificate_user_principal_names: [%q]
        certificate_seat_id: digicert_seat_id
    custom_scep_proxy:
      - name: CustomScepProxy
        url: %s
        challenge: challenge
policies:
queries:
`,
		dirPath,
		digiCertServer.URL,
		"digicert_upn_2", // minor modification to stored config so gitops run is not a no-op and triggers call to external digicert service
		scepServer.URL+"/scep",
	))
	require.NoError(t, err)

	// Apply configs
	_ = fleetctl.RunAppForTest(t, []string{"gitops", "--config", fleetctlConfig.Name(), "-f", globalFile.Name(), "--dry-run"})
	_ = fleetctl.RunAppForTest(t, []string{"gitops", "--config", fleetctlConfig.Name(), "-f", globalFile.Name()})

	groupedCAs, err = s.DS.GetGroupedCertificateAuthorities(t.Context(), false)
	require.NoError(t, err)

	// check digicert
	require.Len(t, groupedCAs.DigiCert, 1)
	digicertCA = groupedCAs.DigiCert[0]
	require.Equal(t, "DigiCert", digicertCA.Name)
	require.Equal(t, digiCertServer.URL, digicertCA.URL)
	require.Equal(t, fleet.MaskedPassword, digicertCA.APIToken)
	require.Equal(t, "digicert_profile_id", digicertCA.ProfileID)
	require.Equal(t, "digicert_cn", digicertCA.CertificateCommonName)
	require.Equal(t, []string{"digicert_upn_2"}, digicertCA.CertificateUserPrincipalNames)
	require.Equal(t, "digicert_seat_id", digicertCA.CertificateSeatID)
	gotProfileMu.Lock()
	require.True(t, gotProfile) // external digicert service was called because stored config was modified
	gotProfileMu.Unlock()

	// Now test that we can clear the configs
	_, err = globalFile.WriteString(`
agent_options:
controls:
  macos_settings:
    custom_settings:
org_settings:
  server_settings:
    server_url: $FLEET_URL
  org_info:
    org_name: Fleet
  secrets:
policies:
queries:
`)
	require.NoError(t, err)

	_ = fleetctl.RunAppForTest(t, []string{"gitops", "--config", fleetctlConfig.Name(), "-f", globalFile.Name(), "--dry-run"})
	_ = fleetctl.RunAppForTest(t, []string{"gitops", "--config", fleetctlConfig.Name(), "-f", globalFile.Name()})

	groupedCAs, err = s.DS.GetGroupedCertificateAuthorities(t.Context(), true)
	require.NoError(t, err)
	assert.Empty(t, groupedCAs.DigiCert)
	assert.Empty(t, groupedCAs.CustomScepProxy)
}

// TestUnsetConfigurationProfileLabels tests the removal of labels associated with a
// configuration profile via gitops.
func (s *enterpriseIntegrationGitopsTestSuite) TestUnsetConfigurationProfileLabels() {
	t := s.T()
	ctx := context.Background()

	user := s.createGitOpsUser(t)
	fleetctlConfig := s.createFleetctlConfig(t, user)
	lbl, err := s.DS.NewLabel(ctx, &fleet.Label{Name: "Label1", Query: "SELECT 1"})
	require.NoError(t, err)
	require.NotZero(t, lbl.ID)

	profileFile, err := os.CreateTemp(t.TempDir(), "*.mobileconfig")
	require.NoError(t, err)
	_, err = profileFile.WriteString(test.GenerateMDMAppleProfile("test", "test", uuid.NewString()))
	require.NoError(t, err)
	err = profileFile.Close()
	require.NoError(t, err)

	const (
		globalTemplate = `
agent_options:
controls:
  macos_settings:
    custom_settings:
      - path: %s
%s
org_settings:
  server_settings:
    server_url: $FLEET_URL
  org_info:
    org_name: Fleet
  secrets:
policies:
queries:
`
		withLabelsIncludeAny = `
        labels_include_any:
          - Label1
`
		emptyLabelsIncludeAny = `
        labels_include_any:
`
		teamTemplate = `
controls:
  macos_settings:
    custom_settings:
      - path: %s
%s
software:
queries:
policies:
agent_options:
name: %s
team_settings:
  secrets: [{"secret":"enroll_secret"}]
`
		withLabelsIncludeAll = `
        labels_include_all:
          - Label1
`
	)

	globalFile, err := os.CreateTemp(t.TempDir(), "*.yml")
	require.NoError(t, err)
	_, err = globalFile.WriteString(fmt.Sprintf(globalTemplate, profileFile.Name(), withLabelsIncludeAny))
	require.NoError(t, err)
	err = globalFile.Close()
	require.NoError(t, err)

	teamName := uuid.NewString()
	teamFile, err := os.CreateTemp(t.TempDir(), "*.yml")
	require.NoError(t, err)
	_, err = teamFile.WriteString(fmt.Sprintf(teamTemplate, profileFile.Name(), withLabelsIncludeAll, teamName))
	require.NoError(t, err)
	err = teamFile.Close()
	require.NoError(t, err)

	// Set the required environment variables
	t.Setenv("FLEET_URL", s.Server.URL)

	// Apply configs
	_ = fleetctl.RunAppForTest(t,
		[]string{"gitops", "--config", fleetctlConfig.Name(), "-f", globalFile.Name(), "-f", teamFile.Name(), "--dry-run"})
	_ = fleetctl.RunAppForTest(t, []string{"gitops", "--config", fleetctlConfig.Name(), "-f", globalFile.Name(), "-f", teamFile.Name()})

	// get the team ID
	team, err := s.DS.TeamByName(ctx, teamName)
	require.NoError(t, err)

	// the custom setting is scoped by the label for no team
	profs, _, err := s.DS.ListMDMConfigProfiles(ctx, nil, fleet.ListOptions{})
	require.NoError(t, err)
	require.Len(t, profs, 1)
	require.Len(t, profs[0].LabelsIncludeAny, 1)
	require.Equal(t, "Label1", profs[0].LabelsIncludeAny[0].LabelName)

	// the custom setting is scoped by the label for team
	profs, _, err = s.DS.ListMDMConfigProfiles(ctx, &team.ID, fleet.ListOptions{})
	require.NoError(t, err)
	require.Len(t, profs, 1)
	require.Len(t, profs[0].LabelsIncludeAll, 1)
	require.Equal(t, "Label1", profs[0].LabelsIncludeAll[0].LabelName)

	// remove the label conditions
	err = os.WriteFile(globalFile.Name(), []byte(fmt.Sprintf(globalTemplate, profileFile.Name(), emptyLabelsIncludeAny)), 0o644)
	require.NoError(t, err)
	err = os.WriteFile(teamFile.Name(), []byte(fmt.Sprintf(teamTemplate, profileFile.Name(), "", teamName)), 0o644)
	require.NoError(t, err)

	// Apply configs
	_ = fleetctl.RunAppForTest(t,
		[]string{"gitops", "--config", fleetctlConfig.Name(), "-f", globalFile.Name(), "-f", teamFile.Name(), "--dry-run"})
	_ = fleetctl.RunAppForTest(t, []string{"gitops", "--config", fleetctlConfig.Name(), "-f", globalFile.Name(), "-f", teamFile.Name()})

	// the custom setting is not scoped by label anymore
	profs, _, err = s.DS.ListMDMConfigProfiles(ctx, nil, fleet.ListOptions{})
	require.NoError(t, err)
	require.Len(t, profs, 1)
	require.Len(t, profs[0].LabelsIncludeAny, 0)

	profs, _, err = s.DS.ListMDMConfigProfiles(ctx, &team.ID, fleet.ListOptions{})
	require.NoError(t, err)
	require.Len(t, profs, 1)
	require.Len(t, profs[0].LabelsIncludeAll, 0)
}

// TestUnsetSoftwareInstallerLabels tests the removal of labels associated with a
// software installer via gitops.
func (s *enterpriseIntegrationGitopsTestSuite) TestUnsetSoftwareInstallerLabels() {
	t := s.T()
	ctx := context.Background()

	user := s.createGitOpsUser(t)
	fleetctlConfig := s.createFleetctlConfig(t, user)
	lbl, err := s.DS.NewLabel(ctx, &fleet.Label{Name: "Label1", Query: "SELECT 1"})
	require.NoError(t, err)
	require.NotZero(t, lbl.ID)

	const (
		globalTemplate = `
agent_options:
controls:
org_settings:
  server_settings:
    server_url: $FLEET_URL
  org_info:
    org_name: Fleet
  secrets:
policies:
queries:
`

		noTeamTemplate = `name: No team
controls:
policies:
software:
  packages:
    - url: ${SOFTWARE_INSTALLER_URL}/ruby.deb
%s
`
		withLabelsIncludeAny = `
      labels_include_any:
        - Label1
`
		emptyLabelsIncludeAny = `
      labels_include_any:
`
		teamTemplate = `
controls:
software:
  packages:
    - url: ${SOFTWARE_INSTALLER_URL}/ruby.deb
%s
queries:
policies:
agent_options:
name: %s
team_settings:
  secrets: [{"secret":"enroll_secret"}]
`
		withLabelsExcludeAny = `
      labels_exclude_any:
        - Label1
`
	)

	globalFile, err := os.CreateTemp(t.TempDir(), "*.yml")
	require.NoError(t, err)
	_, err = globalFile.WriteString(globalTemplate)
	require.NoError(t, err)
	err = globalFile.Close()
	require.NoError(t, err)

	noTeamFile, err := os.CreateTemp(t.TempDir(), "*.yml")
	require.NoError(t, err)
	_, err = noTeamFile.WriteString(fmt.Sprintf(noTeamTemplate, withLabelsIncludeAny))
	require.NoError(t, err)
	err = noTeamFile.Close()
	require.NoError(t, err)
	noTeamFilePath := filepath.Join(filepath.Dir(noTeamFile.Name()), "no-team.yml")
	err = os.Rename(noTeamFile.Name(), noTeamFilePath)
	require.NoError(t, err)

	teamName := uuid.NewString()
	teamFile, err := os.CreateTemp(t.TempDir(), "*.yml")
	require.NoError(t, err)
	_, err = teamFile.WriteString(fmt.Sprintf(teamTemplate, withLabelsExcludeAny, teamName))
	require.NoError(t, err)
	err = teamFile.Close()
	require.NoError(t, err)

	// Set the required environment variables
	t.Setenv("FLEET_URL", s.Server.URL)
	testing_utils.StartSoftwareInstallerServer(t)

	// Apply configs
	_ = fleetctl.RunAppForTest(t,
		[]string{"gitops", "--config", fleetctlConfig.Name(), "-f", globalFile.Name(), "-f", noTeamFilePath, "-f", teamFile.Name(), "--dry-run"})
	_ = fleetctl.RunAppForTest(t,
		[]string{"gitops", "--config", fleetctlConfig.Name(), "-f", globalFile.Name(), "-f", noTeamFilePath, "-f", teamFile.Name()})

	// get the team ID
	team, err := s.DS.TeamByName(ctx, teamName)
	require.NoError(t, err)

	// the installer is scoped by the label for no team
	titles, _, _, err := s.DS.ListSoftwareTitles(ctx, fleet.SoftwareTitleListOptions{AvailableForInstall: true, TeamID: ptr.Uint(0)},
		fleet.TeamFilter{User: test.UserAdmin})
	require.NoError(t, err)
	require.Len(t, titles, 1)
	require.NotNil(t, titles[0].SoftwarePackage)
	noTeamTitleID := titles[0].ID
	meta, err := s.DS.GetSoftwareInstallerMetadataByTeamAndTitleID(ctx, nil, noTeamTitleID, false)
	require.NoError(t, err)
	require.Len(t, meta.LabelsIncludeAny, 1)
	require.Equal(t, "Label1", meta.LabelsIncludeAny[0].LabelName)

	// the installer is scoped by the label for team
	titles, _, _, err = s.DS.ListSoftwareTitles(ctx, fleet.SoftwareTitleListOptions{TeamID: &team.ID}, fleet.TeamFilter{User: test.UserAdmin})
	require.NoError(t, err)
	require.Len(t, titles, 1)
	require.NotNil(t, titles[0].SoftwarePackage)
	teamTitleID := titles[0].ID
	meta, err = s.DS.GetSoftwareInstallerMetadataByTeamAndTitleID(ctx, &team.ID, teamTitleID, false)
	require.NoError(t, err)
	require.Len(t, meta.LabelsExcludeAny, 1)
	require.Equal(t, "Label1", meta.LabelsExcludeAny[0].LabelName)

	// remove the label conditions
	err = os.WriteFile(noTeamFilePath, []byte(fmt.Sprintf(noTeamTemplate, emptyLabelsIncludeAny)), 0o644)
	require.NoError(t, err)
	err = os.WriteFile(teamFile.Name(), []byte(fmt.Sprintf(teamTemplate, "", teamName)), 0o644)
	require.NoError(t, err)

	// Apply configs
	_ = fleetctl.RunAppForTest(t,
		[]string{"gitops", "--config", fleetctlConfig.Name(), "-f", globalFile.Name(), "-f", noTeamFilePath, "-f", teamFile.Name(), "--dry-run"})
	_ = fleetctl.RunAppForTest(t,
		[]string{"gitops", "--config", fleetctlConfig.Name(), "-f", globalFile.Name(), "-f", noTeamFilePath, "-f", teamFile.Name()})

	// the installer is not scoped by label anymore
	meta, err = s.DS.GetSoftwareInstallerMetadataByTeamAndTitleID(ctx, nil, noTeamTitleID, false)
	require.NoError(t, err)
	require.NotNil(t, meta.TitleID)
	require.Equal(t, noTeamTitleID, *meta.TitleID)
	require.Len(t, meta.LabelsExcludeAny, 0)
	require.Len(t, meta.LabelsIncludeAny, 0)

	meta, err = s.DS.GetSoftwareInstallerMetadataByTeamAndTitleID(ctx, &team.ID, teamTitleID, false)
	require.NoError(t, err)
	require.NotNil(t, meta.TitleID)
	require.Equal(t, teamTitleID, *meta.TitleID)
	require.Len(t, meta.LabelsExcludeAny, 0)
	require.Len(t, meta.LabelsIncludeAny, 0)
}

func (s *enterpriseIntegrationGitopsTestSuite) TestDeletingNoTeamYAML() {
	t := s.T()
	ctx := context.Background()

	user := s.createGitOpsUser(t)
	fleetctlConfig := s.createFleetctlConfig(t, user)

	// Set the required environment variables
	t.Setenv("FLEET_URL", s.Server.URL)

	// global file setup
	const (
		globalTemplate = `
agent_options:
controls:
org_settings:
  server_settings:
    server_url: $FLEET_URL
  org_info:
    org_name: Fleet
  secrets:
policies:
queries:
`
	)

	globalFile, err := os.CreateTemp(t.TempDir(), "*.yml")
	require.NoError(t, err)
	_, err = globalFile.WriteString(globalTemplate)
	require.NoError(t, err)
	err = globalFile.Close()
	require.NoError(t, err)

	// setup script
	const testScriptTemplate = `echo "Hello, world!"`

	scriptFile, err := os.CreateTemp(t.TempDir(), "*.sh")
	require.NoError(t, err)
	_, err = scriptFile.WriteString(testScriptTemplate)
	require.NoError(t, err)
	err = scriptFile.Close()
	require.NoError(t, err)

	// no team file setup
	const (
		noTeamTemplate = `name: No team
policies:
controls:
  macos_setup:
    script: %s
software:
`
	)

	noTeamFile, err := os.CreateTemp(t.TempDir(), "*.yml")
	require.NoError(t, err)
	_, err = noTeamFile.WriteString(fmt.Sprintf(noTeamTemplate, scriptFile.Name()))
	require.NoError(t, err)
	err = noTeamFile.Close()
	require.NoError(t, err)
	noTeamFilePath := filepath.Join(filepath.Dir(noTeamFile.Name()), "no-team.yml")
	err = os.Rename(noTeamFile.Name(), noTeamFilePath)
	require.NoError(t, err)

	_ = fleetctl.RunAppForTest(t,
		[]string{"gitops", "--config", fleetctlConfig.Name(), "-f", globalFile.Name(), "-f", noTeamFilePath, "--dry-run"})
	_ = fleetctl.RunAppForTest(t, []string{"gitops", "--config", fleetctlConfig.Name(), "-f", globalFile.Name(), "-f", noTeamFilePath})

	// Check script existance
	_, err = s.DS.GetSetupExperienceScript(ctx, nil)
	require.NoError(t, err)

	_ = fleetctl.RunAppForTest(t, []string{"gitops", "--config", fleetctlConfig.Name(), "-f", globalFile.Name(), "--dry-run"})
	_ = fleetctl.RunAppForTest(t, []string{"gitops", "--config", fleetctlConfig.Name(), "-f", globalFile.Name()})

	// Check script does not exist
	_, err = s.DS.GetSetupExperienceScript(ctx, nil)
	var nfe fleet.NotFoundError
	require.ErrorAs(t, err, &nfe)
}

// Helper function to get No Team webhook settings from the database
func getNoTeamWebhookSettings(ctx context.Context, t *testing.T, ds *mysql.Datastore) fleet.FailingPoliciesWebhookSettings {
	cfg, err := ds.DefaultTeamConfig(ctx)
	require.NoError(t, err)
	require.NotNil(t, cfg)
	return cfg.WebhookSettings.FailingPoliciesWebhook
}

// Helper function to verify No Team webhook settings match expected values
func verifyNoTeamWebhookSettings(ctx context.Context, t *testing.T, ds *mysql.Datastore, expected fleet.FailingPoliciesWebhookSettings) {
	actual := getNoTeamWebhookSettings(ctx, t, ds)

	require.Equal(t, expected.Enable, actual.Enable)
	if expected.Enable {
		require.Equal(t, expected.DestinationURL, actual.DestinationURL)
		require.Equal(t, expected.HostBatchSize, actual.HostBatchSize)
		require.ElementsMatch(t, expected.PolicyIDs, actual.PolicyIDs)
	}
}

func (s *enterpriseIntegrationGitopsTestSuite) TestNoTeamWebhookSettings() {
	t := s.T()
	ctx := t.Context()

	user := s.createGitOpsUser(t)
	fleetctlConfig := s.createFleetctlConfig(t, user)

	var webhookSettings fleet.FailingPoliciesWebhookSettings

	// Set the required environment variables
	t.Setenv("FLEET_URL", s.Server.URL)

	// Create a global config file
	const globalTemplate = `
agent_options:
controls:
org_settings:
  server_settings:
    server_url: $FLEET_URL
  org_info:
    org_name: Fleet
  secrets:
    - secret: global_secret
policies:
queries:
`

	globalFile, err := os.CreateTemp(t.TempDir(), "*.yml")
	require.NoError(t, err)
	_, err = globalFile.WriteString(globalTemplate)
	require.NoError(t, err)
	err = globalFile.Close()
	require.NoError(t, err)

	// Create a no-team.yml file with webhook settings
	const noTeamTemplateWithWebhook = `
name: No team
policies:
  - name: No Team Test Policy
    query: SELECT 1 FROM osquery_info WHERE version = '0.0.0';
    description: Test policy for no team
    resolution: This is a test
controls:
software:
team_settings:
  webhook_settings:
    failing_policies_webhook:
      enable_failing_policies_webhook: true
      destination_url: https://example.com/no-team-webhook
      host_batch_size: 50
      policy_ids:
        - 1
        - 2
        - 3
`

	noTeamFile, err := os.CreateTemp(t.TempDir(), "*.yml")
	require.NoError(t, err)
	_, err = noTeamFile.WriteString(noTeamTemplateWithWebhook)
	require.NoError(t, err)
	err = noTeamFile.Close()
	require.NoError(t, err)
	noTeamFilePath := filepath.Join(filepath.Dir(noTeamFile.Name()), "no-team.yml")
	err = os.Rename(noTeamFile.Name(), noTeamFilePath)
	require.NoError(t, err)

	// Test dry-run first
	output := fleetctl.RunAppForTest(t,
		[]string{"gitops", "--config", fleetctlConfig.Name(), "-f", globalFile.Name(), "-f", noTeamFilePath, "--dry-run"})

	// Check that webhook settings are mentioned in the output
	require.Contains(t, output, "applying webhook settings for 'No team'")
	require.Contains(t, output, "would've applied webhook settings for 'No team'")

	// Apply the configuration (non-dry-run)
	output = fleetctl.RunAppForTest(t,
		[]string{"gitops", "--config", fleetctlConfig.Name(), "-f", globalFile.Name(), "-f", noTeamFilePath})

	// Verify the output mentions webhook settings were applied
	require.Contains(t, output, "applying webhook settings for 'No team'")
	require.Contains(t, output, "applied webhook settings for 'No team'")

	// Verify webhook settings were actually applied by checking the database
	verifyNoTeamWebhookSettings(ctx, t, s.DS, fleet.FailingPoliciesWebhookSettings{
		Enable:         true,
		DestinationURL: "https://example.com/no-team-webhook",
		HostBatchSize:  50,
		PolicyIDs:      []uint{1, 2, 3},
	})

	// Test updating webhook settings
	const noTeamTemplateUpdatedWebhook = `
name: No team
policies:
  - name: No Team Test Policy
    query: SELECT 1 FROM osquery_info WHERE version = '0.0.0';
    description: Test policy for no team
    resolution: This is a test
controls:
software:
team_settings:
  webhook_settings:
    failing_policies_webhook:
      enable_failing_policies_webhook: false
      destination_url: https://updated.example.com/webhook
      host_batch_size: 100
      policy_ids:
        - 4
        - 5
`

	noTeamFileUpdated, err := os.CreateTemp(t.TempDir(), "*.yml")
	require.NoError(t, err)
	_, err = noTeamFileUpdated.WriteString(noTeamTemplateUpdatedWebhook)
	require.NoError(t, err)
	err = noTeamFileUpdated.Close()
	require.NoError(t, err)
	noTeamFilePathUpdated := filepath.Join(filepath.Dir(noTeamFileUpdated.Name()), "no-team.yml")
	err = os.Rename(noTeamFileUpdated.Name(), noTeamFilePathUpdated)
	require.NoError(t, err)

	// Apply the updated configuration
	output = fleetctl.RunAppForTest(t,
		[]string{"gitops", "--config", fleetctlConfig.Name(), "-f", globalFile.Name(), "-f", noTeamFilePathUpdated})

	// Verify the output still mentions webhook settings were applied
	require.Contains(t, output, "applying webhook settings for 'No team'")
	require.Contains(t, output, "applied webhook settings for 'No team'")

	// Verify webhook settings were updated
	verifyNoTeamWebhookSettings(ctx, t, s.DS, fleet.FailingPoliciesWebhookSettings{
		Enable:         false,
		DestinationURL: "https://updated.example.com/webhook",
		HostBatchSize:  100,
		PolicyIDs:      []uint{4, 5},
	})

	// Test removing webhook settings entirely
	const noTeamTemplateNoWebhook = `
name: No team
policies:
  - name: No Team Test Policy
    query: SELECT 1 FROM osquery_info WHERE version = '0.0.0';
    description: Test policy for no team
    resolution: This is a test
controls:
software:
`

	noTeamFileNoWebhook, err := os.CreateTemp(t.TempDir(), "*.yml")
	require.NoError(t, err)
	_, err = noTeamFileNoWebhook.WriteString(noTeamTemplateNoWebhook)
	require.NoError(t, err)
	err = noTeamFileNoWebhook.Close()
	require.NoError(t, err)
	noTeamFilePathNoWebhook := filepath.Join(filepath.Dir(noTeamFileNoWebhook.Name()), "no-team.yml")
	err = os.Rename(noTeamFileNoWebhook.Name(), noTeamFilePathNoWebhook)
	require.NoError(t, err)

	// Apply configuration without webhook settings
	output = fleetctl.RunAppForTest(t,
		[]string{"gitops", "--config", fleetctlConfig.Name(), "-f", globalFile.Name(), "-f", noTeamFilePathNoWebhook})

	// Verify webhook settings are mentioned as being applied (they're applied as nil to clear)
	require.Contains(t, output, "applying webhook settings for 'No team'")
	require.Contains(t, output, "applied webhook settings for 'No team'")

	// Verify webhook settings were cleared
	verifyNoTeamWebhookSettings(ctx, t, s.DS, fleet.FailingPoliciesWebhookSettings{
		Enable: false,
	})

	// Test case: team_settings exists but webhook_settings is nil
	// First, set webhook settings again
	output = fleetctl.RunAppForTest(t,
		[]string{"gitops", "--config", fleetctlConfig.Name(), "-f", globalFile.Name(), "-f", noTeamFilePath})
	require.Contains(t, output, "applied webhook settings for 'No team'")

	// Verify webhook was set
	webhookSettings = getNoTeamWebhookSettings(ctx, t, s.DS)
	require.True(t, webhookSettings.Enable)

	// Now apply config with team_settings but no webhook_settings
	const noTeamTemplateTeamSettingsNoWebhook = `
name: No team
policies:
  - name: No Team Test Policy
    query: SELECT 1 FROM osquery_info WHERE version = '0.0.0';
    description: Test policy for no team
    resolution: This is a test
controls:
software:
team_settings:
`
	noTeamFileTeamNoWebhook, err := os.CreateTemp(t.TempDir(), "*.yml")
	require.NoError(t, err)
	_, err = noTeamFileTeamNoWebhook.WriteString(noTeamTemplateTeamSettingsNoWebhook)
	require.NoError(t, err)
	err = noTeamFileTeamNoWebhook.Close()
	require.NoError(t, err)
	noTeamFilePathTeamNoWebhook := filepath.Join(filepath.Dir(noTeamFileTeamNoWebhook.Name()), "no-team.yml")
	err = os.Rename(noTeamFileTeamNoWebhook.Name(), noTeamFilePathTeamNoWebhook)
	require.NoError(t, err)

	// Apply configuration with team_settings but no webhook_settings
	output = fleetctl.RunAppForTest(t,
		[]string{"gitops", "--config", fleetctlConfig.Name(), "-f", globalFile.Name(), "-f", noTeamFilePathTeamNoWebhook})

	// Verify webhook settings are cleared
	require.Contains(t, output, "applying webhook settings for 'No team'")
	require.Contains(t, output, "applied webhook settings for 'No team'")

	// Verify webhook settings are disabled
	verifyNoTeamWebhookSettings(ctx, t, s.DS, fleet.FailingPoliciesWebhookSettings{
		Enable: false,
	})

	// Test case: webhook_settings exists but failing_policies_webhook is nil
	// First, set webhook settings again
	output = fleetctl.RunAppForTest(t,
		[]string{"gitops", "--config", fleetctlConfig.Name(), "-f", globalFile.Name(), "-f", noTeamFilePath})
	require.Contains(t, output, "applied webhook settings for 'No team'")

	// Verify webhook was set
	webhookSettings = getNoTeamWebhookSettings(ctx, t, s.DS)
	require.True(t, webhookSettings.Enable)

	// Now apply config with webhook_settings but no failing_policies_webhook
	const noTeamTemplateWebhookNoFailing = `
name: No team
policies:
  - name: No Team Test Policy
    query: SELECT 1 FROM osquery_info WHERE version = '0.0.0';
    description: Test policy for no team
    resolution: This is a test
controls:
software:
team_settings:
  webhook_settings:
`
	noTeamFileWebhookNoFailing, err := os.CreateTemp(t.TempDir(), "*.yml")
	require.NoError(t, err)
	_, err = noTeamFileWebhookNoFailing.WriteString(noTeamTemplateWebhookNoFailing)
	require.NoError(t, err)
	err = noTeamFileWebhookNoFailing.Close()
	require.NoError(t, err)
	noTeamFilePathWebhookNoFailing := filepath.Join(filepath.Dir(noTeamFileWebhookNoFailing.Name()), "no-team.yml")
	err = os.Rename(noTeamFileWebhookNoFailing.Name(), noTeamFilePathWebhookNoFailing)
	require.NoError(t, err)

	// Apply configuration with webhook_settings but no failing_policies_webhook
	output = fleetctl.RunAppForTest(t,
		[]string{"gitops", "--config", fleetctlConfig.Name(), "-f", globalFile.Name(), "-f", noTeamFilePathWebhookNoFailing})

	// Verify webhook settings are cleared
	require.Contains(t, output, "applying webhook settings for 'No team'")
	require.Contains(t, output, "applied webhook settings for 'No team'")

	// Verify webhook settings are disabled
	verifyNoTeamWebhookSettings(ctx, t, s.DS, fleet.FailingPoliciesWebhookSettings{
		Enable: false,
	})
}

func (s *enterpriseIntegrationGitopsTestSuite) TestRemoveCustomSettingsFromDefaultYAML() {
	t := s.T()
	ctx := context.Background()

	user := s.createGitOpsUser(t)
	fleetctlConfig := s.createFleetctlConfig(t, user)

	// Set the required environment variables
	t.Setenv("FLEET_URL", s.Server.URL)

	// setup custom settings profile
	profileFile, err := os.CreateTemp(t.TempDir(), "*.mobileconfig")
	require.NoError(t, err)
	_, err = profileFile.WriteString(test.GenerateMDMAppleProfile("test", "test", uuid.NewString()))
	require.NoError(t, err)
	err = profileFile.Close()
	require.NoError(t, err)

	// global file setup with custom settings
	const (
		globalTemplateWithCustomSettings = `
agent_options:
controls:
  macos_settings:
    custom_settings:
      - path: %s
org_settings:
  server_settings:
    server_url: $FLEET_URL
  org_info:
    org_name: Fleet
  secrets:
policies:
queries:
`
	)

	globalFile, err := os.CreateTemp(t.TempDir(), "*.yml")
	require.NoError(t, err)
	_, err = globalFile.WriteString(fmt.Sprintf(globalTemplateWithCustomSettings, profileFile.Name()))
	require.NoError(t, err)
	err = globalFile.Close()
	require.NoError(t, err)

	_ = fleetctl.RunAppForTest(t, []string{"gitops", "--config", fleetctlConfig.Name(), "-f", globalFile.Name(), "--dry-run"})
	_ = fleetctl.RunAppForTest(t, []string{"gitops", "--config", fleetctlConfig.Name(), "-f", globalFile.Name()})

	profiles, err := s.DS.ListMDMAppleConfigProfiles(ctx, nil)
	require.NoError(t, err)
	require.Equal(t, 1, len(profiles))

	// global file setup without custom settings
	const (
		globalTemplateWithoutCustomSettings = `
agent_options:
controls:
org_settings:
  server_settings:
    server_url: $FLEET_URL
  org_info:
    org_name: Fleet
  secrets:
policies:
queries:
`
	)

	globalFile, err = os.CreateTemp(t.TempDir(), "*.yml")
	require.NoError(t, err)
	_, err = globalFile.WriteString(globalTemplateWithoutCustomSettings)
	require.NoError(t, err)
	err = globalFile.Close()
	require.NoError(t, err)

	_ = fleetctl.RunAppForTest(t, []string{"gitops", "--config", fleetctlConfig.Name(), "-f", globalFile.Name(), "--dry-run"})
	_ = fleetctl.RunAppForTest(t, []string{"gitops", "--config", fleetctlConfig.Name(), "-f", globalFile.Name()})

	// Check profile does not exist
	profiles, err = s.DS.ListMDMAppleConfigProfiles(ctx, nil)
	require.NoError(t, err)
	require.Equal(t, 0, len(profiles))
}

func (s *enterpriseIntegrationGitopsTestSuite) TestMacOSSetup() {
	t := s.T()
	ctx := context.Background()

	user := s.createGitOpsUser(t)
	fleetctlConfig := s.createFleetctlConfig(t, user)

	const (
		globalConfig = `
agent_options:
org_settings:
  server_settings:
    server_url: $FLEET_URL
  org_info:
    org_name: Fleet
  secrets:
policies:
queries:
`

		globalConfigOnly = `
agent_options:
controls:
  macos_setup:
    manual_agent_install: %t
org_settings:
  server_settings:
    server_url: $FLEET_URL
  org_info:
    org_name: Fleet
  secrets:
policies:
queries:
`

		noTeamConfig = `name: No team
controls:
  macos_setup:
    manual_agent_install: true
policies:
software:
`

		teamConfig = `
controls:
  macos_setup:
    manual_agent_install: %t
software:
queries:
policies:
agent_options:
name: %s
team_settings:
  secrets: [{"secret":"enroll_secret"}]
`
	)

	globalFile, err := os.CreateTemp(t.TempDir(), "*.yml")
	require.NoError(t, err)
	_, err = globalFile.WriteString(globalConfig)
	require.NoError(t, err)
	err = globalFile.Close()
	require.NoError(t, err)

	noTeamFile, err := os.CreateTemp(t.TempDir(), "*.yml")
	require.NoError(t, err)
	_, err = noTeamFile.WriteString(noTeamConfig)
	require.NoError(t, err)
	err = noTeamFile.Close()
	require.NoError(t, err)
	noTeamFilePath := filepath.Join(filepath.Dir(noTeamFile.Name()), "no-team.yml")
	err = os.Rename(noTeamFile.Name(), noTeamFilePath)
	require.NoError(t, err)

	teamName := uuid.NewString()
	teamFile, err := os.CreateTemp(t.TempDir(), "*.yml")
	require.NoError(t, err)
	_, err = teamFile.WriteString(fmt.Sprintf(teamConfig, true, teamName))
	require.NoError(t, err)
	err = teamFile.Close()
	require.NoError(t, err)
	teamFileClear, err := os.CreateTemp(t.TempDir(), "*.yml")
	require.NoError(t, err)
	_, err = teamFileClear.WriteString(fmt.Sprintf(teamConfig, false, teamName))
	require.NoError(t, err)
	err = teamFileClear.Close()
	require.NoError(t, err)

	globalFileOnlySet, err := os.CreateTemp(t.TempDir(), "*.yml")
	require.NoError(t, err)
	_, err = globalFileOnlySet.WriteString(fmt.Sprintf(globalConfigOnly, true))
	require.NoError(t, err)
	err = globalFileOnlySet.Close()
	require.NoError(t, err)
	globalFileOnlyClear, err := os.CreateTemp(t.TempDir(), "*.yml")
	require.NoError(t, err)
	_, err = globalFileOnlyClear.WriteString(fmt.Sprintf(globalConfigOnly, false))
	require.NoError(t, err)
	err = globalFileOnlyClear.Close()
	require.NoError(t, err)

	// Set the required environment variables
	t.Setenv("FLEET_URL", s.Server.URL)

	// Apply configs
	_ = fleetctl.RunAppForTest(t,
		[]string{"gitops", "--config", fleetctlConfig.Name(), "-f", globalFile.Name(), "-f", noTeamFilePath, "-f", teamFile.Name(), "--dry-run"})
	_ = fleetctl.RunAppForTest(t,
		[]string{"gitops", "--config", fleetctlConfig.Name(), "-f", globalFile.Name(), "-f", noTeamFilePath, "-f", teamFile.Name()})

	appConfig, err := s.DS.AppConfig(ctx)
	require.NoError(t, err)
	assert.True(t, appConfig.MDM.MacOSSetup.ManualAgentInstall.Value)

	team, err := s.DS.TeamByName(ctx, teamName)
	require.NoError(t, err)
	assert.True(t, team.Config.MDM.MacOSSetup.ManualAgentInstall.Value)

	// Apply global configs without no-team
	_ = fleetctl.RunAppForTest(t,
		[]string{"gitops", "--config", fleetctlConfig.Name(), "-f", globalFileOnlyClear.Name(), "-f", teamFileClear.Name(), "--dry-run"})
	_ = fleetctl.RunAppForTest(t,
		[]string{"gitops", "--config", fleetctlConfig.Name(), "-f", globalFileOnlyClear.Name(), "-f", teamFileClear.Name()})
	appConfig, err = s.DS.AppConfig(ctx)
	require.NoError(t, err)
	assert.False(t, appConfig.MDM.MacOSSetup.ManualAgentInstall.Value)
	team, err = s.DS.TeamByName(ctx, teamName)
	require.NoError(t, err)
	assert.False(t, team.Config.MDM.MacOSSetup.ManualAgentInstall.Value)

	// Apply global configs only
	_ = fleetctl.RunAppForTest(t,
		[]string{"gitops", "--config", fleetctlConfig.Name(), "-f", globalFileOnlySet.Name(), "--dry-run"})
	_ = fleetctl.RunAppForTest(t, []string{"gitops", "--config", fleetctlConfig.Name(), "-f", globalFileOnlySet.Name()})
	appConfig, err = s.DS.AppConfig(ctx)
	require.NoError(t, err)
	assert.True(t, appConfig.MDM.MacOSSetup.ManualAgentInstall.Value)
}

func (s *enterpriseIntegrationGitopsTestSuite) TestFleetGitOpsDeletesNonManagedLabels() {
	t := s.T()
	ctx := context.Background()

	// Set the required environment variables
	t.Setenv("FLEET_SERVER_URL", s.Server.URL)
	t.Setenv("ORG_NAME", "Around the block")

	user := s.createGitOpsUser(t)
	fleetctlConfig := s.createFleetctlConfig(t, user)

	var someUser fleet.User
	for _, u := range s.Users {
		someUser = u
		break
	}

	// 'nonManagedLabel' is associated with a software installer and is
	// not managed in the ops file so it should be deleted.
	nonManagedLabel, err := s.DS.NewLabel(ctx, &fleet.Label{
		Name:  t.Name(),
		Query: "bye bye label",
	})
	require.NoError(t, err)

	installer, err := fleet.NewTempFileReader(strings.NewReader("echo"), t.TempDir)
	require.NoError(t, err)

	_, _, err = s.DS.MatchOrCreateSoftwareInstaller(ctx, &fleet.UploadSoftwareInstallerPayload{
		InstallScript: "install zoo",
		InstallerFile: installer,
		StorageID:     uuid.NewString(),
		Filename:      "zoo.pkg",
		Title:         "zoo",
		Source:        "apps",
		Version:       "0.0.1",
		UserID:        someUser.ID,
		ValidatedLabels: &fleet.LabelIdentsWithScope{
			LabelScope: fleet.LabelScopeIncludeAny,
			ByName: map[string]fleet.LabelIdent{nonManagedLabel.Name: {
				LabelID:   nonManagedLabel.ID,
				LabelName: nonManagedLabel.Name,
			}},
		},
	})
	require.NoError(t, err)

	opsFile := path.Join("..", "..", "fleetctl", "testdata", "gitops", "global_config_no_paths.yml")
	_ = fleetctl.RunAppForTest(t, []string{"gitops", "--config", fleetctlConfig.Name(), "-f", opsFile})

	// Check label was removed successfully
	result, err := s.DS.LabelIDsByName(ctx, []string{nonManagedLabel.Name})
	require.NoError(t, err)
	require.Empty(t, result)
}

func (s *enterpriseIntegrationGitopsTestSuite) TestMacOSSetupScriptWithFleetSecret() {
	t := s.T()
	ctx := context.Background()

	user := s.createGitOpsUser(t)
	fleetctlConfig := s.createFleetctlConfig(t, user)

	const secretName = "MY_SECRET"
	const secretValue = "my-secret-value"

	// Set the required environment variables
	t.Setenv("FLEET_URL", s.Server.URL)
	t.Setenv("FLEET_SECRET_"+secretName, secretValue)

	// Create a script file that uses the fleet secret
	scriptFile, err := os.CreateTemp(t.TempDir(), "*.sh")
	require.NoError(t, err)
	_, err = scriptFile.WriteString(`echo "Using secret: $FLEET_SECRET_` + secretName)
	require.NoError(t, err)
	err = scriptFile.Close()
	require.NoError(t, err)

	// Create a no-team file with the script
	const noTeamTemplate = `name: No team
policies:
controls:
  macos_setup:
    script: %s
software:
`
	noTeamFile, err := os.CreateTemp(t.TempDir(), "*.yml")
	require.NoError(t, err)
	_, err = noTeamFile.WriteString(fmt.Sprintf(noTeamTemplate, scriptFile.Name()))
	require.NoError(t, err)
	err = noTeamFile.Close()
	require.NoError(t, err)
	noTeamFilePath := filepath.Join(filepath.Dir(noTeamFile.Name()), "no-team.yml")
	err = os.Rename(noTeamFile.Name(), noTeamFilePath)
	require.NoError(t, err)

	// Create a global file
	globalFile, err := os.CreateTemp(t.TempDir(), "*.yml")
	require.NoError(t, err)
	_, err = globalFile.WriteString(`
agent_options:
controls:
org_settings:
  server_settings:
    server_url: $FLEET_URL
  org_info:
    org_name: Fleet
  secrets:
policies:
queries:
`)
	require.NoError(t, err)

	// Apply the configs
	_ = fleetctl.RunAppForTest(t, []string{"gitops", "--config", fleetctlConfig.Name(), "-f", globalFile.Name(), "-f", noTeamFilePath, "--dry-run"})
	_ = fleetctl.RunAppForTest(t, []string{"gitops", "--config", fleetctlConfig.Name(), "-f", globalFile.Name(), "-f", noTeamFilePath})

	// Verify the script was saved
	_, err = s.DS.GetSetupExperienceScript(ctx, nil)
	require.NoError(t, err)

	// Verify the secret was saved
	secretVariables, err := s.DS.GetSecretVariables(ctx, []string{secretName})
	require.NoError(t, err)
	require.Equal(t, secretVariables[0].Name, secretName)
	require.Equal(t, secretVariables[0].Value, secretValue)
}

// TestEnvSubstitutionInProfiles tests that only FLEET_SECRET_ prefixed env vars are saved as secrets
func (s *enterpriseIntegrationGitopsTestSuite) TestEnvSubstitutionInProfiles() {
	t := s.T()
	ctx := t.Context()
	tempDir := t.TempDir()

	// Create a test configuration profile with both valid and invalid secret references
	profileContent := `<?xml version="1.0" encoding="UTF-8"?>
<!DOCTYPE plist PUBLIC "-//Apple//DTD PLIST 1.0//EN" "http://www.apple.com/DTDs/PropertyList-1.0.dtd">
<plist version="1.0">
<dict>
    <key>PayloadContent</key>
    <array>
        <dict>
            <key>PayloadDisplayName</key>
            <string>Test Profile</string>
            <key>PayloadIdentifier</key>
            <string>com.fleet.test.env</string>
            <key>PayloadType</key>
            <string>Configuration</string>
            <key>PayloadUUID</key>
            <string>12345678-1234-1234-1234-123456789012</string>
            <key>PayloadVersion</key>
            <integer>1</integer>
            <key>TestSecretValue</key>
            <string>$FLEET_SECRET_TEST_SECRET</string>
            <key>TestInvalidSecret</key>
            <string>$FLEET_DUO_CERTIFICATE_SECRET</string>
            <key>TestPlainValue</key>
            <string>$HOME</string>
        </dict>
    </array>
    <key>PayloadDisplayName</key>
    <string>Test Profile</string>
    <key>PayloadIdentifier</key>
    <string>com.fleet.test.env</string>
    <key>PayloadType</key>
    <string>Configuration</string>
    <key>PayloadUUID</key>
    <string>12345678-1234-1234-1234-123456789012</string>
    <key>PayloadVersion</key>
    <integer>1</integer>
</dict>
</plist>`

	// Write the profile to a file
	profilePath := filepath.Join(tempDir, "test-profile.mobileconfig")
	err := os.WriteFile(profilePath, []byte(profileContent), 0o644) //nolint:gosec // test code
	require.NoError(t, err)

	// Create a GitOps config file that references the profile
	// Note: Environment variables in the YAML config itself get expanded,
	// but not in the referenced profile files
	gitopsConfig := fmt.Sprintf(`
org_settings:
  server_settings:
    server_url: %s
  secrets:
    - secret: test_secret
agent_options:
  config:
    decorators:
      load:
        - SELECT uuid AS host_uuid FROM system_info;
controls:
  macos_settings:
    custom_settings:
      - path: %s
queries: []
policies: []
`, s.Server.URL, profilePath)

	configPath := filepath.Join(tempDir, "gitops.yml")
	err = os.WriteFile(configPath, []byte(gitopsConfig), 0o644) //nolint:gosec // test code
	require.NoError(t, err)

	// Create a GitOps user
	gitOpsUser := s.createGitOpsUser(t)
	fleetctlConfig := s.createFleetctlConfig(t, gitOpsUser)

	// Set the environment variable for the valid secret
	t.Setenv("FLEET_SECRET_TEST_SECRET", "super_secret_value_123")
	t.Setenv("FLEET_DUO_CERTIFICATE_SECRET", "should_not_be_saved")
	t.Setenv("HOME", "also_not_saved")

	// Run GitOps dry-run - should fail without the required secret
	// First, unset the environment variable to trigger the error
	_ = os.Unsetenv("FLEET_SECRET_TEST_SECRET")
	_, err = fleetctl.RunAppNoChecks([]string{"gitops", "--config", fleetctlConfig.Name(), "-f", configPath, "--dry-run"})
	require.ErrorContains(t, err, "FLEET_SECRET_TEST_SECRET")

	// Set the env var again and run for real
	t.Setenv("FLEET_SECRET_TEST_SECRET", "super_secret_value_123")
	_ = fleetctl.RunAppForTest(t, []string{"gitops", "--config", fleetctlConfig.Name(), "-f", configPath})

	// Verify that the secret was saved to the server
	secrets, err := s.DS.GetSecretVariables(ctx, []string{"TEST_SECRET"})
	require.NoError(t, err)
	require.Len(t, secrets, 1)
	assert.Equal(t, "TEST_SECRET", secrets[0].Name)
	assert.Equal(t, "super_secret_value_123", secrets[0].Value)

	// Verify that non-FLEET_SECRET_ variables were NOT saved
	notSaved, err := s.DS.GetSecretVariables(ctx, []string{"DUO_CERTIFICATE_SECRET", "HOME"})
	require.NoError(t, err)
	assert.Empty(t, notSaved, "Non-FLEET_SECRET_ variables should not be saved")

	// Verify that the profile content has the expected substitutions:
	// - $FLEET_SECRET_* variables should remain as-is (substituted at delivery time)
	// - Other env vars should be expanded during GitOps
	profiles, err := s.DS.ListMDMAppleConfigProfiles(ctx, nil)
	require.NoError(t, err)

	foundProfile := false
	for _, profile := range profiles {
		t.Logf("Found profile: %s", profile.Name)
		if strings.Contains(profile.Name, "test-profile") || strings.Contains(profile.Identifier, "com.fleet.test.env") {
			foundProfile = true
			// $FLEET_SECRET_* variables should NOT be expanded (they're expanded at delivery time)
			assert.Contains(t, string(profile.Mobileconfig), "$FLEET_SECRET_TEST_SECRET")
			// Non-FLEET_SECRET_/FLEET_VAR_ variables SHOULD be expanded during GitOps
			assert.Contains(t, string(profile.Mobileconfig), "should_not_be_saved") // Value of $FLEET_DUO_CERTIFICATE_SECRET
			assert.Contains(t, string(profile.Mobileconfig), "also_not_saved")      // Value of $HOME
			// The original variable names should NOT be present
			assert.NotContains(t, string(profile.Mobileconfig), "$FLEET_DUO_CERTIFICATE_SECRET")
			assert.NotContains(t, string(profile.Mobileconfig), "$HOME")
			break
		}
	}
	assert.True(t, foundProfile, "Profile should be uploaded to the server")
}

// TestFleetSecretInDataTag tests that FLEET_SECRET_ variables in <data> tags of Apple profiles
// are handled properly.
func (s *enterpriseIntegrationGitopsTestSuite) TestFleetSecretInDataTag() {
	t := s.T()
	tempDir := t.TempDir()
	ctx := context.Background()

	// Sample certificate in base64 format (this is a dummy test certificate)
	testCertBase64 := `MIIDaTCCAlGgAwIBAgIUNQLezMUpmZK18DcLKt/XTRcLlK8wDQYJKoZIhvcNAQELBQAwRDEfMB0GA1UEAwwWRHVtbXkgVGVzdCBDZXJ0aWZpY2F0ZTEUMBIGA1UECgwLRXhhbXBsZSBPcmcxCzAJBgNVBAYTAlVTMB4XDTI1MDgxOTE3NDMwN1oXDTI2MDgxOTE3NDMwN1owRDEfMB0GA1UEAwwWRHVtbXkgVGVzdCBDZXJ0aWZpY2F0ZTEUMBIGA1UECgwLRXhhbXBsZSBPcmcxCzAJBgNVBAYTAlVTMIIBIjANBgkqhkiG9w0BAQEFAAOCAQ8AMIIBCgKCAQEA07Np/w5WpFVLlMKX3dZSxwo+c2uwP2glTN0HA5c/6UOQRR9c91yoGGJsD4pfqhtIMSTFw7po3n/PjhGDe/WH+utK+ZIcD0nGD6SvmOggyoohHs81eIOjJAEJjxzhk7eLTVpUI2EnPe/24ei/dgkK59As9qQyH/y+CoR8JIYbNCJH5YLC2Pa44V84QWa2I5DHKUKrUXo9WsrRp1N1JjyaG/6hxLBJZ69e0QTrxxScboreRqVUR6oIEJRTchB+rDG5dxXzCQE6/F8N3qR76t23wd3CLmrcXoEc1P2P331Qzi0KXNXjdJFf0plmfRkT/IWgfM81Vfon1QwENwRSBNmPfQIDAQABo1MwUTAdBgNVHQ4EFgQU9q7SDfQRbJ31snRt2sZzx5sdEpYwHwYDVR0jBBgwFoAU9q7SDfQRbJ31snRt2sZzx5sdEpYwDwYDVR0TAQH/BAUwAwEB/zANBgkqhkiG9w0BAQsFAAOCAQEAYwH42JP45SnZejSF74OcYt8fp08jCWHOiFC3QEo3cROXVn6AWjEbzuQpOxRWF9EizNA83c4E6I+kQVztiuv9bUKGuLFeYb9lUZe8HOvH+j22MtGvZrDPygsJc8TavdkxAsu6OiNQZrYiCFzixkKS9b5p/1B93GBh62OFnV1nUBS8PzAZhOAyJ8UcEhr+GNzZG99/wOkcB0uwxmIb8x8sB3KnQ0qef/qnmgeWxlJlDc/SZ2/4PgtaluZ+noDfNPzaQn4eJNnBz0OTqZ9yuKALeE1WHk8U13zSdc1GNVLhXOrEHegPK5bBmA/lpIQ6HrkwUX7MJ3vK0AD3LjaTzXltDQ==`

	// Create a test team first
	team, err := s.DS.NewTeam(ctx, &fleet.Team{
		Name: "Test Team for Secret in Data Tag",
	})
	require.NoError(t, err)

	// Create a profile with $FLEET_SECRET_DUO_CERTIFICATE in a <data> tag
	// This mimics the real-world scenario where the certificate should be base64 encoded
	profileContent := `<?xml version="1.0" encoding="UTF-8"?>
<!DOCTYPE plist PUBLIC "-//Apple//DTD PLIST 1.0//EN" "http://www.apple.com/DTDs/PropertyList-1.0.dtd">
<plist version="1.0">
    <dict>
        <key>PayloadContent</key>
        <array>
            <dict>
                <key>PayloadType</key>
                <string>com.apple.security.root</string>
                <key>PayloadVersion</key>
                <integer>1</integer>
                <key>PayloadIdentifier</key>
                <string>com.example.test.cert</string>
                <key>PayloadUUID</key>
                <string>11111111-2222-3333-4444-555555555555</string>
                <key>PayloadDisplayName</key>
                <string>Test Root Certificate</string>
                <key>PayloadContent</key>
                <data>$FLEET_SECRET_DUO_CERTIFICATE</data>
            </dict>
        </array>
        <key>PayloadType</key>
        <string>Configuration</string>
        <key>PayloadVersion</key>
        <integer>1</integer>
        <key>PayloadIdentifier</key>
        <string>com.example.test.profile</string>
        <key>PayloadUUID</key>
        <string>aaaaaaaa-bbbb-cccc-dddd-eeeeeeeeeeee</string>
        <key>PayloadDisplayName</key>
        <string>Test MDM Profile with Base64</string>
    </dict>
</plist>`

	// Write the profile to a file
	profilePath := filepath.Join(tempDir, "rootcert-secret.mobileconfig")
	err = os.WriteFile(profilePath, []byte(profileContent), 0o644) //nolint:gosec
	require.NoError(t, err)

	// Create a team GitOps config file that references the profile
	teamConfig := fmt.Sprintf(`
name: %s
team_settings:
  secrets:
    - secret: test_secret
agent_options:
  config:
    decorators:
      load:
        - SELECT uuid AS host_uuid FROM system_info;
controls:
  macos_settings:
    custom_settings:
      - path: %s
queries:
policies:
software:
`, team.Name, profilePath)

	configPath := filepath.Join(tempDir, "team-gitops.yml")
	err = os.WriteFile(configPath, []byte(teamConfig), 0o644) //nolint:gosec
	require.NoError(t, err)

	// Create a GitOps user
	gitOpsUser := s.createGitOpsUser(t)
	fleetctlConfig := s.createFleetctlConfig(t, gitOpsUser)

	// Set the environment variable with the base64-encoded certificate
	t.Setenv("FLEET_SECRET_DUO_CERTIFICATE", testCertBase64)

	// The fix expands FLEET_SECRET_ variables for validation only, allowing the profile to be parsed
	_, err = fleetctl.RunAppNoChecks([]string{"gitops", "--config", fleetctlConfig.Name(), "-f", configPath, "--dry-run"})
	require.NoError(t, err, "GitOps dry-run should succeed with the fix")

	// Also test without dry-run to confirm it works
	_, err = fleetctl.RunAppNoChecks([]string{"gitops", "--config", fleetctlConfig.Name(), "-f", configPath})
	require.NoError(t, err, "GitOps should succeed with the fix")

	// Verify that the profile stored on the server still has the unexpanded variable
	profiles, err := s.DS.ListMDMAppleConfigProfiles(ctx, &team.ID)
	require.NoError(t, err)
	require.Len(t, profiles, 1)
	// The stored profile should still contain the unexpanded variable, not the actual secret
	require.Contains(t, string(profiles[0].Mobileconfig), "$FLEET_SECRET_DUO_CERTIFICATE",
		"Profile should still contain unexpanded FLEET_SECRET variable")
}

func (s *enterpriseIntegrationGitopsTestSuite) TestAddManualLabels() {
	t := s.T()
	ctx := context.Background()

	user := fleet.User{
		Name:       "Admin User",
		Email:      uuid.NewString() + "@example.com",
		GlobalRole: ptr.String(fleet.RoleAdmin),
	}
	require.NoError(t, user.SetPassword(test.GoodPassword, 10, 10))
	_, err := s.DS.NewUser(context.Background(), &user)
	require.NoError(t, err)

	fleetctlConfig := s.createFleetctlConfig(t, user)

	// Add some hosts
	host1, err := s.DS.NewHost(context.Background(), &fleet.Host{
		UUID:           "uuid-1",
		Hostname:       "host1",
		Platform:       "linux",
		HardwareSerial: "serial1",
	})
	require.NoError(t, err)
	host2, err := s.DS.NewHost(context.Background(), &fleet.Host{
		UUID:           "uuid-2",
		Hostname:       "host2",
		Platform:       "linux",
		HardwareSerial: "serial2",
	})
	require.NoError(t, err)
	host3, err := s.DS.NewHost(context.Background(), &fleet.Host{
		UUID:           "uuid-3",
		Hostname:       "host3",
		Platform:       "linux",
		HardwareSerial: "serial3",
	})
	require.NoError(t, err)
	host4, err := s.DS.NewHost(context.Background(), &fleet.Host{
		UUID:           "uuid-4",
		Hostname:       "host4",
		Platform:       "linux",
		HardwareSerial: "serial4",
	})
	require.NoError(t, err)
	// Add a host whose UUID starts with the ID of host4 (probably ID 4,
	// but get it from the record just in case.)
	// host4 should _not_ be added to the label (see issue #34236).
	host5, err := s.DS.NewHost(context.Background(), &fleet.Host{
		UUID:           fmt.Sprintf("%duuid-5", host4.ID),
		Hostname:       "dummy",
		Platform:       "linux",
		HardwareSerial: "dummy",
	})
	require.NoError(t, err)

	// Create a global file
	globalFile, err := os.CreateTemp(t.TempDir(), "*.yml")
	require.NoError(t, err)
	_, err = globalFile.WriteString(fmt.Sprintf(`
agent_options:
controls:
org_settings:
  secrets:
  - secret: test_secret
policies:
queries:
labels:
  - name: my-label
    label_membership_type: manual
    hosts:
    - %s
    - %s
    - %d
    - %s
    - dummy
`, host1.Hostname, host2.HardwareSerial, host3.ID, host5.UUID))
	require.NoError(t, err)

	// Apply the configs
	_ = fleetctl.RunAppForTest(t, []string{"gitops", "--config", fleetctlConfig.Name(), "-f", globalFile.Name(), "--dry-run"})
	_ = fleetctl.RunAppForTest(t, []string{"gitops", "--config", fleetctlConfig.Name(), "-f", globalFile.Name()})

	// Verify the label was created and has the correct hosts
	labels, err := s.DS.LabelsByName(ctx, []string{"my-label"})
	require.NoError(t, err)
	require.Len(t, labels, 1)
	label := labels["my-label"]
	// Get the hosts for the label
	labelHosts, err := s.DS.ListHostsInLabel(ctx, fleet.TeamFilter{User: &user}, label.ID, fleet.HostListOptions{})
	require.NoError(t, err)
	require.Len(t, labelHosts, 4)
	// Get the IDs of the hosts
	var labelHostIDs []uint
	for _, h := range labelHosts {
		labelHostIDs = append(labelHostIDs, h.ID)
	}
	// Verify the correct hosts were added to the label
	require.ElementsMatch(t, labelHostIDs, []uint{host1.ID, host2.ID, host3.ID, host5.ID})
}

<<<<<<< HEAD
// TestGitOpsSoftwareDisplayName tests that display names for software packages and VPP apps
// are properly applied via GitOps.
func (s *enterpriseIntegrationGitopsTestSuite) TestGitOpsSoftwareDisplayName() {
=======
func (s *enterpriseIntegrationGitopsTestSuite) TestIPASoftwareInstallers() {
>>>>>>> 73717afb
	t := s.T()
	ctx := context.Background()

	user := s.createGitOpsUser(t)
	fleetctlConfig := s.createFleetctlConfig(t, user)
<<<<<<< HEAD
=======
	lbl, err := s.DS.NewLabel(ctx, &fleet.Label{Name: "Label1", Query: "SELECT 1"})
	require.NoError(t, err)
	require.NotZero(t, lbl.ID)
>>>>>>> 73717afb

	const (
		globalTemplate = `
agent_options:
controls:
org_settings:
  server_settings:
    server_url: $FLEET_URL
  org_info:
    org_name: Fleet
  secrets:
policies:
queries:
<<<<<<< HEAD
=======
labels:
  - name: Label1
    label_membership_type: dynamic
    query: SELECT 1
>>>>>>> 73717afb
`

		noTeamTemplate = `name: No team
controls:
policies:
software:
  packages:
<<<<<<< HEAD
    - url: ${SOFTWARE_INSTALLER_URL}/ruby.deb
      display_name: Custom Ruby Name
`

=======
%s
`
>>>>>>> 73717afb
		teamTemplate = `
controls:
software:
  packages:
<<<<<<< HEAD
    - url: ${SOFTWARE_INSTALLER_URL}/ruby.deb
      display_name: Team Custom Ruby
=======
%s
>>>>>>> 73717afb
queries:
policies:
agent_options:
name: %s
team_settings:
  secrets: [{"secret":"enroll_secret"}]
`
	)

	globalFile, err := os.CreateTemp(t.TempDir(), "*.yml")
	require.NoError(t, err)
	_, err = globalFile.WriteString(globalTemplate)
	require.NoError(t, err)
	err = globalFile.Close()
	require.NoError(t, err)

<<<<<<< HEAD
	noTeamFile, err := os.CreateTemp(t.TempDir(), "*.yml")
	require.NoError(t, err)
	_, err = noTeamFile.WriteString(noTeamTemplate)
=======
	// create an .ipa software for the no-team config
	noTeamFile, err := os.CreateTemp(t.TempDir(), "*.yml")
	require.NoError(t, err)
	_, err = noTeamFile.WriteString(fmt.Sprintf(noTeamTemplate, `
      - url: ${SOFTWARE_INSTALLER_URL}/ipa_test.ipa
        self_service: true
`))
>>>>>>> 73717afb
	require.NoError(t, err)
	err = noTeamFile.Close()
	require.NoError(t, err)
	noTeamFilePath := filepath.Join(filepath.Dir(noTeamFile.Name()), "no-team.yml")
	err = os.Rename(noTeamFile.Name(), noTeamFilePath)
	require.NoError(t, err)

<<<<<<< HEAD
	teamName := uuid.NewString()
	teamFile, err := os.CreateTemp(t.TempDir(), "*.yml")
	require.NoError(t, err)
	_, err = teamFile.WriteString(fmt.Sprintf(teamTemplate, teamName))
=======
	// Set the required environment variables
	t.Setenv("FLEET_URL", s.Server.URL)
	testing_utils.StartSoftwareInstallerServer(t)

	_ = fleetctl.RunAppForTest(t,
		[]string{"gitops", "--config", fleetctlConfig.Name(), "-f", globalFile.Name(), "-f", noTeamFilePath, "--dry-run"})
	_ = fleetctl.RunAppForTest(t,
		[]string{"gitops", "--config", fleetctlConfig.Name(), "-f", globalFile.Name(), "-f", noTeamFilePath})

	// the ipa installer was created for no team
	titles, _, _, err := s.DS.ListSoftwareTitles(ctx, fleet.SoftwareTitleListOptions{AvailableForInstall: true, TeamID: ptr.Uint(0)},
		fleet.TeamFilter{User: test.UserAdmin})
	require.NoError(t, err)

	require.Len(t, titles, 2)
	var sources, platforms []string
	for _, title := range titles {
		require.Equal(t, "ipa_test", title.Name)
		require.NotNil(t, title.BundleIdentifier)
		require.Equal(t, "com.ipa-test.ipa-test", *title.BundleIdentifier)
		sources = append(sources, title.Source)

		require.NotNil(t, title.SoftwarePackage)
		platforms = append(platforms, title.SoftwarePackage.Platform)
		require.Equal(t, "ipa_test.ipa", title.SoftwarePackage.Name)

		meta, err := s.DS.GetInHouseAppMetadataByTeamAndTitleID(ctx, nil, title.ID)
		require.NoError(t, err)
		require.True(t, meta.SelfService)
		require.Empty(t, meta.LabelsExcludeAny)
		require.Empty(t, meta.LabelsIncludeAny)
	}
	require.ElementsMatch(t, []string{"ios_apps", "ipados_apps"}, sources)
	require.ElementsMatch(t, []string{"ios", "ipados"}, platforms)

	// create a dummy install script, should be ignored for ipa apps
	scriptFile, err := os.CreateTemp(t.TempDir(), "*.sh")
	require.NoError(t, err)
	_, err = scriptFile.WriteString(`echo "dummy install script"`)
	require.NoError(t, err)
	err = scriptFile.Close()
	require.NoError(t, err)

	// create an .ipa software for the team config
	teamName := uuid.NewString()
	teamFile, err := os.CreateTemp(t.TempDir(), "*.yml")
	require.NoError(t, err)
	_, err = teamFile.WriteString(fmt.Sprintf(teamTemplate, `
      - url: ${SOFTWARE_INSTALLER_URL}/ipa_test.ipa
        self_service: false
        install_script:
          path: `+scriptFile.Name()+`
        labels_include_any:
          - Label1
`, teamName))
>>>>>>> 73717afb
	require.NoError(t, err)
	err = teamFile.Close()
	require.NoError(t, err)

<<<<<<< HEAD
	// Set the required environment variables
	t.Setenv("FLEET_URL", s.Server.URL)
	testing_utils.StartSoftwareInstallerServer(t)

	// Apply configs
	_ = fleetctl.RunAppForTest(t,
		[]string{"gitops", "--config", fleetctlConfig.Name(), "-f", globalFile.Name(), "-f", noTeamFilePath, "-f", teamFile.Name(), "--dry-run"})
	_ = fleetctl.RunAppForTest(t,
		[]string{"gitops", "--config", fleetctlConfig.Name(), "-f", globalFile.Name(), "-f", noTeamFilePath, "-f", teamFile.Name()})
=======
	_ = fleetctl.RunAppForTest(t,
		[]string{"gitops", "--config", fleetctlConfig.Name(), "-f", globalFile.Name(), "-f", teamFile.Name(), "--dry-run"})
	_ = fleetctl.RunAppForTest(t,
		[]string{"gitops", "--config", fleetctlConfig.Name(), "-f", globalFile.Name(), "-f", teamFile.Name()})
>>>>>>> 73717afb

	// get the team ID
	team, err := s.DS.TeamByName(ctx, teamName)
	require.NoError(t, err)

<<<<<<< HEAD
	// Verify display name for no team
	noTeamTitles, _, _, err := s.DS.ListSoftwareTitles(ctx, fleet.SoftwareTitleListOptions{AvailableForInstall: true, TeamID: ptr.Uint(0)},
		fleet.TeamFilter{User: test.UserAdmin})
	require.NoError(t, err)
	require.Len(t, noTeamTitles, 1)
	require.NotNil(t, noTeamTitles[0].SoftwarePackage)
	noTeamTitleID := noTeamTitles[0].ID

	// Verify the display name is stored in the database for no team
	var noTeamDisplayName string
	mysql.ExecAdhocSQL(t, s.DS, func(q sqlx.ExtContext) error {
		return sqlx.GetContext(ctx, q, &noTeamDisplayName,
			"SELECT display_name FROM software_title_display_names WHERE team_id = ? AND software_title_id = ?",
			0, noTeamTitleID)
	})
	require.Equal(t, "Custom Ruby Name", noTeamDisplayName)

	// Verify display name for team
	teamTitles, _, _, err := s.DS.ListSoftwareTitles(ctx, fleet.SoftwareTitleListOptions{TeamID: &team.ID}, fleet.TeamFilter{User: test.UserAdmin})
	require.NoError(t, err)
	require.Len(t, teamTitles, 1)
	require.NotNil(t, teamTitles[0].SoftwarePackage)
	teamTitleID := teamTitles[0].ID

	// Verify the display name is stored in the database for team
	var teamDisplayName string
	mysql.ExecAdhocSQL(t, s.DS, func(q sqlx.ExtContext) error {
		return sqlx.GetContext(ctx, q, &teamDisplayName,
			"SELECT display_name FROM software_title_display_names WHERE team_id = ? AND software_title_id = ?",
			team.ID, teamTitleID)
	})
	require.Equal(t, "Team Custom Ruby", teamDisplayName)
=======
	// the ipa installer was created for the team
	titles, _, _, err = s.DS.ListSoftwareTitles(ctx, fleet.SoftwareTitleListOptions{AvailableForInstall: true, TeamID: &team.ID},
		fleet.TeamFilter{User: test.UserAdmin})
	require.NoError(t, err)

	require.Len(t, titles, 2)
	sources, platforms = []string{}, []string{}
	for _, title := range titles {
		require.Equal(t, "ipa_test", title.Name)
		require.NotNil(t, title.BundleIdentifier)
		require.Equal(t, "com.ipa-test.ipa-test", *title.BundleIdentifier)
		sources = append(sources, title.Source)

		require.NotNil(t, title.SoftwarePackage)
		platforms = append(platforms, title.SoftwarePackage.Platform)
		require.Equal(t, "ipa_test.ipa", title.SoftwarePackage.Name)

		meta, err := s.DS.GetInHouseAppMetadataByTeamAndTitleID(ctx, &team.ID, title.ID)
		require.NoError(t, err)
		require.False(t, meta.SelfService)
		require.Empty(t, meta.LabelsExcludeAny)
		require.Len(t, meta.LabelsIncludeAny, 1)
		require.Equal(t, lbl.ID, meta.LabelsIncludeAny[0].LabelID)
		require.Empty(t, meta.InstallScript) // install script should be ignored for ipa apps
	}
	require.ElementsMatch(t, []string{"ios_apps", "ipados_apps"}, sources)
	require.ElementsMatch(t, []string{"ios", "ipados"}, platforms)

	// update the team config to clear the label condition
	err = os.WriteFile(teamFile.Name(), []byte(fmt.Sprintf(teamTemplate, `
      - url: ${SOFTWARE_INSTALLER_URL}/ipa_test.ipa
        labels_include_any:
`, teamName)), 0o644)
	require.NoError(t, err)

	_ = fleetctl.RunAppForTest(t,
		[]string{"gitops", "--config", fleetctlConfig.Name(), "-f", globalFile.Name(), "-f", teamFile.Name(), "--dry-run"})
	_ = fleetctl.RunAppForTest(t,
		[]string{"gitops", "--config", fleetctlConfig.Name(), "-f", globalFile.Name(), "-f", teamFile.Name()})

	// the ipa installer was created for the team
	titles, _, _, err = s.DS.ListSoftwareTitles(ctx, fleet.SoftwareTitleListOptions{AvailableForInstall: true, TeamID: &team.ID},
		fleet.TeamFilter{User: test.UserAdmin})
	require.NoError(t, err)

	require.Len(t, titles, 2)
	sources, platforms = []string{}, []string{}
	for _, title := range titles {
		require.Equal(t, "ipa_test", title.Name)
		require.NotNil(t, title.BundleIdentifier)
		require.Equal(t, "com.ipa-test.ipa-test", *title.BundleIdentifier)
		sources = append(sources, title.Source)

		require.NotNil(t, title.SoftwarePackage)
		platforms = append(platforms, title.SoftwarePackage.Platform)
		require.Equal(t, "ipa_test.ipa", title.SoftwarePackage.Name)

		meta, err := s.DS.GetInHouseAppMetadataByTeamAndTitleID(ctx, &team.ID, title.ID)
		require.NoError(t, err)
		require.False(t, meta.SelfService)
		require.Empty(t, meta.LabelsExcludeAny)
		require.Empty(t, meta.LabelsIncludeAny)
	}
	require.ElementsMatch(t, []string{"ios_apps", "ipados_apps"}, sources)
	require.ElementsMatch(t, []string{"ios", "ipados"}, platforms)

	// update the team config to clear all installers
	err = os.WriteFile(teamFile.Name(), []byte(fmt.Sprintf(teamTemplate, "", teamName)), 0o644)
	require.NoError(t, err)

	_ = fleetctl.RunAppForTest(t,
		[]string{"gitops", "--config", fleetctlConfig.Name(), "-f", globalFile.Name(), "-f", teamFile.Name(), "--dry-run"})
	_ = fleetctl.RunAppForTest(t,
		[]string{"gitops", "--config", fleetctlConfig.Name(), "-f", globalFile.Name(), "-f", teamFile.Name()})

	titles, _, _, err = s.DS.ListSoftwareTitles(ctx, fleet.SoftwareTitleListOptions{AvailableForInstall: true, TeamID: &team.ID},
		fleet.TeamFilter{User: test.UserAdmin})
	require.NoError(t, err)
	require.Len(t, titles, 0)
>>>>>>> 73717afb
}<|MERGE_RESOLUTION|>--- conflicted
+++ resolved
@@ -1983,24 +1983,15 @@
 	require.ElementsMatch(t, labelHostIDs, []uint{host1.ID, host2.ID, host3.ID, host5.ID})
 }
 
-<<<<<<< HEAD
-// TestGitOpsSoftwareDisplayName tests that display names for software packages and VPP apps
-// are properly applied via GitOps.
-func (s *enterpriseIntegrationGitopsTestSuite) TestGitOpsSoftwareDisplayName() {
-=======
 func (s *enterpriseIntegrationGitopsTestSuite) TestIPASoftwareInstallers() {
->>>>>>> 73717afb
 	t := s.T()
 	ctx := context.Background()
 
 	user := s.createGitOpsUser(t)
 	fleetctlConfig := s.createFleetctlConfig(t, user)
-<<<<<<< HEAD
-=======
 	lbl, err := s.DS.NewLabel(ctx, &fleet.Label{Name: "Label1", Query: "SELECT 1"})
 	require.NoError(t, err)
 	require.NotZero(t, lbl.ID)
->>>>>>> 73717afb
 
 	const (
 		globalTemplate = `
@@ -2014,13 +2005,10 @@
   secrets:
 policies:
 queries:
-<<<<<<< HEAD
-=======
 labels:
   - name: Label1
     label_membership_type: dynamic
     query: SELECT 1
->>>>>>> 73717afb
 `
 
 		noTeamTemplate = `name: No team
@@ -2028,25 +2016,13 @@
 policies:
 software:
   packages:
-<<<<<<< HEAD
-    - url: ${SOFTWARE_INSTALLER_URL}/ruby.deb
-      display_name: Custom Ruby Name
-`
-
-=======
 %s
 `
->>>>>>> 73717afb
 		teamTemplate = `
 controls:
 software:
   packages:
-<<<<<<< HEAD
-    - url: ${SOFTWARE_INSTALLER_URL}/ruby.deb
-      display_name: Team Custom Ruby
-=======
 %s
->>>>>>> 73717afb
 queries:
 policies:
 agent_options:
@@ -2063,11 +2039,6 @@
 	err = globalFile.Close()
 	require.NoError(t, err)
 
-<<<<<<< HEAD
-	noTeamFile, err := os.CreateTemp(t.TempDir(), "*.yml")
-	require.NoError(t, err)
-	_, err = noTeamFile.WriteString(noTeamTemplate)
-=======
 	// create an .ipa software for the no-team config
 	noTeamFile, err := os.CreateTemp(t.TempDir(), "*.yml")
 	require.NoError(t, err)
@@ -2075,7 +2046,6 @@
       - url: ${SOFTWARE_INSTALLER_URL}/ipa_test.ipa
         self_service: true
 `))
->>>>>>> 73717afb
 	require.NoError(t, err)
 	err = noTeamFile.Close()
 	require.NoError(t, err)
@@ -2083,12 +2053,6 @@
 	err = os.Rename(noTeamFile.Name(), noTeamFilePath)
 	require.NoError(t, err)
 
-<<<<<<< HEAD
-	teamName := uuid.NewString()
-	teamFile, err := os.CreateTemp(t.TempDir(), "*.yml")
-	require.NoError(t, err)
-	_, err = teamFile.WriteString(fmt.Sprintf(teamTemplate, teamName))
-=======
 	// Set the required environment variables
 	t.Setenv("FLEET_URL", s.Server.URL)
 	testing_utils.StartSoftwareInstallerServer(t)
@@ -2144,66 +2108,19 @@
         labels_include_any:
           - Label1
 `, teamName))
->>>>>>> 73717afb
 	require.NoError(t, err)
 	err = teamFile.Close()
 	require.NoError(t, err)
 
-<<<<<<< HEAD
-	// Set the required environment variables
-	t.Setenv("FLEET_URL", s.Server.URL)
-	testing_utils.StartSoftwareInstallerServer(t)
-
-	// Apply configs
-	_ = fleetctl.RunAppForTest(t,
-		[]string{"gitops", "--config", fleetctlConfig.Name(), "-f", globalFile.Name(), "-f", noTeamFilePath, "-f", teamFile.Name(), "--dry-run"})
-	_ = fleetctl.RunAppForTest(t,
-		[]string{"gitops", "--config", fleetctlConfig.Name(), "-f", globalFile.Name(), "-f", noTeamFilePath, "-f", teamFile.Name()})
-=======
 	_ = fleetctl.RunAppForTest(t,
 		[]string{"gitops", "--config", fleetctlConfig.Name(), "-f", globalFile.Name(), "-f", teamFile.Name(), "--dry-run"})
 	_ = fleetctl.RunAppForTest(t,
 		[]string{"gitops", "--config", fleetctlConfig.Name(), "-f", globalFile.Name(), "-f", teamFile.Name()})
->>>>>>> 73717afb
 
 	// get the team ID
 	team, err := s.DS.TeamByName(ctx, teamName)
 	require.NoError(t, err)
 
-<<<<<<< HEAD
-	// Verify display name for no team
-	noTeamTitles, _, _, err := s.DS.ListSoftwareTitles(ctx, fleet.SoftwareTitleListOptions{AvailableForInstall: true, TeamID: ptr.Uint(0)},
-		fleet.TeamFilter{User: test.UserAdmin})
-	require.NoError(t, err)
-	require.Len(t, noTeamTitles, 1)
-	require.NotNil(t, noTeamTitles[0].SoftwarePackage)
-	noTeamTitleID := noTeamTitles[0].ID
-
-	// Verify the display name is stored in the database for no team
-	var noTeamDisplayName string
-	mysql.ExecAdhocSQL(t, s.DS, func(q sqlx.ExtContext) error {
-		return sqlx.GetContext(ctx, q, &noTeamDisplayName,
-			"SELECT display_name FROM software_title_display_names WHERE team_id = ? AND software_title_id = ?",
-			0, noTeamTitleID)
-	})
-	require.Equal(t, "Custom Ruby Name", noTeamDisplayName)
-
-	// Verify display name for team
-	teamTitles, _, _, err := s.DS.ListSoftwareTitles(ctx, fleet.SoftwareTitleListOptions{TeamID: &team.ID}, fleet.TeamFilter{User: test.UserAdmin})
-	require.NoError(t, err)
-	require.Len(t, teamTitles, 1)
-	require.NotNil(t, teamTitles[0].SoftwarePackage)
-	teamTitleID := teamTitles[0].ID
-
-	// Verify the display name is stored in the database for team
-	var teamDisplayName string
-	mysql.ExecAdhocSQL(t, s.DS, func(q sqlx.ExtContext) error {
-		return sqlx.GetContext(ctx, q, &teamDisplayName,
-			"SELECT display_name FROM software_title_display_names WHERE team_id = ? AND software_title_id = ?",
-			team.ID, teamTitleID)
-	})
-	require.Equal(t, "Team Custom Ruby", teamDisplayName)
-=======
 	// the ipa installer was created for the team
 	titles, _, _, err = s.DS.ListSoftwareTitles(ctx, fleet.SoftwareTitleListOptions{AvailableForInstall: true, TeamID: &team.ID},
 		fleet.TeamFilter{User: test.UserAdmin})
@@ -2283,5 +2200,124 @@
 		fleet.TeamFilter{User: test.UserAdmin})
 	require.NoError(t, err)
 	require.Len(t, titles, 0)
->>>>>>> 73717afb
+}
+
+// TestGitOpsSoftwareDisplayName tests that display names for software packages and VPP apps
+// are properly applied via GitOps.
+func (s *enterpriseIntegrationGitopsTestSuite) TestGitOpsSoftwareDisplayName() {
+	t := s.T()
+	ctx := context.Background()
+
+	user := s.createGitOpsUser(t)
+	fleetctlConfig := s.createFleetctlConfig(t, user)
+
+	const (
+		globalTemplate = `
+agent_options:
+controls:
+org_settings:
+  server_settings:
+    server_url: $FLEET_URL
+  org_info:
+    org_name: Fleet
+  secrets:
+policies:
+queries:
+`
+
+		noTeamTemplate = `name: No team
+controls:
+policies:
+software:
+  packages:
+    - url: ${SOFTWARE_INSTALLER_URL}/ruby.deb
+      display_name: Custom Ruby Name
+`
+
+		teamTemplate = `
+controls:
+software:
+  packages:
+    - url: ${SOFTWARE_INSTALLER_URL}/ruby.deb
+      display_name: Team Custom Ruby
+queries:
+policies:
+agent_options:
+name: %s
+team_settings:
+  secrets: [{"secret":"enroll_secret"}]
+`
+	)
+
+	globalFile, err := os.CreateTemp(t.TempDir(), "*.yml")
+	require.NoError(t, err)
+	_, err = globalFile.WriteString(globalTemplate)
+	require.NoError(t, err)
+	err = globalFile.Close()
+	require.NoError(t, err)
+
+	noTeamFile, err := os.CreateTemp(t.TempDir(), "*.yml")
+	require.NoError(t, err)
+	_, err = noTeamFile.WriteString(noTeamTemplate)
+	require.NoError(t, err)
+	err = noTeamFile.Close()
+	require.NoError(t, err)
+	noTeamFilePath := filepath.Join(filepath.Dir(noTeamFile.Name()), "no-team.yml")
+	err = os.Rename(noTeamFile.Name(), noTeamFilePath)
+	require.NoError(t, err)
+
+	teamName := uuid.NewString()
+	teamFile, err := os.CreateTemp(t.TempDir(), "*.yml")
+	require.NoError(t, err)
+	_, err = teamFile.WriteString(fmt.Sprintf(teamTemplate, teamName))
+	require.NoError(t, err)
+	err = teamFile.Close()
+	require.NoError(t, err)
+
+	// Set the required environment variables
+	t.Setenv("FLEET_URL", s.Server.URL)
+	testing_utils.StartSoftwareInstallerServer(t)
+
+	// Apply configs
+	_ = fleetctl.RunAppForTest(t,
+		[]string{"gitops", "--config", fleetctlConfig.Name(), "-f", globalFile.Name(), "-f", noTeamFilePath, "-f", teamFile.Name(), "--dry-run"})
+	_ = fleetctl.RunAppForTest(t,
+		[]string{"gitops", "--config", fleetctlConfig.Name(), "-f", globalFile.Name(), "-f", noTeamFilePath, "-f", teamFile.Name()})
+
+	// get the team ID
+	team, err := s.DS.TeamByName(ctx, teamName)
+	require.NoError(t, err)
+
+	// Verify display name for no team
+	noTeamTitles, _, _, err := s.DS.ListSoftwareTitles(ctx, fleet.SoftwareTitleListOptions{AvailableForInstall: true, TeamID: ptr.Uint(0)},
+		fleet.TeamFilter{User: test.UserAdmin})
+	require.NoError(t, err)
+	require.Len(t, noTeamTitles, 1)
+	require.NotNil(t, noTeamTitles[0].SoftwarePackage)
+	noTeamTitleID := noTeamTitles[0].ID
+
+	// Verify the display name is stored in the database for no team
+	var noTeamDisplayName string
+	mysql.ExecAdhocSQL(t, s.DS, func(q sqlx.ExtContext) error {
+		return sqlx.GetContext(ctx, q, &noTeamDisplayName,
+			"SELECT display_name FROM software_title_display_names WHERE team_id = ? AND software_title_id = ?",
+			0, noTeamTitleID)
+	})
+	require.Equal(t, "Custom Ruby Name", noTeamDisplayName)
+
+	// Verify display name for team
+	teamTitles, _, _, err := s.DS.ListSoftwareTitles(ctx, fleet.SoftwareTitleListOptions{TeamID: &team.ID}, fleet.TeamFilter{User: test.UserAdmin})
+	require.NoError(t, err)
+	require.Len(t, teamTitles, 1)
+	require.NotNil(t, teamTitles[0].SoftwarePackage)
+	teamTitleID := teamTitles[0].ID
+
+	// Verify the display name is stored in the database for team
+	var teamDisplayName string
+	mysql.ExecAdhocSQL(t, s.DS, func(q sqlx.ExtContext) error {
+		return sqlx.GetContext(ctx, q, &teamDisplayName,
+			"SELECT display_name FROM software_title_display_names WHERE team_id = ? AND software_title_id = ?",
+			team.ID, teamTitleID)
+	})
+	require.Equal(t, "Team Custom Ruby", teamDisplayName)
 }