--- conflicted
+++ resolved
@@ -61,11 +61,8 @@
 		previewCommand(),
 		eefleetctl.UpdatesCommand(),
 		hostsCommand(),
-<<<<<<< HEAD
 		vulnerabilityDataStreamCommand(),
-=======
 		packageCommand(),
->>>>>>> befb65d1
 	}
 	return app
 }