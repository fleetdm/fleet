--- conflicted
+++ resolved
@@ -107,10 +107,8 @@
 			secrets := make(map[string]struct{})
 			// We keep track of the environment FLEET_SECRET_* variables
 			allFleetSecrets := make(map[string]string)
-<<<<<<< HEAD
 			// Keep track of which labels we'd have after this gitops run.
 			var proposedLabelNames []string
-=======
 
 			// Parsed config and filename pair
 			type ConfigFile struct {
@@ -124,7 +122,6 @@
 
 			// We only want to have one global config loaded
 			globalConfigLoaded := false
->>>>>>> c5bffe7c
 
 			for _, flFilename := range flFilenames.Value() {
 				baseDir := filepath.Dir(flFilename)
