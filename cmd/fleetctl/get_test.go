--- conflicted
+++ resolved
@@ -1461,7 +1461,6 @@
 	assert.Contains(t, runAppForTest(t, []string{"get", "mdm_apple"}), expected)
 }
 
-<<<<<<< HEAD
 func TestGetAppleBM(t *testing.T) {
 	t.Run("free license", func(t *testing.T) {
 		runServerWithMockedDS(t)
@@ -1478,7 +1477,8 @@
 		expected := `No Apple Business Manager server token found`
 		assert.Contains(t, runAppForTest(t, []string{"get", "mdm_apple_bm"}), expected)
 	})
-=======
+}
+
 func TestGetCarves(t *testing.T) {
 	_, ds := runServerWithMockedDS(t)
 
@@ -1584,5 +1584,4 @@
 	}
 
 	runAppCheckErr(t, []string{"get", "carve", "1"}, "test error")
->>>>>>> a6d39381
 }