--- conflicted
+++ resolved
@@ -683,23 +683,15 @@
       enable_vulnerabilities_webhook: false
       host_batch_size: 0
 `
-<<<<<<< HEAD
 		expectedJson := `
-=======
-		expectedJSON := `
->>>>>>> 6f0e0873
 {
   "kind": "config",
   "apiVersion": "v1",
   "spec": {
-<<<<<<< HEAD
     "org_info": {
       "org_name": "",
       "org_logo_url": ""
     },
-=======
-    "org_info": { "org_name": "", "org_logo_url": "" },
->>>>>>> 6f0e0873
     "server_settings": {
       "server_url": "",
       "live_query_disabled": false,
@@ -730,10 +722,7 @@
       "enable_software_inventory": false
     },
     "sso_settings": {
-<<<<<<< HEAD
-=======
       "enable_jit_provisioning": false,
->>>>>>> 6f0e0873
       "entity_id": "",
       "issuer_uri": "",
       "idp_image_url": "",
@@ -743,17 +732,12 @@
       "enable_sso": false,
       "enable_sso_idp_login": false
     },
-<<<<<<< HEAD
     "fleet_desktop": {
       "transparency_url": "https://fleetdm.com/transparency"
     },
     "vulnerability_settings": {
       "databases_path": "/some/path"
     },
-=======
-    "fleet_desktop": { "transparency_url": "https://fleetdm.com/transparency" },
-    "vulnerability_settings": { "databases_path": "/some/path" },
->>>>>>> 6f0e0873
     "webhook_settings": {
       "host_status_webhook": {
         "enable_host_status_webhook": false,
@@ -774,14 +758,10 @@
       },
       "interval": "0s"
     },
-<<<<<<< HEAD
     "integrations": {
       "jira": null,
       "zendesk": null
     },
-=======
-    "integrations": { "jira": null, "zendesk": null },
->>>>>>> 6f0e0873
     "update_interval": {
       "osquery_detail": "1h0m0s",
       "osquery_policy": "1h0m0s"
@@ -793,7 +773,6 @@
       "cve_feed_prefix_url": "",
       "current_instance_checks": "",
       "disable_data_sync": false,
-<<<<<<< HEAD
       "recent_vulnerability_max_age": "0s",
       "disable_win_os_vulnerabilities": false
     },
@@ -801,11 +780,6 @@
       "tier": "free",
       "expiration": "0001-01-01T00:00:00Z"
     },
-=======
-      "recent_vulnerability_max_age": "0s"
-    },
-    "license": { "tier": "free", "expiration": "0001-01-01T00:00:00Z" },
->>>>>>> 6f0e0873
     "logging": {
       "debug": true,
       "json": false,
