package main

import (
	"context"
	"database/sql"
	"encoding/json"
	"errors"
	"fmt"
	"os"
	"path/filepath"
	"sort"
	"testing"
	"time"

	"github.com/fleetdm/fleet/v4/server/fleet"
	"github.com/fleetdm/fleet/v4/server/mock"
	nanomdm_mock "github.com/fleetdm/fleet/v4/server/mock/nanomdm"
	"github.com/fleetdm/fleet/v4/server/ptr"
	"github.com/fleetdm/fleet/v4/server/service"
	"github.com/google/uuid"
	"github.com/stretchr/testify/assert"
	"github.com/stretchr/testify/require"
)

var userRoleSpecList = []*fleet.User{
	{
		UpdateCreateTimestamps: fleet.UpdateCreateTimestamps{
			CreateTimestamp: fleet.CreateTimestamp{CreatedAt: time.Now()},
			UpdateTimestamp: fleet.UpdateTimestamp{UpdatedAt: time.Now()},
		},
		ID:         42,
		Name:       "Test Name admin1@example.com",
		Email:      "admin1@example.com",
		GlobalRole: ptr.String(fleet.RoleAdmin),
	},
	{
		UpdateCreateTimestamps: fleet.UpdateCreateTimestamps{
			CreateTimestamp: fleet.CreateTimestamp{CreatedAt: time.Now()},
			UpdateTimestamp: fleet.UpdateTimestamp{UpdatedAt: time.Now()},
		},
		ID:         23,
		Name:       "Test Name2 admin2@example.com",
		Email:      "admin2@example.com",
		GlobalRole: nil,
		Teams:      []fleet.UserTeam{},
	},
}

func TestApplyUserRoles(t *testing.T) {
	_, ds := runServerWithMockedDS(t)

	ds.ListUsersFunc = func(ctx context.Context, opt fleet.UserListOptions) ([]*fleet.User, error) {
		return userRoleSpecList, nil
	}

	ds.UserByEmailFunc = func(ctx context.Context, email string) (*fleet.User, error) {
		if email == "admin1@example.com" {
			return userRoleSpecList[0], nil
		}
		return userRoleSpecList[1], nil
	}

	ds.TeamByNameFunc = func(ctx context.Context, name string) (*fleet.Team, error) {
		return &fleet.Team{
			ID:        1,
			CreatedAt: time.Now(),
			Name:      "team1",
		}, nil
	}

	ds.SaveUsersFunc = func(ctx context.Context, users []*fleet.User) error {
		for _, u := range users {
			switch u.Email {
			case "admin1@example.com":
				userRoleList[0] = u
			case "admin2@example.com":
				userRoleList[1] = u
			}
		}
		return nil
	}

	tmpFile, err := os.CreateTemp(os.TempDir(), "*.yml")
	require.NoError(t, err)
	defer os.Remove(tmpFile.Name())

	_, err = tmpFile.WriteString(`
---
apiVersion: v1
kind: user_roles
spec:
  roles:
    admin1@example.com:
      global_role: admin
      teams: null
    admin2@example.com:
      global_role: null
      teams:
      - role: maintainer
        team: team1
`)
	require.NoError(t, err)
	assert.Equal(t, "[+] applied user roles\n", runAppForTest(t, []string{"apply", "-f", tmpFile.Name()}))
	require.Len(t, userRoleSpecList[1].Teams, 1)
	assert.Equal(t, fleet.RoleMaintainer, userRoleSpecList[1].Teams[0].Role)
}

func TestApplyTeamSpecs(t *testing.T) {
	license := &fleet.LicenseInfo{Tier: fleet.TierPremium, Expiration: time.Now().Add(24 * time.Hour)}
	_, ds := runServerWithMockedDS(t, &service.TestServerOpts{License: license})

	teamsByName := map[string]*fleet.Team{
		"team1": {
			ID:          42,
			Name:        "team1",
			Description: "team1 description",
		},
	}

	ds.TeamByNameFunc = func(ctx context.Context, name string) (*fleet.Team, error) {
		team, ok := teamsByName[name]
		if !ok {
			return nil, sql.ErrNoRows
		}
		return team, nil
	}

	i := 1
	ds.NewTeamFunc = func(ctx context.Context, team *fleet.Team) (*fleet.Team, error) {
		team.ID = uint(i)
		i++
		teamsByName[team.Name] = team
		return team, nil
	}

	agentOpts := json.RawMessage(`{"config":{"foo":"bar"},"overrides":{"platforms":{"darwin":{"foo":"override"}}}}`)
	ds.AppConfigFunc = func(ctx context.Context) (*fleet.AppConfig, error) {
		return &fleet.AppConfig{AgentOptions: &agentOpts}, nil
	}

	ds.SaveTeamFunc = func(ctx context.Context, team *fleet.Team) (*fleet.Team, error) {
		teamsByName[team.Name] = team
		return team, nil
	}

	enrolledSecretsCalled := make(map[uint][]*fleet.EnrollSecret)
	ds.ApplyEnrollSecretsFunc = func(ctx context.Context, teamID *uint, secrets []*fleet.EnrollSecret) error {
		enrolledSecretsCalled[*teamID] = secrets
		return nil
	}

	ds.NewActivityFunc = func(ctx context.Context, user *fleet.User, activity fleet.ActivityDetails) error {
		return nil
	}

	filename := writeTmpYml(t, `
---
apiVersion: v1
kind: team
spec:
  team:
    name: team2
---
apiVersion: v1
kind: team
spec:
  team:
    agent_options:
      config:
        views:
          foo: bar
    name: team1
    secrets:
      - secret: AAA
    mdm:
      macos_updates:
        minimum_version: 12.3.1
        deadline: 2011-03-01
`)

	newAgentOpts := json.RawMessage(`{"config":{"views":{"foo":"bar"}}}`)
	newMDMSettings := fleet.TeamMDM{
		MacOSUpdates: fleet.MacOSUpdates{
			MinimumVersion: "12.3.1",
			Deadline:       "2011-03-01",
		},
	}
	require.Equal(t, "[+] applied 2 teams\n", runAppForTest(t, []string{"apply", "-f", filename}))
	assert.JSONEq(t, string(agentOpts), string(*teamsByName["team2"].Config.AgentOptions))
	assert.JSONEq(t, string(newAgentOpts), string(*teamsByName["team1"].Config.AgentOptions))
	assert.Equal(t, []*fleet.EnrollSecret{{Secret: "AAA"}}, enrolledSecretsCalled[uint(42)])
	assert.Equal(t, fleet.TeamMDM{}, teamsByName["team2"].Config.MDM)
	assert.Equal(t, newMDMSettings, teamsByName["team1"].Config.MDM)
	assert.True(t, ds.ApplyEnrollSecretsFuncInvoked)
	ds.ApplyEnrollSecretsFuncInvoked = false

	filename = writeTmpYml(t, `
apiVersion: v1
kind: team
spec:
  team:
    name: team1
`)

	require.Equal(t, "[+] applied 1 teams\n", runAppForTest(t, []string{"apply", "-f", filename}))
	assert.Equal(t, []*fleet.EnrollSecret{{Secret: "AAA"}}, enrolledSecretsCalled[uint(42)])
	assert.False(t, ds.ApplyEnrollSecretsFuncInvoked)
	// agent options not provided, so left unchanged
	assert.JSONEq(t, string(newAgentOpts), string(*teamsByName["team1"].Config.AgentOptions))
	assert.Equal(t, fleet.TeamMDM{}, teamsByName["team1"].Config.MDM)

	filename = writeTmpYml(t, `
apiVersion: v1
kind: team
spec:
  team:
    agent_options:
      config:
        views:
          foo: qux
    name: team1
    mdm:
      macos_updates:
        minimum_version: 10.10.10
        deadline: 1992-03-01
    secrets:
      - secret: BBB
`)

	newMDMSettings = fleet.TeamMDM{
		MacOSUpdates: fleet.MacOSUpdates{
			MinimumVersion: "10.10.10",
			Deadline:       "1992-03-01",
		},
	}
	newAgentOpts = json.RawMessage(`{"config":{"views":{"foo":"qux"}}}`)
	require.Equal(t, "[+] applied 1 teams\n", runAppForTest(t, []string{"apply", "-f", filename}))
	assert.JSONEq(t, string(newAgentOpts), string(*teamsByName["team1"].Config.AgentOptions))
	assert.Equal(t, newMDMSettings, teamsByName["team1"].Config.MDM)
	assert.Equal(t, []*fleet.EnrollSecret{{Secret: "BBB"}}, enrolledSecretsCalled[uint(42)])
	assert.True(t, ds.ApplyEnrollSecretsFuncInvoked)

	filename = writeTmpYml(t, `
apiVersion: v1
kind: team
spec:
  team:
    agent_options:
    name: team1
`)

	require.Equal(t, "[+] applied 1 teams\n", runAppForTest(t, []string{"apply", "-f", filename}))
	// agent options provided but empty, clears the value
	assert.Nil(t, teamsByName["team1"].Config.AgentOptions)
}

func writeTmpYml(t *testing.T, contents string) string {
	tmpFile, err := os.CreateTemp(t.TempDir(), "*.yml")
	require.NoError(t, err)
	_, err = tmpFile.WriteString(contents)
	require.NoError(t, err)
	return tmpFile.Name()
}

func writeTmpJSON(t *testing.T, v any) string {
	tmpFile, err := os.CreateTemp(t.TempDir(), "*.json")
	require.NoError(t, err)
	err = json.NewEncoder(tmpFile).Encode(v)
	require.NoError(t, err)
	return tmpFile.Name()
}

func TestApplyAppConfig(t *testing.T) {
	license := &fleet.LicenseInfo{Tier: fleet.TierPremium, Expiration: time.Now().Add(24 * time.Hour)}
	_, ds := runServerWithMockedDS(t, &service.TestServerOpts{License: license})

	ds.ListUsersFunc = func(ctx context.Context, opt fleet.UserListOptions) ([]*fleet.User, error) {
		return userRoleSpecList, nil
	}

	ds.NewActivityFunc = func(ctx context.Context, user *fleet.User, activity fleet.ActivityDetails) error {
		return nil
	}

	ds.UserByEmailFunc = func(ctx context.Context, email string) (*fleet.User, error) {
		if email == "admin1@example.com" {
			return userRoleSpecList[0], nil
		}
		return userRoleSpecList[1], nil
	}
	ds.TeamByNameFunc = func(ctx context.Context, name string) (*fleet.Team, error) {
		return &fleet.Team{ID: 123}, nil
	}

	defaultAgentOpts := json.RawMessage(`{"config":{"foo":"bar"}}`)
	ds.AppConfigFunc = func(ctx context.Context) (*fleet.AppConfig, error) {
		return &fleet.AppConfig{
			OrgInfo:        fleet.OrgInfo{OrgName: "Fleet"},
			ServerSettings: fleet.ServerSettings{ServerURL: "https://example.org"},
			AgentOptions:   &defaultAgentOpts,
		}, nil
	}

	var savedAppConfig *fleet.AppConfig
	ds.SaveAppConfigFunc = func(ctx context.Context, config *fleet.AppConfig) error {
		savedAppConfig = config
		return nil
	}

	name := writeTmpYml(t, `---
apiVersion: v1
kind: config
spec:
  features:
    enable_host_users: false
    enable_software_inventory: false
  mdm:
    apple_bm_default_team: "team1"
    macos_updates:
      minimum_version: 12.1.1
      deadline: 2011-02-01
`)

	newMDMSettings := fleet.MDM{
		AppleBMDefaultTeam:  "team1",
		AppleBMTermsExpired: false,
		MacOSUpdates: fleet.MacOSUpdates{
			MinimumVersion: "12.1.1",
			Deadline:       "2011-02-01",
		},
	}
	assert.Equal(t, "[+] applied fleet config\n", runAppForTest(t, []string{"apply", "-f", name}))
	require.NotNil(t, savedAppConfig)
	assert.False(t, savedAppConfig.Features.EnableHostUsers)
	assert.False(t, savedAppConfig.Features.EnableSoftwareInventory)
	assert.Equal(t, newMDMSettings, savedAppConfig.MDM)
	// agent options were not modified, since they were not provided
	assert.Equal(t, string(defaultAgentOpts), string(*savedAppConfig.AgentOptions))

	name = writeTmpYml(t, `---
apiVersion: v1
kind: config
spec:
  features:
    enable_host_users: true
    enable_software_inventory: true
  agent_options:
  mdm:
    macos_updates:
`)

	assert.Equal(t, "[+] applied fleet config\n", runAppForTest(t, []string{"apply", "-f", name}))
	require.NotNil(t, savedAppConfig)
	assert.True(t, savedAppConfig.Features.EnableHostUsers)
	assert.True(t, savedAppConfig.Features.EnableSoftwareInventory)
	// agent options were cleared, provided but empty
	assert.Nil(t, savedAppConfig.AgentOptions)
	assert.Equal(t, newMDMSettings, savedAppConfig.MDM)
}

func TestApplyAppConfigDryRunIssue(t *testing.T) {
	// reproduces the bug fixed by https://github.com/fleetdm/fleet/pull/8194
	_, ds := runServerWithMockedDS(t)

	ds.ListUsersFunc = func(ctx context.Context, opt fleet.UserListOptions) ([]*fleet.User, error) {
		return userRoleSpecList, nil
	}

	ds.UserByEmailFunc = func(ctx context.Context, email string) (*fleet.User, error) {
		if email == "admin1@example.com" {
			return userRoleSpecList[0], nil
		}
		return userRoleSpecList[1], nil
	}

	ds.NewActivityFunc = func(ctx context.Context, user *fleet.User, activity fleet.ActivityDetails) error {
		return nil
	}

	currentAppConfig := &fleet.AppConfig{
		OrgInfo: fleet.OrgInfo{OrgName: "Fleet"}, ServerSettings: fleet.ServerSettings{ServerURL: "https://example.org"},
	}
	ds.AppConfigFunc = func(ctx context.Context) (*fleet.AppConfig, error) {
		return currentAppConfig, nil
	}

	ds.SaveAppConfigFunc = func(ctx context.Context, config *fleet.AppConfig) error {
		currentAppConfig = config
		return nil
	}

	// first, set the default app config's agent options as set after fleetctl setup
	name := writeTmpYml(t, `---
apiVersion: v1
kind: config
spec:
  agent_options:
    config:
      decorators:
        load:
        - SELECT uuid AS host_uuid FROM system_info;
        - SELECT hostname AS hostname FROM system_info;
      options:
        disable_distributed: false
        distributed_interval: 10
        distributed_plugin: tls
        distributed_tls_max_attempts: 3
        logger_tls_endpoint: /api/osquery/log
        logger_tls_period: 10
        pack_delimiter: /
    overrides: {}
`)

	assert.Equal(t, "[+] applied fleet config\n", runAppForTest(t, []string{"apply", "-f", name}))

	// then, dry-run a valid app config's agent options, which made the original
	// app config's agent options invalid JSON (when it shouldn't have modified
	// it at all - the issue was in the cached_mysql datastore, it did not clone
	// the app config properly).
	name = writeTmpYml(t, `---
apiVersion: v1
kind: config
spec:
  agent_options:
    overrides:
      platforms:
        darwin:
          auto_table_construction:
            tcc_system_entries:
              query: "SELECT service, client, allowed, prompt_count, last_modified FROM access"
              path: "/Library/Application Support/com.apple.TCC/TCC.db"
              columns:
                - "service"
                - "client"
                - "allowed"
                - "prompt_count"
                - "last_modified"
`)

	assert.Equal(t, "[+] would've applied fleet config\n", runAppForTest(t, []string{"apply", "--dry-run", "-f", name}))

	// the saved app config was left unchanged, still equal to the original agent
	// options
	got := runAppForTest(t, []string{"get", "config"})
	assert.Contains(t, got, `agent_options:
    config:
      decorators:
        load:
        - SELECT uuid AS host_uuid FROM system_info;
        - SELECT hostname AS hostname FROM system_info;
      options:
        disable_distributed: false
        distributed_interval: 10
        distributed_plugin: tls
        distributed_tls_max_attempts: 3
        logger_tls_endpoint: /api/osquery/log
        logger_tls_period: 10
        pack_delimiter: /
    overrides: {}`)
}

func TestApplyAppConfigUnknownFields(t *testing.T) {
	_, ds := runServerWithMockedDS(t)

	ds.ListUsersFunc = func(ctx context.Context, opt fleet.UserListOptions) ([]*fleet.User, error) {
		return userRoleSpecList, nil
	}

	ds.UserByEmailFunc = func(ctx context.Context, email string) (*fleet.User, error) {
		if email == "admin1@example.com" {
			return userRoleSpecList[0], nil
		}
		return userRoleSpecList[1], nil
	}

	ds.AppConfigFunc = func(ctx context.Context) (*fleet.AppConfig, error) {
		return &fleet.AppConfig{}, nil
	}

	var savedAppConfig *fleet.AppConfig
	ds.SaveAppConfigFunc = func(ctx context.Context, config *fleet.AppConfig) error {
		savedAppConfig = config
		return nil
	}

	name := writeTmpYml(t, `---
apiVersion: v1
kind: config
spec:
  features:
    enabled_software_inventory: false # typo, correct config is enable_software_inventory
`)

	runAppCheckErr(t, []string{"apply", "-f", name},
		"applying fleet config: PATCH /api/latest/fleet/config received status 400 Bad Request: unsupported key provided: \"enabled_software_inventory\"",
	)
	require.Nil(t, savedAppConfig)
}

func TestApplyAppConfigDeprecatedFields(t *testing.T) {
	_, ds := runServerWithMockedDS(t)

	ds.ListUsersFunc = func(ctx context.Context, opt fleet.UserListOptions) ([]*fleet.User, error) {
		return userRoleSpecList, nil
	}

	ds.UserByEmailFunc = func(ctx context.Context, email string) (*fleet.User, error) {
		if email == "admin1@example.com" {
			return userRoleSpecList[0], nil
		}
		return userRoleSpecList[1], nil
	}

	ds.AppConfigFunc = func(ctx context.Context) (*fleet.AppConfig, error) {
		return &fleet.AppConfig{OrgInfo: fleet.OrgInfo{OrgName: "Fleet"}, ServerSettings: fleet.ServerSettings{ServerURL: "https://example.org"}}, nil
	}

	var savedAppConfig *fleet.AppConfig
	ds.SaveAppConfigFunc = func(ctx context.Context, config *fleet.AppConfig) error {
		savedAppConfig = config
		return nil
	}

	name := writeTmpYml(t, `---
apiVersion: v1
kind: config
spec:
  host_settings:
    enable_host_users: false
    enable_software_inventory: false
`)

	assert.Equal(t, "[+] applied fleet config\n", runAppForTest(t, []string{"apply", "-f", name}))
	require.NotNil(t, savedAppConfig)
	assert.False(t, savedAppConfig.Features.EnableHostUsers)
	assert.False(t, savedAppConfig.Features.EnableSoftwareInventory)

	name = writeTmpYml(t, `---
apiVersion: v1
kind: config
spec:
  host_settings:
    enable_host_users: true
    enable_software_inventory: true
`)

	assert.Equal(t, "[+] applied fleet config\n", runAppForTest(t, []string{"apply", "-f", name}))
	require.NotNil(t, savedAppConfig)
	assert.True(t, savedAppConfig.Features.EnableHostUsers)
	assert.True(t, savedAppConfig.Features.EnableSoftwareInventory)
}

const (
	policySpec = `---
apiVersion: v1
kind: policy
spec:
  name: Is Gatekeeper enabled on macOS devices?
  query: SELECT 1 FROM gatekeeper WHERE assessments_enabled = 1;
  description: Checks to make sure that the Gatekeeper feature is enabled on macOS devices. Gatekeeper tries to ensure only trusted software is run on a mac machine.
  resolution: "Run the following command in the Terminal app: /usr/sbin/spctl --master-enable"
  platform: darwin
  team: Team1
---
apiVersion: v1
kind: policy
spec:
  name: Is disk encryption enabled on Windows devices?
  query: SELECT 1 FROM bitlocker_info where protection_status = 1;
  description: Checks to make sure that device encryption is enabled on Windows devices.
  resolution: "Option 1: Select the Start button. Select Settings  > Update & Security  > Device encryption. If Device encryption doesn't appear, skip to Option 2. If device encryption is turned off, select Turn on. Option 2: Select the Start button. Under Windows System, select Control Panel. Select System and Security. Under BitLocker Drive Encryption, select Manage BitLocker. Select Turn on BitLocker and then follow the instructions."
  platform: windows
---
apiVersion: v1
kind: policy
spec:
  name: Is Filevault enabled on macOS devices?
  query: SELECT 1 FROM disk_encryption WHERE user_uuid IS NOT “” AND filevault_status = ‘on’ LIMIT 1;
  description: Checks to make sure that the Filevault feature is enabled on macOS devices.
  resolution: "Choose Apple menu > System Preferences, then click Security & Privacy. Click the FileVault tab. Click the Lock icon, then enter an administrator name and password. Click Turn On FileVault."
  platform: darwin
`
	enrollSecretsSpec = `---
apiVersion: v1
kind: enroll_secret
spec:
  secrets:
    - secret: RzTlxPvugG4o4O5IKS/HqEDJUmI1hwBoffff
    - secret: reallyworks
    - secret: thissecretwontwork!
`
	labelsSpec = `---
apiVersion: v1
kind: label
spec:
  name: pending_updates
  query: select 1;
  platforms:
    - darwin
`
	packsSpec = `---
apiVersion: v1
kind: pack
spec:
  name: osquery_monitoring
  queries:
    - query: osquery_version
      name: osquery_version_snapshot
      interval: 7200
      snapshot: true
    - query: osquery_version
      name: osquery_version_differential
      interval: 7200
`
	queriesSpec = `---
apiVersion: v1
kind: query
spec:
  description: Retrieves the list of application scheme/protocol-based IPC handlers.
  name: app_schemes
  query: select * from app_schemes;
`
)

func TestApplyPolicies(t *testing.T) {
	_, ds := runServerWithMockedDS(t)

	var appliedPolicySpecs []*fleet.PolicySpec
	ds.ApplyPolicySpecsFunc = func(ctx context.Context, authorID uint, specs []*fleet.PolicySpec) error {
		appliedPolicySpecs = specs
		return nil
	}
	ds.TeamByNameFunc = func(ctx context.Context, name string) (*fleet.Team, error) {
		if name == "Team1" {
			return &fleet.Team{ID: 123}, nil
		}
		return nil, errors.New("unexpected team name!")
	}
	ds.NewActivityFunc = func(ctx context.Context, user *fleet.User, activity fleet.ActivityDetails) error {
		return nil
	}

	name := writeTmpYml(t, policySpec)

	assert.Equal(t, "[+] applied 3 policies\n", runAppForTest(t, []string{"apply", "-f", name}))
	assert.True(t, ds.ApplyPolicySpecsFuncInvoked)
	assert.Len(t, appliedPolicySpecs, 3)
	for _, p := range appliedPolicySpecs {
		assert.NotEmpty(t, p.Platform)
	}
	assert.True(t, ds.TeamByNameFuncInvoked)
}

func mobileconfigForTest(name, identifier string) []byte {
	return []byte(fmt.Sprintf(`<?xml version="1.0" encoding="UTF-8"?>
<!DOCTYPE plist PUBLIC "-//Apple//DTD PLIST 1.0//EN" "http://www.apple.com/DTDs/PropertyList-1.0.dtd">
<plist version="1.0">
<dict>
	<key>PayloadContent</key>
	<array/>
	<key>PayloadDisplayName</key>
	<string>%s</string>
	<key>PayloadIdentifier</key>
	<string>%s</string>
	<key>PayloadType</key>
	<string>Configuration</string>
	<key>PayloadUUID</key>
	<string>%s</string>
	<key>PayloadVersion</key>
	<integer>1</integer>
</dict>
</plist>
`, name, identifier, uuid.New().String()))
}

func TestApplyAsGitOps(t *testing.T) {
	enqueuer := new(nanomdm_mock.Storage)
	license := &fleet.LicenseInfo{Tier: fleet.TierPremium, Expiration: time.Now().Add(24 * time.Hour)}
	_, ds := runServerWithMockedDS(t, &service.TestServerOpts{
		License:    license,
		MDMStorage: enqueuer,
		MDMPusher:  mockPusher{},
	})

	gitOps := &fleet.User{
		Name:       "GitOps",
		Password:   []byte("p4ssw0rd.123"),
		Email:      "gitops1@example.com",
		GlobalRole: ptr.String(fleet.RoleGitOps),
	}
	gitOps, err := ds.NewUser(context.Background(), gitOps)
	require.NoError(t, err)
	ds.SessionByKeyFunc = func(ctx context.Context, key string) (*fleet.Session, error) {
		return &fleet.Session{
			CreateTimestamp: fleet.CreateTimestamp{CreatedAt: time.Now()},
			ID:              1,
			AccessedAt:      time.Now(),
			UserID:          gitOps.ID,
			Key:             key,
		}, nil
	}
	ds.UserByIDFunc = func(ctx context.Context, id uint) (*fleet.User, error) {
		return gitOps, nil
	}
	ds.NewActivityFunc = func(ctx context.Context, user *fleet.User, activity fleet.ActivityDetails) error {
		return nil
	}

	// Apply global config.
	currentAppConfig := &fleet.AppConfig{
		OrgInfo: fleet.OrgInfo{
			OrgName: "Fleet",
		},
		ServerSettings: fleet.ServerSettings{
			ServerURL: "https://example.org",
		},
		MDM: fleet.MDM{
			EnabledAndConfigured: true,
		},
	}
	ds.AppConfigFunc = func(ctx context.Context) (*fleet.AppConfig, error) {
		return currentAppConfig, nil
	}

	ds.SaveAppConfigFunc = func(ctx context.Context, config *fleet.AppConfig) error {
		currentAppConfig = config
		return nil
	}
	name := writeTmpYml(t, `---
apiVersion: v1
kind: config
spec:
  features:
    enable_host_users: true
    enable_software_inventory: true
  agent_options:
    config:
      decorators:
        load:
        - SELECT uuid AS host_uuid FROM system_info;
        - SELECT hostname AS hostname FROM system_info;
      options:
        disable_distributed: false
        distributed_interval: 10
        distributed_plugin: tls
        distributed_tls_max_attempts: 3
        logger_tls_endpoint: /api/osquery/log
        logger_tls_period: 10
        pack_delimiter: /
    overrides: {}
`)
	assert.Equal(t, "[+] applied fleet config\n", runAppForTest(t, []string{"apply", "-f", name}))
	assert.True(t, currentAppConfig.Features.EnableHostUsers)

	// Apply team config.
	ds.TeamByNameFunc = func(ctx context.Context, name string) (*fleet.Team, error) {
		if name == "Team1" {
			return &fleet.Team{ID: 123}, nil
		}
		return nil, errors.New("unexpected team name!")
	}
	var savedTeam *fleet.Team
	ds.SaveTeamFunc = func(ctx context.Context, team *fleet.Team) (*fleet.Team, error) {
		savedTeam = team
		return team, nil
	}
	var teamEnrollSecrets []*fleet.EnrollSecret
	ds.ApplyEnrollSecretsFunc = func(ctx context.Context, teamID *uint, secrets []*fleet.EnrollSecret) error {
		if teamID == nil || *teamID != 123 {
			return fmt.Errorf("unexpected data: %+v", teamID)
		}
		teamEnrollSecrets = secrets
		return nil
	}
	ds.BatchSetMDMAppleProfilesFunc = func(ctx context.Context, teamID *uint, profiles []*fleet.MDMAppleConfigProfile) error {
		return nil
	}
	ds.BulkSetPendingMDMAppleHostProfilesFunc = func(ctx context.Context, hostIDs, teamIDs, profileIDs []uint, hostUUIDs []string) error {
		return nil
	}

	mobileConfig := mobileconfigForTest("foo", "bar")
	mobileConfigPath := filepath.Join(t.TempDir(), "foo.mobileconfig")
	err = os.WriteFile(mobileConfigPath, mobileConfig, 0o644)
	require.NoError(t, err)

	name = writeTmpYml(t, fmt.Sprintf(`
apiVersion: v1
kind: team
spec:
  team:
    agent_options:
      config:
        views:
          foo: qux
    name: Team1
    mdm:
      macos_updates:
        minimum_version: 10.10.10
        deadline: 1992-03-01
      macos_settings:
        custom_settings:
          - %s
        enable_disk_encryption: false
    secrets:
      - secret: BBB
`, mobileConfigPath))

	require.Equal(t, "[+] applied 1 teams\n", runAppForTest(t, []string{"apply", "-f", name}))
	assert.JSONEq(t, string(json.RawMessage(`{"config":{"views":{"foo":"qux"}}}`)), string(*savedTeam.Config.AgentOptions))
	assert.Equal(t, fleet.TeamMDM{
		MacOSSettings: fleet.MacOSSettings{
			CustomSettings:       []string{mobileConfigPath},
			EnableDiskEncryption: false,
		},
		MacOSUpdates: fleet.MacOSUpdates{
			MinimumVersion: "10.10.10",
			Deadline:       "1992-03-01",
		},
	}, savedTeam.Config.MDM)
	assert.Equal(t, []*fleet.EnrollSecret{{Secret: "BBB"}}, teamEnrollSecrets)
	assert.True(t, ds.ApplyEnrollSecretsFuncInvoked)
	assert.True(t, ds.BatchSetMDMAppleProfilesFuncInvoked)

	// Apply policies.
	var appliedPolicySpecs []*fleet.PolicySpec
	ds.ApplyPolicySpecsFunc = func(ctx context.Context, authorID uint, specs []*fleet.PolicySpec) error {
		appliedPolicySpecs = specs
		return nil
	}
	name = writeTmpYml(t, policySpec)
	assert.Equal(t, "[+] applied 3 policies\n", runAppForTest(t, []string{"apply", "-f", name}))
	assert.True(t, ds.ApplyPolicySpecsFuncInvoked)
	assert.Len(t, appliedPolicySpecs, 3)
	for _, p := range appliedPolicySpecs {
		assert.NotEmpty(t, p.Platform)
	}
	assert.True(t, ds.TeamByNameFuncInvoked)

	// Apply enroll secrets.
	var appliedSecrets []*fleet.EnrollSecret
	ds.ApplyEnrollSecretsFunc = func(ctx context.Context, teamID *uint, secrets []*fleet.EnrollSecret) error {
		appliedSecrets = secrets
		return nil
	}
	name = writeTmpYml(t, enrollSecretsSpec)
	assert.Equal(t, "[+] applied enroll secrets\n", runAppForTest(t, []string{"apply", "-f", name}))
	assert.True(t, ds.ApplyEnrollSecretsFuncInvoked)
	assert.Len(t, appliedSecrets, 3)
	for _, s := range appliedSecrets {
		assert.NotEmpty(t, s.Secret)
	}

	// Apply labels.
	var appliedLabels []*fleet.LabelSpec
	ds.ApplyLabelSpecsFunc = func(ctx context.Context, specs []*fleet.LabelSpec) error {
		appliedLabels = specs
		return nil
	}
	name = writeTmpYml(t, labelsSpec)
	assert.Equal(t, "[+] applied 1 labels\n", runAppForTest(t, []string{"apply", "-f", name}))
	assert.True(t, ds.ApplyLabelSpecsFuncInvoked)
	require.Len(t, appliedLabels, 1)
	assert.Equal(t, "pending_updates", appliedLabels[0].Name)
	assert.Equal(t, "select 1;", appliedLabels[0].Query)

	// Apply packs.
	var appliedPacks []*fleet.PackSpec
	ds.ApplyPackSpecsFunc = func(ctx context.Context, specs []*fleet.PackSpec) error {
		appliedPacks = specs
		return nil
	}
	ds.ListPacksFunc = func(ctx context.Context, opt fleet.PackListOptions) ([]*fleet.Pack, error) {
		return nil, nil
	}
	name = writeTmpYml(t, packsSpec)
	assert.Equal(t, "[+] applied 1 packs\n", runAppForTest(t, []string{"apply", "-f", name}))
	assert.True(t, ds.ApplyPackSpecsFuncInvoked)
	require.Len(t, appliedPacks, 1)
	assert.Equal(t, "osquery_monitoring", appliedPacks[0].Name)
	require.Len(t, appliedPacks[0].Queries, 2)

	// Apply queries.
	var appliedQueries []*fleet.Query
	ds.QueryByNameFunc = func(ctx context.Context, name string, opts ...fleet.OptionalArg) (*fleet.Query, error) {
		return nil, sql.ErrNoRows
	}
	ds.ApplyQueriesFunc = func(ctx context.Context, authorID uint, queries []*fleet.Query) error {
		appliedQueries = queries
		return nil
	}
	name = writeTmpYml(t, queriesSpec)
	assert.Equal(t, "[+] applied 1 queries\n", runAppForTest(t, []string{"apply", "-f", name}))
	assert.True(t, ds.ApplyQueriesFuncInvoked)
	require.Len(t, appliedQueries, 1)
	assert.Equal(t, "app_schemes", appliedQueries[0].Name)
	assert.Equal(t, "select * from app_schemes;", appliedQueries[0].Query)
}

func TestApplyEnrollSecrets(t *testing.T) {
	_, ds := runServerWithMockedDS(t)

	var appliedSecrets []*fleet.EnrollSecret
	ds.ApplyEnrollSecretsFunc = func(ctx context.Context, teamID *uint, secrets []*fleet.EnrollSecret) error {
		appliedSecrets = secrets
		return nil
	}

	name := writeTmpYml(t, enrollSecretsSpec)

	assert.Equal(t, "[+] applied enroll secrets\n", runAppForTest(t, []string{"apply", "-f", name}))
	assert.True(t, ds.ApplyEnrollSecretsFuncInvoked)
	assert.Len(t, appliedSecrets, 3)
	for _, s := range appliedSecrets {
		assert.NotEmpty(t, s.Secret)
	}
}

func TestApplyLabels(t *testing.T) {
	_, ds := runServerWithMockedDS(t)

	var appliedLabels []*fleet.LabelSpec
	ds.ApplyLabelSpecsFunc = func(ctx context.Context, specs []*fleet.LabelSpec) error {
		appliedLabels = specs
		return nil
	}

	name := writeTmpYml(t, labelsSpec)

	assert.Equal(t, "[+] applied 1 labels\n", runAppForTest(t, []string{"apply", "-f", name}))
	assert.True(t, ds.ApplyLabelSpecsFuncInvoked)
	require.Len(t, appliedLabels, 1)
	assert.Equal(t, "pending_updates", appliedLabels[0].Name)
	assert.Equal(t, "select 1;", appliedLabels[0].Query)
}

func TestApplyPacks(t *testing.T) {
	_, ds := runServerWithMockedDS(t)

	ds.ListPacksFunc = func(ctx context.Context, opt fleet.PackListOptions) ([]*fleet.Pack, error) {
		return nil, nil
	}
	ds.NewActivityFunc = func(ctx context.Context, user *fleet.User, activity fleet.ActivityDetails) error {
		return nil
	}

	var appliedPacks []*fleet.PackSpec
	ds.ApplyPackSpecsFunc = func(ctx context.Context, specs []*fleet.PackSpec) error {
		appliedPacks = specs
		return nil
	}

	name := writeTmpYml(t, packsSpec)

	assert.Equal(t, "[+] applied 1 packs\n", runAppForTest(t, []string{"apply", "-f", name}))
	assert.True(t, ds.ApplyPackSpecsFuncInvoked)
	require.Len(t, appliedPacks, 1)
	assert.Equal(t, "osquery_monitoring", appliedPacks[0].Name)
	require.Len(t, appliedPacks[0].Queries, 2)

	interval := writeTmpYml(t, `---
apiVersion: v1
kind: pack
spec:
  name: test_bad_interval
  queries:
    - query: good_interval
      name: good_interval
      interval: 7200
    - query: bad_interval
      name: bad_interval
      interval: 604801
`)

	expectedErrMsg := "applying packs: POST /api/latest/fleet/spec/packs received status 400 Bad request: pack payload verification: pack scheduled query interval must be an integer greater than 1 and less than 604800"

	_, err := runAppNoChecks([]string{"apply", "-f", interval})
	assert.Error(t, err)
	require.Equal(t, expectedErrMsg, err.Error())
}

func TestApplyQueries(t *testing.T) {
	_, ds := runServerWithMockedDS(t)

	var appliedQueries []*fleet.Query
	ds.QueryByNameFunc = func(ctx context.Context, name string, opts ...fleet.OptionalArg) (*fleet.Query, error) {
		return nil, sql.ErrNoRows
	}
	ds.ApplyQueriesFunc = func(ctx context.Context, authorID uint, queries []*fleet.Query) error {
		appliedQueries = queries
		return nil
	}
	ds.NewActivityFunc = func(ctx context.Context, user *fleet.User, activity fleet.ActivityDetails) error {
		return nil
	}

	name := writeTmpYml(t, queriesSpec)

	assert.Equal(t, "[+] applied 1 queries\n", runAppForTest(t, []string{"apply", "-f", name}))
	assert.True(t, ds.ApplyQueriesFuncInvoked)
	require.Len(t, appliedQueries, 1)
	assert.Equal(t, "app_schemes", appliedQueries[0].Name)
	assert.Equal(t, "select * from app_schemes;", appliedQueries[0].Query)
}

func TestCanApplyIntervalsInNanoseconds(t *testing.T) {
	_, ds := runServerWithMockedDS(t)

	// Stubs
	ds.ListUsersFunc = func(ctx context.Context, opt fleet.UserListOptions) ([]*fleet.User, error) {
		return userRoleSpecList, nil
	}
	ds.UserByEmailFunc = func(ctx context.Context, email string) (*fleet.User, error) {
		if email == "admin1@example.com" {
			return userRoleSpecList[0], nil
		}
		return userRoleSpecList[1], nil
	}
	ds.AppConfigFunc = func(ctx context.Context) (*fleet.AppConfig, error) {
		return &fleet.AppConfig{OrgInfo: fleet.OrgInfo{OrgName: "Fleet"}, ServerSettings: fleet.ServerSettings{ServerURL: "https://example.org"}}, nil
	}

	var savedAppConfig *fleet.AppConfig
	ds.SaveAppConfigFunc = func(ctx context.Context, config *fleet.AppConfig) error {
		savedAppConfig = config
		return nil
	}

	name := writeTmpYml(t, `---
apiVersion: v1
kind: config
spec:
  webhook_settings:
    interval: 30000000000
`)

	assert.Equal(t, "[+] applied fleet config\n", runAppForTest(t, []string{"apply", "-f", name}))
	require.Equal(t, savedAppConfig.WebhookSettings.Interval.Duration, 30*time.Second)
}

func TestCanApplyIntervalsUsingDurations(t *testing.T) {
	_, ds := runServerWithMockedDS(t)

	// Stubs
	ds.ListUsersFunc = func(ctx context.Context, opt fleet.UserListOptions) ([]*fleet.User, error) {
		return userRoleSpecList, nil
	}
	ds.UserByEmailFunc = func(ctx context.Context, email string) (*fleet.User, error) {
		if email == "admin1@example.com" {
			return userRoleSpecList[0], nil
		}
		return userRoleSpecList[1], nil
	}
	ds.AppConfigFunc = func(ctx context.Context) (*fleet.AppConfig, error) {
		return &fleet.AppConfig{OrgInfo: fleet.OrgInfo{OrgName: "Fleet"}, ServerSettings: fleet.ServerSettings{ServerURL: "https://example.org"}}, nil
	}

	var savedAppConfig *fleet.AppConfig
	ds.SaveAppConfigFunc = func(ctx context.Context, config *fleet.AppConfig) error {
		savedAppConfig = config
		return nil
	}

	name := writeTmpYml(t, `---
apiVersion: v1
kind: config
spec:
  webhook_settings:
    interval: 30s
`)

	assert.Equal(t, "[+] applied fleet config\n", runAppForTest(t, []string{"apply", "-f", name}))
	require.Equal(t, savedAppConfig.WebhookSettings.Interval.Duration, 30*time.Second)
}

func TestApplyMacosSetupAssistant(t *testing.T) {
	setupServer := func(t *testing.T, premium bool) *mock.Store {
		tier := fleet.TierFree
		if premium {
			tier = fleet.TierPremium
		}
		license := &fleet.LicenseInfo{Tier: tier, Expiration: time.Now().Add(24 * time.Hour)}
		_, ds := runServerWithMockedDS(t, &service.TestServerOpts{License: license})

		tm1 := &fleet.Team{ID: 1, Name: "tm1"}
		teamsByName := map[string]*fleet.Team{
			"tm1": tm1,
		}
		teamsByID := map[uint]*fleet.Team{
			tm1.ID: tm1,
		}
		ds.NewActivityFunc = func(ctx context.Context, user *fleet.User, activity fleet.ActivityDetails) error {
			return nil
		}

		ds.TeamByNameFunc = func(ctx context.Context, name string) (*fleet.Team, error) {
			team, ok := teamsByName[name]
			if !ok {
				// TeamByName in the real Datastore does not return notFoundError, it
				// returns ErrNoRows directly, we're a bit inconsistent with that at
				// the moment. This is important as ApplyTeamSpecs checks if TeamByName
				// returns an error that wraps ErrNoRows (and not an IsNotFound).
				return nil, sql.ErrNoRows
			}
			clone := *team
			return &clone, nil
		}

		tmID := 1 // new teams will start at 2
		ds.NewTeamFunc = func(ctx context.Context, team *fleet.Team) (*fleet.Team, error) {
			tmID++
			team.ID = uint(tmID)
			clone := *team
			teamsByName[team.Name] = &clone
			teamsByID[team.ID] = &clone
			return team, nil
		}

		ds.TeamFunc = func(ctx context.Context, id uint) (*fleet.Team, error) {
			tm, ok := teamsByID[id]
			if !ok {
<<<<<<< HEAD
				return nil, sql.ErrNoRows
=======
				return nil, &notFoundError{}
>>>>>>> b9e6a84f
			}
			clone := *tm
			return &clone, nil
		}

		ds.ListTeamsFunc = func(ctx context.Context, filter fleet.TeamFilter, opt fleet.ListOptions) ([]*fleet.Team, error) {
			tms := make([]*fleet.Team, 0, len(teamsByName))
			for _, tm := range teamsByName {
				clone := *tm
				tms = append(tms, &clone)
			}
			sort.Slice(tms, func(i, j int) bool {
				l, r := tms[i], tms[j]
				return l.Name < r.Name
			})
			return tms, nil
		}

		appCfg := &fleet.AppConfig{
			OrgInfo:        fleet.OrgInfo{OrgName: "Fleet"},
			ServerSettings: fleet.ServerSettings{ServerURL: "https://example.org"},
			MDM:            fleet.MDM{EnabledAndConfigured: true},
		}
		ds.AppConfigFunc = func(ctx context.Context) (*fleet.AppConfig, error) {
			clone, err := appCfg.Clone()
			return clone.(*fleet.AppConfig), err
		}

		ds.SaveAppConfigFunc = func(ctx context.Context, info *fleet.AppConfig) error {
			clone, err := info.Clone()
			if err != nil {
				return err
			}
			appCfg = clone.(*fleet.AppConfig)
			return nil
		}

		ds.SaveTeamFunc = func(ctx context.Context, team *fleet.Team) (*fleet.Team, error) {
			teamsByName[team.Name] = team
			teamsByID[team.ID] = team
			return team, nil
		}

		asstsByTeam := make(map[uint]*fleet.MDMAppleSetupAssistant)
		asstID := 0
		ds.SetOrUpdateMDMAppleSetupAssistantFunc = func(ctx context.Context, asst *fleet.MDMAppleSetupAssistant) (*fleet.MDMAppleSetupAssistant, error) {
			asstID++
			asst.ID = uint(asstID)
			asst.UploadedAt = time.Now()

			var tmID uint
			if asst.TeamID != nil {
				tmID = *asst.TeamID
			}
			asstsByTeam[tmID] = asst

			return asst, nil
		}

		ds.DeleteMDMAppleSetupAssistantFunc = func(ctx context.Context, teamID *uint) error {
			var tmID uint
			if teamID != nil {
				tmID = *teamID
			}
			delete(asstsByTeam, tmID)
			return nil
		}

		ds.GetMDMAppleSetupAssistantFunc = func(ctx context.Context, teamID *uint) (*fleet.MDMAppleSetupAssistant, error) {
			var tmID uint
			if teamID != nil {
				tmID = *teamID
			}
			if asst, ok := asstsByTeam[tmID]; ok {
				return asst, nil
			}
			return nil, &notFoundError{}
		}
		return ds
	}

	emptyMacosSetup := writeTmpJSON(t, map[string]any{})
	invalidWebURLMacosSetup := writeTmpJSON(t, map[string]any{
		"configuration_web_url": "https://example.com",
	})
	invalidAwaitDeviceMacosSetup := writeTmpJSON(t, map[string]any{
		"await_device_configured": true,
	})
	invalidURLMacosSetup := writeTmpJSON(t, map[string]any{
		"url": "https://example.com",
	})

	const (
		appConfigSpec = `
apiVersion: v1
kind: config
spec:
  mdm:
    macos_setup:
      macos_setup_assistant: %s
`
		appConfigNoKeySpec = `
apiVersion: v1
kind: config
spec:
  mdm:
    macos_setup:
`
		team1Spec = `
apiVersion: v1
kind: team
spec:
  team:
    name: tm1
    mdm:
      macos_setup:
        macos_setup_assistant: %s
`
		team1NoKeySpec = `
apiVersion: v1
kind: team
spec:
  team:
    name: tm1
    mdm:
      macos_setup:
`
		team1And2Spec = `
apiVersion: v1
kind: team
spec:
  team:
    name: tm1
    mdm:
      macos_setup:
        macos_setup_assistant: %s
---
apiVersion: v1
kind: team
spec:
  team:
    name: tm2
    mdm:
      macos_setup:
        macos_setup_assistant: %s
`
	)

	t.Run("free license", func(t *testing.T) {
		ds := setupServer(t, false)

		// appconfig macos setup assistant
		name := writeTmpYml(t, fmt.Sprintf(appConfigSpec, emptyMacosSetup))
		runAppCheckErr(t, []string{"apply", "-f", name}, `applying fleet config: missing or invalid license`)
		assert.False(t, ds.SetOrUpdateMDMAppleSetupAssistantFuncInvoked)
		assert.False(t, ds.SaveAppConfigFuncInvoked)

		// team macos setup assistant
		name = writeTmpYml(t, fmt.Sprintf(team1Spec, emptyMacosSetup))
		runAppCheckErr(t, []string{"apply", "-f", name}, `applying teams: missing or invalid license`)
		assert.False(t, ds.SetOrUpdateMDMAppleSetupAssistantFuncInvoked)
		assert.False(t, ds.SaveTeamFuncInvoked)
	})

	t.Run("invalid file, not json, invalid json", func(t *testing.T) {
		ds := setupServer(t, true)

		// create invalid json file
		tmpFile, err := os.CreateTemp(t.TempDir(), "*.json")
		require.NoError(t, err)
		_, err = tmpFile.WriteString(`not json`)
		require.NoError(t, err)
		invalidJSON := tmpFile.Name()

		// appconfig invalid file
		name := writeTmpYml(t, fmt.Sprintf(appConfigSpec, "no_such_file.json"))
		_, err = runAppNoChecks([]string{"apply", "-f", name})
		require.ErrorContains(t, err, `no such file`)
		assert.False(t, ds.SetOrUpdateMDMAppleSetupAssistantFuncInvoked)
		assert.False(t, ds.SaveAppConfigFuncInvoked)

		// appconfig not .json
		name = writeTmpYml(t, fmt.Sprintf(appConfigSpec, "no_such_file.txt"))
		_, err = runAppNoChecks([]string{"apply", "-f", name})
		require.ErrorContains(t, err, `Couldn’t edit macos_setup_assistant. The file should be a .json file.`)
		assert.False(t, ds.SetOrUpdateMDMAppleSetupAssistantFuncInvoked)
		assert.False(t, ds.SaveAppConfigFuncInvoked)

		// appconfig invalid json
		name = writeTmpYml(t, fmt.Sprintf(appConfigSpec, invalidJSON))
		_, err = runAppNoChecks([]string{"apply", "-f", name})
		require.ErrorContains(t, err, `The file should include valid JSON`)
		assert.False(t, ds.SetOrUpdateMDMAppleSetupAssistantFuncInvoked)
		assert.False(t, ds.SaveAppConfigFuncInvoked)

		// team invalid file
		name = writeTmpYml(t, fmt.Sprintf(team1Spec, "no_such_file.json"))
		_, err = runAppNoChecks([]string{"apply", "-f", name})
		require.ErrorContains(t, err, `no such file`)
		assert.False(t, ds.SetOrUpdateMDMAppleSetupAssistantFuncInvoked)
		assert.False(t, ds.SaveTeamFuncInvoked)

		// team not .json
		name = writeTmpYml(t, fmt.Sprintf(team1Spec, "no_such_file.txt"))
		_, err = runAppNoChecks([]string{"apply", "-f", name})
		require.ErrorContains(t, err, `Couldn’t edit macos_setup_assistant. The file should be a .json file.`)
		assert.False(t, ds.SetOrUpdateMDMAppleSetupAssistantFuncInvoked)
		assert.False(t, ds.SaveTeamFuncInvoked)

		// team invalid json
		name = writeTmpYml(t, fmt.Sprintf(team1Spec, invalidJSON))
		_, err = runAppNoChecks([]string{"apply", "-f", name})
		require.ErrorContains(t, err, `The file should include valid JSON`)
		assert.False(t, ds.SetOrUpdateMDMAppleSetupAssistantFuncInvoked)
		assert.False(t, ds.SaveTeamFuncInvoked)
	})

	t.Run("get and apply roundtrip", func(t *testing.T) {
		ds := setupServer(t, true)

		b, err := os.ReadFile(filepath.Join("testdata", "macosSetupAssistantExpectedAppConfigEmpty.yml"))
		require.NoError(t, err)
		expectedEmptyAppCfg := string(b)

		b, err = os.ReadFile(filepath.Join("testdata", "macosSetupAssistantExpectedAppConfigSet.yml"))
		require.NoError(t, err)
		expectedAppCfgSet := fmt.Sprintf(string(b), emptyMacosSetup)

		b, err = os.ReadFile(filepath.Join("testdata", "macosSetupAssistantExpectedTeam1Empty.yml"))
		require.NoError(t, err)
		expectedEmptyTm1 := string(b)

		b, err = os.ReadFile(filepath.Join("testdata", "macosSetupAssistantExpectedTeam1And2Empty.yml"))
		require.NoError(t, err)
		expectedEmptyTm1And2 := string(b)

		b, err = os.ReadFile(filepath.Join("testdata", "macosSetupAssistantExpectedTeam1And2Set.yml"))
		require.NoError(t, err)
		expectedTm1And2Set := fmt.Sprintf(string(b), emptyMacosSetup)

		// get without setup assistant set
		assert.YAMLEq(t, expectedEmptyAppCfg, runAppForTest(t, []string{"get", "config", "--yaml"}))
		assert.YAMLEq(t, expectedEmptyTm1, runAppForTest(t, []string{"get", "teams", "--yaml"}))

		// apply with dry-run, appconfig
		name := writeTmpYml(t, fmt.Sprintf(appConfigSpec, emptyMacosSetup))
		assert.Equal(t, "[+] would've applied fleet config\n", runAppForTest(t, []string{"apply", "--dry-run", "-f", name}))
		assert.False(t, ds.SetOrUpdateMDMAppleSetupAssistantFuncInvoked)
		assert.False(t, ds.SaveAppConfigFuncInvoked)

		// apply with dry-run, teams
		name = writeTmpYml(t, fmt.Sprintf(team1And2Spec, emptyMacosSetup, emptyMacosSetup))
		assert.Equal(t, "[+] would've applied 2 teams\n", runAppForTest(t, []string{"apply", "--dry-run", "-f", name}))
		assert.False(t, ds.SetOrUpdateMDMAppleSetupAssistantFuncInvoked)
		assert.False(t, ds.SaveTeamFuncInvoked)

		// get, setup assistant still not set
		assert.YAMLEq(t, expectedEmptyAppCfg, runAppForTest(t, []string{"get", "config", "--yaml"}))
		assert.YAMLEq(t, expectedEmptyTm1, runAppForTest(t, []string{"get", "teams", "--yaml"}))

		// apply appconfig for real
		name = writeTmpYml(t, fmt.Sprintf(appConfigSpec, emptyMacosSetup))
		assert.Equal(t, "[+] applied fleet config\n", runAppForTest(t, []string{"apply", "-f", name}))
		assert.True(t, ds.SetOrUpdateMDMAppleSetupAssistantFuncInvoked)
		assert.True(t, ds.SaveAppConfigFuncInvoked)

		// apply teams for real
		name = writeTmpYml(t, fmt.Sprintf(team1And2Spec, emptyMacosSetup, emptyMacosSetup))
		ds.SetOrUpdateMDMAppleSetupAssistantFuncInvoked = false
		assert.Equal(t, "[+] applied 2 teams\n", runAppForTest(t, []string{"apply", "-f", name}))
		assert.True(t, ds.SetOrUpdateMDMAppleSetupAssistantFuncInvoked)
		assert.True(t, ds.SaveTeamFuncInvoked)

		// get, setup assistant is now set
		assert.YAMLEq(t, expectedAppCfgSet, runAppForTest(t, []string{"get", "config", "--yaml"}))
		assert.YAMLEq(t, expectedTm1And2Set, runAppForTest(t, []string{"get", "teams", "--yaml"}))

		// clear with dry-run, appconfig
		name = writeTmpYml(t, fmt.Sprintf(appConfigSpec, ""))
		ds.SetOrUpdateMDMAppleSetupAssistantFuncInvoked = false
		ds.SaveAppConfigFuncInvoked = false
		assert.Equal(t, "[+] would've applied fleet config\n", runAppForTest(t, []string{"apply", "--dry-run", "-f", name}))
		assert.False(t, ds.SetOrUpdateMDMAppleSetupAssistantFuncInvoked)
		assert.False(t, ds.DeleteMDMAppleSetupAssistantFuncInvoked)
		assert.False(t, ds.SaveAppConfigFuncInvoked)

		// clear with dry-run, teams
		name = writeTmpYml(t, fmt.Sprintf(team1And2Spec, "", ""))
		ds.SetOrUpdateMDMAppleSetupAssistantFuncInvoked = false
		ds.SaveTeamFuncInvoked = false
		assert.Equal(t, "[+] would've applied 2 teams\n", runAppForTest(t, []string{"apply", "--dry-run", "-f", name}))
		assert.False(t, ds.SetOrUpdateMDMAppleSetupAssistantFuncInvoked)
		assert.False(t, ds.DeleteMDMAppleSetupAssistantFuncInvoked)
		assert.False(t, ds.SaveTeamFuncInvoked)

		// apply appconfig without the setup assistant key
		name = writeTmpYml(t, appConfigNoKeySpec)
		assert.Equal(t, "[+] applied fleet config\n", runAppForTest(t, []string{"apply", "-f", name}))
		assert.False(t, ds.SetOrUpdateMDMAppleSetupAssistantFuncInvoked)
		assert.False(t, ds.DeleteMDMAppleSetupAssistantFuncInvoked)
		assert.True(t, ds.SaveAppConfigFuncInvoked)

		// apply team 1 without the setup assistant key
		name = writeTmpYml(t, team1NoKeySpec)
		assert.Equal(t, "[+] applied 1 teams\n", runAppForTest(t, []string{"apply", "-f", name}))
		assert.False(t, ds.SetOrUpdateMDMAppleSetupAssistantFuncInvoked)
		assert.False(t, ds.DeleteMDMAppleSetupAssistantFuncInvoked)
		assert.True(t, ds.SaveTeamFuncInvoked)

		// get, results unchanged
		assert.YAMLEq(t, expectedAppCfgSet, runAppForTest(t, []string{"get", "config", "--yaml"}))
		assert.YAMLEq(t, expectedTm1And2Set, runAppForTest(t, []string{"get", "teams", "--yaml"}))

		// clear appconfig for real
		name = writeTmpYml(t, fmt.Sprintf(appConfigSpec, ""))
		ds.SaveAppConfigFuncInvoked = false
		assert.Equal(t, "[+] applied fleet config\n", runAppForTest(t, []string{"apply", "-f", name}))
		assert.False(t, ds.SetOrUpdateMDMAppleSetupAssistantFuncInvoked)
		assert.True(t, ds.DeleteMDMAppleSetupAssistantFuncInvoked)
		assert.True(t, ds.SaveAppConfigFuncInvoked)

		// clear teams for real
		name = writeTmpYml(t, fmt.Sprintf(team1And2Spec, "", ""))
		ds.SaveTeamFuncInvoked = false
		assert.Equal(t, "[+] applied 2 teams\n", runAppForTest(t, []string{"apply", "-f", name}))
		assert.False(t, ds.SetOrUpdateMDMAppleSetupAssistantFuncInvoked)
		assert.True(t, ds.DeleteMDMAppleSetupAssistantFuncInvoked)
		assert.True(t, ds.SaveTeamFuncInvoked)

		// get, results now empty
		assert.YAMLEq(t, expectedEmptyAppCfg, runAppForTest(t, []string{"get", "config", "--yaml"}))
		assert.YAMLEq(t, expectedEmptyTm1And2, runAppForTest(t, []string{"get", "teams", "--yaml"}))

		// apply appconfig with invalid key #1
		name = writeTmpYml(t, fmt.Sprintf(appConfigSpec, invalidWebURLMacosSetup))
		ds.SetOrUpdateMDMAppleSetupAssistantFuncInvoked = false
		_, err = runAppNoChecks([]string{"apply", "-f", name})
		require.ErrorContains(t, err, "The automatic enrollment profile can’t include configuration_web_url.")
		assert.False(t, ds.SetOrUpdateMDMAppleSetupAssistantFuncInvoked)

		// apply appconfig with invalid key #2
		name = writeTmpYml(t, fmt.Sprintf(appConfigSpec, invalidAwaitDeviceMacosSetup))
		_, err = runAppNoChecks([]string{"apply", "-f", name})
		require.ErrorContains(t, err, "The automatic enrollment profile can’t include await_device_configured.")
		assert.False(t, ds.SetOrUpdateMDMAppleSetupAssistantFuncInvoked)

		// apply appconfig with invalid key #3
		name = writeTmpYml(t, fmt.Sprintf(appConfigSpec, invalidURLMacosSetup))
		_, err = runAppNoChecks([]string{"apply", "-f", name})
		require.ErrorContains(t, err, "The automatic enrollment profile can’t include url.")
		assert.False(t, ds.SetOrUpdateMDMAppleSetupAssistantFuncInvoked)

		// apply teams with invalid key #1
		name = writeTmpYml(t, fmt.Sprintf(team1And2Spec, invalidWebURLMacosSetup, invalidWebURLMacosSetup))
		ds.SaveTeamFuncInvoked = false
		_, err = runAppNoChecks([]string{"apply", "-f", name})
		require.ErrorContains(t, err, "The automatic enrollment profile can’t include configuration_web_url.")
		assert.False(t, ds.SetOrUpdateMDMAppleSetupAssistantFuncInvoked)

		// apply teams with invalid key #2
		name = writeTmpYml(t, fmt.Sprintf(team1And2Spec, invalidAwaitDeviceMacosSetup, invalidAwaitDeviceMacosSetup))
		_, err = runAppNoChecks([]string{"apply", "-f", name})
		require.ErrorContains(t, err, "The automatic enrollment profile can’t include await_device_configured.")
		assert.False(t, ds.SetOrUpdateMDMAppleSetupAssistantFuncInvoked)

		// apply teams with invalid key #3
		name = writeTmpYml(t, fmt.Sprintf(team1And2Spec, invalidURLMacosSetup, invalidURLMacosSetup))
		_, err = runAppNoChecks([]string{"apply", "-f", name})
		require.ErrorContains(t, err, "The automatic enrollment profile can’t include url.")
		assert.False(t, ds.SetOrUpdateMDMAppleSetupAssistantFuncInvoked)
	})
}

func TestApplySpecs(t *testing.T) {
	// create a macos setup json file (content not important)
	macSetupFile := writeTmpJSON(t, map[string]any{})

	setupDS := func(ds *mock.Store) {
		// labels
		ds.ApplyLabelSpecsFunc = func(ctx context.Context, specs []*fleet.LabelSpec) error {
			return nil
		}

		// teams - team ID 1 already exists
		teamsByName := map[string]*fleet.Team{
			"team1": {
				ID:          1,
				Name:        "team1",
				Description: "team1 description",
			},
		}

		ds.TeamByNameFunc = func(ctx context.Context, name string) (*fleet.Team, error) {
			team, ok := teamsByName[name]
			if !ok {
				return nil, sql.ErrNoRows
			}
			return team, nil
		}

		i := 1 // new teams will start at 2
		ds.NewTeamFunc = func(ctx context.Context, team *fleet.Team) (*fleet.Team, error) {
			i++
			team.ID = uint(i)
			teamsByName[team.Name] = team
			return team, nil
		}

		agentOpts := json.RawMessage(`{"config":{}}`)
		ds.AppConfigFunc = func(ctx context.Context) (*fleet.AppConfig, error) {
			return &fleet.AppConfig{AgentOptions: &agentOpts}, nil
		}

		ds.SaveTeamFunc = func(ctx context.Context, team *fleet.Team) (*fleet.Team, error) {
			teamsByName[team.Name] = team
			return team, nil
		}

		ds.ApplyEnrollSecretsFunc = func(ctx context.Context, teamID *uint, secrets []*fleet.EnrollSecret) error {
			return nil
		}

		// activities
		ds.NewActivityFunc = func(ctx context.Context, user *fleet.User, activity fleet.ActivityDetails) error {
			return nil
		}

		// app config
		ds.ListUsersFunc = func(ctx context.Context, opt fleet.UserListOptions) ([]*fleet.User, error) {
			return userRoleSpecList, nil
		}

		ds.UserByEmailFunc = func(ctx context.Context, email string) (*fleet.User, error) {
			if email == "admin1@example.com" {
				return userRoleSpecList[0], nil
			}
			return userRoleSpecList[1], nil
		}

		ds.AppConfigFunc = func(ctx context.Context) (*fleet.AppConfig, error) {
			return &fleet.AppConfig{OrgInfo: fleet.OrgInfo{OrgName: "Fleet"}, ServerSettings: fleet.ServerSettings{ServerURL: "https://example.org"}}, nil
		}

		ds.SaveAppConfigFunc = func(ctx context.Context, config *fleet.AppConfig) error {
			return nil
		}
	}

	cases := []struct {
		desc       string
		flags      []string
		spec       string
		wantOutput string
		wantErr    string
	}{
		{
			desc: "empty team spec",
			spec: `
apiVersion: v1
kind: team
spec:
`,
			wantOutput: "[+] applied 1 teams",
		},
		{
			desc: "empty team name",
			spec: `
apiVersion: v1
kind: team
spec:
  team:
    name: ""
`,
			wantErr: `422 Validation Failed: name may not be empty`,
		},
		{
			desc: "invalid agent options for existing team",
			spec: `
apiVersion: v1
kind: team
spec:
  team:
    name: team1
    agent_options:
      config:
        blah: nope
`,
			wantErr: `400 Bad Request: unsupported key provided: "blah"`,
		},
		{
			desc: "invalid top-level key for team",
			spec: `
apiVersion: v1
kind: team
spec:
  team:
    name: team1
    blah: nope
`,
			wantErr: `400 Bad Request: unsupported key provided: "blah"`,
		},
		{
			desc: "invalid known key's value type for team cannot be forced",
			spec: `
apiVersion: v1
kind: team
spec:
  team:
    name: 123
`,
			flags:   []string{"--force"},
			wantErr: `400 Bad Request: invalid value type at 'specs.name': expected string but got number`,
		},
		{
			desc: "unknown key for team can be forced",
			spec: `
apiVersion: v1
kind: team
spec:
  team:
    name: team1
    blah: true
`,
			flags:      []string{"--force"},
			wantOutput: `[+] applied 1 teams`,
		},
		{
			desc: "invalid agent options for new team",
			spec: `
apiVersion: v1
kind: team
spec:
  team:
    name: teamNEW
    agent_options:
      config:
        blah: nope
`,
			wantErr: `400 Bad Request: unsupported key provided: "blah"`,
		},
		{
			desc: "invalid agent options dry-run",
			spec: `
apiVersion: v1
kind: team
spec:
  team:
    name: teamNEW
    agent_options:
      config:
        blah: nope
`,
			flags:   []string{"--dry-run"},
			wantErr: `400 Bad Request: unsupported key provided: "blah"`,
		},
		{
			desc: "invalid agent options force",
			spec: `
apiVersion: v1
kind: team
spec:
  team:
    name: teamNEW
    agent_options:
      config:
        blah: nope
`,
			flags:      []string{"--force"},
			wantOutput: `[+] applied 1 teams`,
		},
		{
			desc: "invalid agent options field type",
			spec: `
apiVersion: v1
kind: team
spec:
  team:
    name: teamNEW
    agent_options:
      config:
        options:
          aws_debug: 123
`,
			flags:   []string{"--dry-run"},
			wantErr: `400 Bad Request: invalid value type at 'options.aws_debug': expected bool but got number`,
		},
		{
			desc: "invalid team agent options command-line flag",
			spec: `
apiVersion: v1
kind: team
spec:
  team:
    name: teamNEW
    agent_options:
      command_line_flags:
        no_such_flag: 123
`,
			wantErr: `400 Bad Request: unsupported key provided: "no_such_flag"`,
		},
		{
			desc: "valid team agent options command-line flag",
			spec: `
apiVersion: v1
kind: team
spec:
  team:
    name: teamNEW
    agent_options:
      command_line_flags:
        enable_tables: "abc"
`,
			wantOutput: `[+] applied 1 teams`,
		},
		{
			desc: "invalid agent options field type in overrides",
			spec: `
apiVersion: v1
kind: team
spec:
  team:
    name: teamNEW
    agent_options:
      config:
        options:
          aws_debug: true
      overrides:
        platforms:
          darwin:
            options:
              aws_debug: 123
`,
			wantErr: `400 Bad Request: invalid value type at 'options.aws_debug': expected bool but got number`,
		},
		{
			desc: "empty config",
			spec: `
apiVersion: v1
kind: config
spec:
`,
			wantOutput: ``, // no output for empty config
		},
		{
			desc: "config with blank required org name",
			spec: `
apiVersion: v1
kind: config
spec:
  org_info:
    org_name: ""
`,
			wantErr: `422 Validation Failed: organization name must be present`,
		},
		{
			desc: "config with blank required server url",
			spec: `
apiVersion: v1
kind: config
spec:
  server_settings:
    server_url: ""
`,
			wantErr: `422 Validation Failed: Fleet server URL must be present`,
		},
		{
			desc: "config with unknown key",
			spec: `
apiVersion: v1
kind: config
spec:
  server_settings:
    foo: bar
`,
			wantErr: `400 Bad Request: unsupported key provided: "foo"`,
		},
		{
			desc: "config with invalid key type",
			spec: `
apiVersion: v1
kind: config
spec:
  server_settings:
    server_url: 123
`,
			wantErr: `400 Bad request: failed to decode app config`,
		},
		{
			desc: "config with invalid agent options in dry-run",
			spec: `
apiVersion: v1
kind: config
spec:
  agent_options:
    foo: bar
`,
			flags:   []string{"--dry-run"},
			wantErr: `400 Bad Request: unsupported key provided: "foo"`,
		},
		{
			desc: "config with invalid agent options data type in dry-run",
			spec: `
apiVersion: v1
kind: config
spec:
  agent_options:
    config:
      options:
        aws_debug: 123
`,
			flags:   []string{"--dry-run"},
			wantErr: `400 Bad Request: invalid value type at 'options.aws_debug': expected bool but got number`,
		},
		{
			desc: "config with invalid agent options data type with force",
			spec: `
apiVersion: v1
kind: config
spec:
  agent_options:
    config:
      options:
        aws_debug: 123
`,
			flags:      []string{"--force"},
			wantOutput: `[+] applied fleet config`,
		},
		{
			desc: "config with invalid agent options command-line flags",
			spec: `
apiVersion: v1
kind: config
spec:
  agent_options:
    command_line_flags:
      enable_tables: "foo"
      no_such_flag: false
`,
			wantErr: `400 Bad Request: unsupported key provided: "no_such_flag"`,
		},
		{
			desc: "config with invalid value for agent options command-line flags",
			spec: `
apiVersion: v1
kind: config
spec:
  agent_options:
    command_line_flags:
      enable_tables: 123
`,
			wantErr: `400 Bad Request: invalid value type at 'enable_tables': expected string but got number`,
		},
		{
			desc: "config with valid agent options command-line flags",
			spec: `
apiVersion: v1
kind: config
spec:
  agent_options:
    command_line_flags:
      enable_tables: "abc"
`,
			wantOutput: `[+] applied fleet config`,
		},
		{
			desc: "dry-run set with unsupported spec",
			spec: `
apiVersion: v1
kind: label
spec:
  name: label1
  query: SELECT 1
`,
			flags:      []string{"--dry-run"},
			wantOutput: `[!] ignoring labels, dry run mode only supported for 'config' and 'team' specs`,
		},
		{
			desc: "dry-run set with various specs, appconfig warning for legacy",
			spec: `
apiVersion: v1
kind: team
spec:
  team:
    name: teamNEW
---
apiVersion: v1
kind: label
spec:
  name: label1
  query: SELECT 1
---
apiVersion: v1
kind: config
spec:
  host_settings:
    enable_software_inventory: true
`,
			flags:      []string{"--dry-run"},
			wantErr:    `400 Bad request: warning: deprecated settings were used in the configuration: [host_settings]`,
			wantOutput: `[!] ignoring labels, dry run mode only supported for 'config' and 'team' spec`,
		},
		{
			desc: "dry-run set with various specs, no errors",
			spec: `
apiVersion: v1
kind: team
spec:
  team:
    name: teamNEW
---
apiVersion: v1
kind: label
spec:
  name: label1
  query: SELECT 1
---
apiVersion: v1
kind: config
spec:
  features:
    enable_software_inventory: true
`,
			flags: []string{"--dry-run"},
			wantOutput: `[!] ignoring labels, dry run mode only supported for 'config' and 'team' specs
[+] would've applied fleet config
[+] would've applied 1 teams`,
		},
		{
			desc: "macos_updates deadline set but minimum_version empty",
			spec: `
apiVersion: v1
kind: team
spec:
  team:
    name: team1
    mdm:
      macos_updates:
        deadline: 2022-01-04
`,
			wantErr: `422 Validation Failed: minimum_version is required when deadline is provided`,
		},
		{
			desc: "macos_updates minimum_version set but deadline empty",
			spec: `
apiVersion: v1
kind: team
spec:
  team:
    name: team1
    mdm:
      macos_updates:
        minimum_version: "12.2"
`,
			wantErr: `422 Validation Failed: deadline is required when minimum_version is provided`,
		},
		{
			desc: "macos_updates.minimum_version with build version",
			spec: `
apiVersion: v1
kind: team
spec:
  team:
    name: team1
    mdm:
      macos_updates:
        minimum_version: "12.2 (ABCD)"
        deadline: 1892-01-01
`,
			wantErr: `422 Validation Failed: minimum_version accepts version numbers only. (E.g., "13.0.1.") NOT "Ventura 13" or "13.0.1 (22A400)"`,
		},
		{
			desc: "macos_updates.deadline with timestamp",
			spec: `
apiVersion: v1
kind: team
spec:
  team:
    name: team1
    mdm:
      macos_updates:
        minimum_version: "12.2"
        deadline: "1892-01-01T00:00:00Z"
`,
			wantErr: `422 Validation Failed: deadline accepts YYYY-MM-DD format only (E.g., "2023-06-01.")`,
		},
		{
			desc: "macos_updates.deadline with invalid date",
			spec: `
apiVersion: v1
kind: team
spec:
  team:
    name: team1
    mdm:
      macos_updates:
        minimum_version: "12.2"
        deadline: "18-01-01"
`,
			wantErr: `422 Validation Failed: deadline accepts YYYY-MM-DD format only (E.g., "2023-06-01.")`,
		},
		{
			desc: "macos_updates.deadline with incomplete date",
			spec: `
apiVersion: v1
kind: team
spec:
  team:
    name: team1
    mdm:
      macos_updates:
        minimum_version: "12.2"
        deadline: "2022-01"
`,
			wantErr: `422 Validation Failed: deadline accepts YYYY-MM-DD format only (E.g., "2023-06-01.")`,
		},
		{
			desc: "missing required sso entity_id",
			spec: `
apiVersion: v1
kind: config
spec:
  sso_settings:
    enable_sso: true
    entity_id: ""
    issuer_uri: "http://localhost:8080/simplesaml/saml2/idp/SSOService.php"
    idp_name: "SimpleSAML"
    metadata_url: "http://localhost:9080/simplesaml/saml2/idp/metadata.php"
`,
			wantErr: `422 Validation Failed: required`,
		},
		{
			desc: "missing required sso idp_name",
			spec: `
apiVersion: v1
kind: config
spec:
  sso_settings:
    enable_sso: true
    entity_id: "https://localhost:8080"
    issuer_uri: "http://localhost:8080/simplesaml/saml2/idp/SSOService.php"
    idp_name: ""
    metadata_url: "http://localhost:9080/simplesaml/saml2/idp/metadata.php"
`,
			wantErr: `422 Validation Failed: required`,
		},
		{
			desc: "missing required failing policies destination_url",
			spec: `
apiVersion: v1
kind: config
spec:
  webhook_settings:
    failing_policies_webhook:
      enable_failing_policies_webhook: true
      destination_url: ""
      policy_ids:
        - 1
      host_batch_size: 1000
    interval: 1h
`,
			wantErr: `422 Validation Failed: destination_url is required to enable the failing policies webhook`,
		},
		{
			desc: "missing required vulnerabilities destination_url",
			spec: `
apiVersion: v1
kind: config
spec:
  webhook_settings:
    vulnerabilities_webhook:
      enable_vulnerabilities_webhook: true
      destination_url: ""
      host_batch_size: 1000
    interval: 1h
`,
			wantErr: `422 Validation Failed: destination_url is required to enable the vulnerabilities webhook`,
		},
		{
			desc: "missing required host status destination_url",
			spec: `
apiVersion: v1
kind: config
spec:
  webhook_settings:
    host_status_webhook:
      enable_host_status_webhook: true
      destination_url: ""
      days_count: 10
      host_percentage: 10
    interval: 1h
`,
			wantErr: `422 Validation Failed: destination_url is required to enable the host status webhook`,
		},
		{
			desc: "missing required host status days_count",
			spec: `
apiVersion: v1
kind: config
spec:
  webhook_settings:
    host_status_webhook:
      enable_host_status_webhook: true
      destination_url: "http://some/url"
      days_count: 0
      host_percentage: 10
    interval: 1h
`,
			wantErr: `422 Validation Failed: days_count must be > 0 to enable the host status webhook`,
		},
		{
			desc: "missing required host status host_percentage",
			spec: `
apiVersion: v1
kind: config
spec:
  webhook_settings:
    host_status_webhook:
      enable_host_status_webhook: true
      destination_url: "http://some/url"
      days_count: 10
      host_percentage: -1
    interval: 1h
`,
			wantErr: `422 Validation Failed: host_percentage must be > 0 to enable the host status webhook`,
		},
		{
			desc: "config with FIM values for agent options (#8699)",
			spec: `
apiVersion: v1
kind: config
spec:
  agent_options:
    config:
      file_paths:
        ssh:
          - /home/%/.ssh/authorized_keys
      exclude_paths:
        ssh:
          - /home/ubuntu/.ssh/authorized_keys
`,
			wantOutput: `[+] applied fleet config`,
		},
		{
			desc: "app config macos_updates deadline set but minimum_version empty",
			spec: `
apiVersion: v1
kind: config
spec:
  mdm:
    macos_updates:
      deadline: 2022-01-04
`,
			wantErr: `422 Validation Failed: minimum_version is required when deadline is provided`,
		},
		{
			desc: "app config macos_updates minimum_version set but deadline empty",
			spec: `
apiVersion: v1
kind: config
spec:
  mdm:
    macos_updates:
      minimum_version: "12.2"
`,
			wantErr: `422 Validation Failed: deadline is required when minimum_version is provided`,
		},
		{
			desc: "app config macos_updates.minimum_version with build version",
			spec: `
apiVersion: v1
kind: config
spec:
  mdm:
    macos_updates:
      minimum_version: "12.2 (ABCD)"
      deadline: 1892-01-01
`,
			wantErr: `422 Validation Failed: minimum_version accepts version numbers only. (E.g., "13.0.1.") NOT "Ventura 13" or "13.0.1 (22A400)"`,
		},
		{
			desc: "app config macos_updates.deadline with timestamp",
			spec: `
apiVersion: v1
kind: config
spec:
  mdm:
    macos_updates:
      minimum_version: "12.2"
      deadline: "1892-01-01T00:00:00Z"
`,
			wantErr: `422 Validation Failed: deadline accepts YYYY-MM-DD format only (E.g., "2023-06-01.")`,
		},
		{
			desc: "app config macos_updates.deadline with invalid date",
			spec: `
apiVersion: v1
kind: config
spec:
  mdm:
    macos_updates:
      minimum_version: "12.2"
      deadline: "18-01-01"
`,
			wantErr: `422 Validation Failed: deadline accepts YYYY-MM-DD format only (E.g., "2023-06-01.")`,
		},
		{
			desc: "app config macos_updates.deadline with incomplete date",
			spec: `
apiVersion: v1
kind: config
spec:
  mdm:
    macos_updates:
      minimum_version: "12.2"
      deadline: "2022-01"
`,
			wantErr: `422 Validation Failed: deadline accepts YYYY-MM-DD format only (E.g., "2023-06-01.")`,
		},
		{
			desc: "app config macos_settings.enable_disk_encryption without a value",
			spec: `
apiVersion: v1
kind: config
spec:
  mdm:
    macos_settings:
      enable_disk_encryption:
`,
			wantOutput: `[+] applied fleet config`,
		},
		{
			desc: "app config macos_settings.enable_disk_encryption with invalid value type",
			spec: `
apiVersion: v1
kind: config
spec:
  mdm:
    macos_settings:
      enable_disk_encryption: 123
`,
			wantErr: `400 Bad request: failed to decode app config`,
		},
		{
			desc: "app config macos_settings.enable_disk_encryption true",
			spec: `
apiVersion: v1
kind: config
spec:
  mdm:
    macos_settings:
      enable_disk_encryption: true
`,
			wantErr: `Couldn't update macos_settings because MDM features aren't turned on in Fleet.`,
		},
		{
			desc: "app config macos_settings.enable_disk_encryption false",
			spec: `
apiVersion: v1
kind: config
spec:
  mdm:
    macos_settings:
      enable_disk_encryption: false
`,
			wantOutput: `[+] applied fleet config`,
		},
		{
			desc: "team config macos_settings.enable_disk_encryption without a value",
			spec: `
apiVersion: v1
kind: team
spec:
  team:
    name: team1
    mdm:
      macos_settings:
        enable_disk_encryption:
`,
			wantErr: `400 Bad Request: invalid value type at 'macos_settings.enable_disk_encryption': expected bool but got <nil>`,
		},
		{
			desc: "team config macos_settings.enable_disk_encryption with invalid value type",
			spec: `
apiVersion: v1
kind: team
spec:
  team:
    name: team1
    mdm:
      macos_settings:
        enable_disk_encryption: 123
`,
			wantErr: `400 Bad Request: invalid value type at 'macos_settings.enable_disk_encryption': expected bool but got float64`,
		},
		{
			desc: "team config macos_settings.enable_disk_encryption true",
			spec: `
apiVersion: v1
kind: team
spec:
  team:
    name: team1
    mdm:
      macos_settings:
        enable_disk_encryption: true
`,
			wantErr: `Couldn't update macos_settings because MDM features aren't turned on in Fleet.`,
		},
		{
			desc: "team config macos_settings.enable_disk_encryption false",
			spec: `
apiVersion: v1
kind: team
spec:
  team:
    name: team1
    mdm:
      macos_settings:
        enable_disk_encryption: false
`,
			wantOutput: `[+] applied 1 teams`,
		},
		{
			desc: "team config mac setup assistant",
			spec: fmt.Sprintf(`
apiVersion: v1
kind: team
spec:
  team:
    name: team1
    mdm:
      macos_setup:
        macos_setup_assistant: %s
`, macSetupFile),
			wantErr: `MDM features aren't turned on.`,
		},
		{
			desc: "app config macos setup assistant",
			spec: fmt.Sprintf(`
apiVersion: v1
kind: config
spec:
  mdm:
    macos_setup:
      macos_setup_assistant: %s
`, macSetupFile),
			wantErr: `MDM features aren't turned on.`,
		},
	}
	// NOTE: Integrations required fields are not tested (Jira/Zendesk) because
	// they require a complex setup to mock the client that would communicate
	// with the external API. However, we make a test API call when enabling an
	// integration, ensuring that any missing configuration field results in an
	// error. Same for smtp_settings (a test email is sent when enabling).

	license := &fleet.LicenseInfo{Tier: fleet.TierPremium, Expiration: time.Now().Add(24 * time.Hour)}
	for _, c := range cases {
		t.Run(c.desc, func(t *testing.T) {
			_, ds := runServerWithMockedDS(t, &service.TestServerOpts{License: license})
			setupDS(ds)
			filename := writeTmpYml(t, c.spec)

			var got string
			if c.wantErr == "" {
				got = runAppForTest(t, append([]string{"apply", "-f", filename}, c.flags...))
			} else {
				buf, err := runAppNoChecks(append([]string{"apply", "-f", filename}, c.flags...))
				require.ErrorContains(t, err, c.wantErr)
				got = buf.String()
			}
			if c.wantOutput == "" {
				require.Empty(t, got)
			} else {
				require.Contains(t, got, c.wantOutput)
			}
		})
	}
}<|MERGE_RESOLUTION|>--- conflicted
+++ resolved
@@ -1119,11 +1119,7 @@
 		ds.TeamFunc = func(ctx context.Context, id uint) (*fleet.Team, error) {
 			tm, ok := teamsByID[id]
 			if !ok {
-<<<<<<< HEAD
-				return nil, sql.ErrNoRows
-=======
 				return nil, &notFoundError{}
->>>>>>> b9e6a84f
 			}
 			clone := *tm
 			return &clone, nil
