--- conflicted
+++ resolved
@@ -3922,35 +3922,6 @@
 		return existing, &fleet.PaginationMetadata{}, nil
 	}
 
-<<<<<<< HEAD
-	// Simulate full certificate details for existing certificates
-	ds.GetCertificateTemplateByIdFunc = func(ctx context.Context, id uint) (*fleet.CertificateTemplateResponse, error) {
-		switch id {
-		case 1:
-			return &fleet.CertificateTemplateResponse{
-				CertificateTemplateResponseSummary: fleet.CertificateTemplateResponseSummary{
-					ID:                     1,
-					Name:                   "Certificate 1",
-					CertificateAuthorityId: 1,
-				},
-				SubjectName: "CN=Original Subject 1",
-			}, nil
-		case 2:
-			return &fleet.CertificateTemplateResponse{
-				CertificateTemplateResponseSummary: fleet.CertificateTemplateResponseSummary{
-					ID:                     2,
-					Name:                   "Certificate 2",
-					CertificateAuthorityId: 2,
-				},
-				SubjectName: "CN=Original Subject 2",
-			}, nil
-		default:
-			return nil, errors.New("certificate not found")
-		}
-	}
-
-=======
->>>>>>> aa3cae53
 	ds.BatchDeleteCertificateTemplatesFunc = func(ctx context.Context, ids []uint) error {
 		deletedCertificateIDs = append(deletedCertificateIDs, ids...)
 		return nil
@@ -4177,35 +4148,6 @@
 		return existing, &fleet.PaginationMetadata{}, nil
 	}
 
-<<<<<<< HEAD
-	// Mock GetCertificateTemplateByIdFunc to return full certificate details
-	ds.GetCertificateTemplateByIdFunc = func(ctx context.Context, id uint) (*fleet.CertificateTemplateResponse, error) {
-		switch id {
-		case 1:
-			return &fleet.CertificateTemplateResponse{
-				CertificateTemplateResponseSummary: fleet.CertificateTemplateResponseSummary{
-					ID:                     1,
-					Name:                   "Certificate 1",
-					CertificateAuthorityId: 1,
-				},
-				SubjectName: "CN=Device Certificate 1",
-			}, nil
-		case 2:
-			return &fleet.CertificateTemplateResponse{
-				CertificateTemplateResponseSummary: fleet.CertificateTemplateResponseSummary{
-					ID:                     2,
-					Name:                   "Certificate 2",
-					CertificateAuthorityId: 2,
-				},
-				SubjectName: "CN=Device Certificate 2",
-			}, nil
-		default:
-			return nil, errors.New("certificate not found")
-		}
-	}
-
-=======
->>>>>>> aa3cae53
 	// Create team config with only one certificate (Certificate 1 removed)
 	teamConfig := `
 name: %s
