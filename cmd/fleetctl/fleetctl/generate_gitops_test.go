// filepath: cmd/fleetctl/generate_gitops_test.go
package fleetctl

import (
	"bytes"
	"encoding/json"
	"errors"
	"flag"
	"fmt"
	"os"
	"path/filepath"
	"strings"
	"testing"

	"github.com/fleetdm/fleet/v4/pkg/optjson"
	"github.com/fleetdm/fleet/v4/server/fleet"
	"github.com/fleetdm/fleet/v4/server/ptr"
	"github.com/ghodss/yaml"
	"github.com/google/uuid"
	"github.com/stretchr/testify/assert"
	"github.com/stretchr/testify/require"
	"github.com/urfave/cli/v2"
)

type MockClient struct {
	IsFree           bool
	TeamNameOverride string
	WithoutMDM       bool
}

func (c *MockClient) GetAppConfig() (*fleet.EnrichedAppConfig, error) {
	b, err := os.ReadFile("./testdata/generateGitops/appConfig.json")
	if err != nil {
		return nil, err
	}
	var appConfig fleet.EnrichedAppConfig
	if err := json.Unmarshal(b, &appConfig); err != nil {
		return nil, err
	}
	if c.IsFree == true {
		appConfig.License.Tier = fleet.TierFree
	}

	if c.WithoutMDM {
		appConfig.MDM.EnabledAndConfigured = false
		appConfig.MDM.AndroidEnabledAndConfigured = false
		appConfig.MDM.WindowsEnabledAndConfigured = false
	}

	return &appConfig, nil
}

func (MockClient) GetEnrollSecretSpec() (*fleet.EnrollSecretSpec, error) {
	spec := &fleet.EnrollSecretSpec{
		Secrets: []*fleet.EnrollSecret{
			{
				Secret: "some-secret-number-one",
			},
			{
				Secret: "some-secret-number-two",
			},
		},
	}
	return spec, nil
}

func (c *MockClient) ListTeams(query string) ([]fleet.Team, error) {
	var config fleet.TeamConfig
	b, err := os.ReadFile("./testdata/generateGitops/teamConfig.json")
	if err != nil {
		return nil, err
	}
	if err := json.Unmarshal(b, &config); err != nil {
		return nil, err
	}
	teams := []fleet.Team{
		{
			ID:     1,
			Name:   "Team A 👍",
			Config: config,
			Secrets: []*fleet.EnrollSecret{
				{
					Secret: "some-team-secret",
				},
			},
		},
	}
	if c.TeamNameOverride != "" {
		teams[0].Name = c.TeamNameOverride
	}
	return teams, nil
}

func (MockClient) ListScripts(query string) ([]*fleet.Script, error) {
	switch query {
	case "team_id=1":
		return []*fleet.Script{{
			ID:              2,
			TeamID:          ptr.Uint(1),
			Name:            "Script B.ps1",
			ScriptContentID: 2,
		}}, nil
	case "team_id=0":
		return []*fleet.Script{{
			ID:              3,
			TeamID:          ptr.Uint(0),
			Name:            "Script Z.ps1",
			ScriptContentID: 3,
		}}, nil
	case "team_id=2", "team_id=3", "team_id=4", "team_id=5":
		return nil, nil
	case "team_id=6":
		return nil, nil
	default:
		return nil, fmt.Errorf("unexpected query: %s", query)
	}
}

func (c MockClient) ListConfigurationProfiles(teamID *uint) ([]*fleet.MDMConfigProfilePayload, error) {
	if c.WithoutMDM {
		return nil, errors.New("should not have pulled configuration profiles endpoint")
	}

	if teamID == nil {
		return []*fleet.MDMConfigProfilePayload{
			{
				ProfileUUID: "global-macos-mobileconfig-profile-uuid",
				Name:        "Global MacOS MobileConfig Profile",
				Platform:    "darwin",
				Identifier:  "com.example.global-macos-mobileconfig-profile",
				LabelsIncludeAll: []fleet.ConfigurationProfileLabel{{
					LabelName: "Label A",
				}, {
					LabelName: "Label B",
				}},
			},
			{
				ProfileUUID: "global-macos-json-profile-uuid",
				Name:        "Global MacOS JSON Profile",
				Platform:    "darwin",
				Identifier:  "com.example.global-macos-json-profile",
				LabelsExcludeAny: []fleet.ConfigurationProfileLabel{{
					LabelName: "Label C",
				}},
			},
			{
				ProfileUUID: "global-windows-profile-uuid",
				Name:        "Global Windows Profile",
				Platform:    "windows",
				LabelsIncludeAny: []fleet.ConfigurationProfileLabel{{
					LabelName: "Label D",
				}},
			},
			{
				ProfileUUID: "global-android-profile-uuid",
				Name:        "Global Android Profile",
				Platform:    "android",
			},
		}, nil
	}
	if *teamID == 1 {
		return []*fleet.MDMConfigProfilePayload{
			{
				ProfileUUID: "test-mobileconfig-profile-uuid",
				Name:        "Team MacOS MobileConfig Profile",
				Platform:    "darwin",
				Identifier:  "com.example.team-macos-mobileconfig-profile",
			},
		}, nil
	}
	if *teamID == 0 || *teamID == 2 || *teamID == 3 || *teamID == 4 || *teamID == 5 || *teamID == 6 {
		return nil, nil
	}
	return nil, fmt.Errorf("unexpected team ID: %v", *teamID)
}

func (MockClient) GetScriptContents(scriptID uint) ([]byte, error) {
	if scriptID == 2 {
		return []byte("pop goes the weasel!"), nil
	}
	if scriptID == 3 {
		return []byte("#!/usr/bin/env pwsh\necho \"Hello from Script B!\""), nil
	}
	return nil, errors.New("script not found")
}

func (MockClient) GetProfileContents(profileID string) ([]byte, error) {
	switch profileID {
	case "global-macos-mobileconfig-profile-uuid":
		return []byte("<xml>global macos mobileconfig profile</xml>"), nil
	case "global-macos-json-profile-uuid":
		return []byte(`{"profile": "global macos json profile"}`), nil
	case "global-windows-profile-uuid":
		return []byte("<xml>global windows profile</xml>"), nil
	case "global-android-profile-uuid":
		return []byte(`{"name": "Global Android Profile", "cameraDisabled": true}`), nil
	case "test-mobileconfig-profile-uuid":
		return []byte("<xml>test mobileconfig profile</xml>"), nil
	}
	return nil, errors.New("profile not found")
}

func (MockClient) GetTeam(teamID uint) (*fleet.Team, error) {
	if teamID == 0 {
		// Return "No Team" configuration with webhook settings
		return &fleet.Team{
			ID:   0,
			Name: "No team",
			Config: fleet.TeamConfig{
				WebhookSettings: fleet.TeamWebhookSettings{
					FailingPoliciesWebhook: fleet.FailingPoliciesWebhookSettings{
						Enable:         true,
						DestinationURL: "https://example.com/no-team-webhook",
						PolicyIDs:      []uint{1, 2, 3},
						HostBatchSize:  100,
					},
				},
			},
		}, nil
	}
	if teamID == 1 {
		b, err := os.ReadFile("./testdata/generateGitops/teamConfig.json")
		if err != nil {
			return nil, err
		}
		var config fleet.TeamConfig
		if err := json.Unmarshal(b, &config); err != nil {
			return nil, err
		}
		return &fleet.Team{
			ID:     1,
			Name:   "Test Team",
			Config: config,
			Secrets: []*fleet.EnrollSecret{
				{
					Secret: "some-team-secret",
				},
			},
		}, nil
	}

	return nil, errors.New("team not found")
}

func (MockClient) ListSoftwareTitles(query string) ([]fleet.SoftwareTitleListResult, error) {
	switch query {
	case "available_for_install=1&team_id=1":
		return []fleet.SoftwareTitleListResult{
			{
				ID:         1,
				Name:       "My Software Package",
				HashSHA256: ptr.String("software-package-hash"),
				SoftwarePackage: &fleet.SoftwarePackageOrApp{
					Name:     "my-software.pkg",
					Platform: "darwin",
					Version:  "13.37",
				},
			},
			{
				ID:   2,
				Name: "My App Store App",
				AppStoreApp: &fleet.SoftwarePackageOrApp{
					AppStoreID: "com.example.team-software",
					Platform:   string(fleet.MacOSPlatform),
				},
				HashSHA256: ptr.String("app-store-app-hash"),
			},
		}, nil
	case "available_for_install=1&team_id=0":
		return []fleet.SoftwareTitleListResult{}, nil
	default:
		return nil, fmt.Errorf("unexpected query: %s", query)
	}
}

func (MockClient) GetPolicies(teamID *uint) ([]*fleet.Policy, error) {
	if teamID == nil {
		return []*fleet.Policy{
			{
				PolicyData: fleet.PolicyData{
					ID:          1,
					Name:        "Global Policy",
					Query:       "SELECT * FROM global_policy WHERE id = 1",
					Resolution:  ptr.String("Do a global thing"),
					Description: "This is a global policy",
					Platform:    "darwin",
					LabelsIncludeAny: []fleet.LabelIdent{{
						LabelName: "Label A",
					}, {
						LabelName: "Label B",
					}},
					ConditionalAccessEnabled: true,
				},
				InstallSoftware: &fleet.PolicySoftwareTitle{
					SoftwareTitleID: 1,
				},
			},
		}, nil
	}
	return []*fleet.Policy{
		{
			PolicyData: fleet.PolicyData{
				ID:                       1,
				Name:                     "Team Policy",
				Query:                    "SELECT * FROM team_policy WHERE id = 1",
				Resolution:               ptr.String("Do a team thing"),
				Description:              "This is a team policy",
				Platform:                 "linux,windows",
				ConditionalAccessEnabled: true,
			},
			RunScript: &fleet.PolicyScript{
				ID: 1,
			},
		},
	}, nil
}

func (MockClient) GetQueries(teamID *uint, name *string) ([]fleet.Query, error) {
	if teamID == nil {
		return []fleet.Query{
			{
				ID:                 1,
				Name:               "Global Query",
				Query:              "SELECT * FROM global_query WHERE id = 1",
				Description:        "This is a global query",
				Platform:           "darwin",
				Interval:           3600,
				ObserverCanRun:     true,
				AutomationsEnabled: true,
				LabelsIncludeAny: []fleet.LabelIdent{{
					LabelName: "Label A",
				}, {
					LabelName: "Label B",
				}},
				MinOsqueryVersion: "1.2.3",
				Logging:           "stdout",
			},
		}, nil
	}
	return []fleet.Query{
		{
			ID:                 1,
			Name:               "Team Query",
			Query:              "SELECT * FROM team_query WHERE id = 1",
			Description:        "This is a team query",
			Platform:           "linux,windows",
			Interval:           1800,
			ObserverCanRun:     false,
			AutomationsEnabled: true,
			MinOsqueryVersion:  "4.5.6",
			Logging:            "stderr",
		},
	}, nil
}

//nolint:gocritic // ignore captLocal
func (MockClient) GetSoftwareTitleByID(ID uint, teamID *uint) (*fleet.SoftwareTitle, error) {
	switch ID {
	case 1:
		if *teamID != 1 {
			return nil, errors.New("team ID mismatch")
		}
		return &fleet.SoftwareTitle{
			ID: 1,
			SoftwarePackage: &fleet.SoftwareInstaller{
				LabelsIncludeAny: []fleet.SoftwareScopeLabel{{
					LabelName: "Label A",
				}, {
					LabelName: "Label B",
				}},
				PreInstallQuery:   "SELECT * FROM pre_install_query",
				InstallScript:     "foo",
				PostInstallScript: "bar",
				UninstallScript:   "baz",
				SelfService:       true,
				Platform:          "darwin",
				URL:               "https://example.com/download/my-software.pkg",
				Categories:        []string{"Browsers"},
			},
			IconUrl: ptr.String("/api/icon1.png"),
		}, nil
	case 2:
		if *teamID != 1 {
			return nil, errors.New("team ID mismatch")
		}
		return &fleet.SoftwareTitle{
			ID: 2,
			AppStoreApp: &fleet.VPPAppStoreApp{
				VPPAppID: fleet.VPPAppID{Platform: fleet.MacOSPlatform},
				LabelsExcludeAny: []fleet.SoftwareScopeLabel{{
					LabelName: "Label C",
				}, {
					LabelName: "Label D",
				}},
				Categories: []string{"Productivity", "Utilities"},

				SelfService: true,
			},
			IconUrl: ptr.String("/api/icon2.png"),
		}, nil
	default:
		return nil, errors.New("software title not found")
	}
}

func (MockClient) GetSoftwareTitleIcon(titleID uint, teamID uint) ([]byte, error) {
	return []byte(fmt.Sprintf("icon for title %d on team %d", titleID, teamID)), nil
}

func (MockClient) GetLabels() ([]*fleet.LabelSpec, error) {
	return []*fleet.LabelSpec{{
		Name:                "Label A",
		Platform:            "linux,macos",
		Description:         "Label A description",
		LabelMembershipType: fleet.LabelMembershipTypeDynamic,
		Query:               "SELECT * FROM osquery_info",
	}, {
		Name:                "Label B",
		Description:         "Label B description",
		LabelMembershipType: fleet.LabelMembershipTypeManual,
		Hosts:               []string{"1", "2"},
	}, {
		Name:                "Label C",
		Description:         "Label C description",
		LabelMembershipType: fleet.LabelMembershipTypeHostVitals,
		HostVitalsCriteria:  ptr.RawMessage(json.RawMessage(`{"vital": "end_user_idp_group", "value": "some-group"}`)),
	}}, nil
}

func (MockClient) Me() (*fleet.User, error) {
	return &fleet.User{
		ID:         1,
		Name:       "Test User",
		Email:      "test@example.com",
		GlobalRole: ptr.String("admin"),
	}, nil
}

func (MockClient) GetEULAMetadata() (*fleet.MDMEULA, error) {
	return &fleet.MDMEULA{
		Name:  "test.pdf",
		Token: "test-eula-token",
	}, nil
}

func (MockClient) GetEULAContent(token string) ([]byte, error) {
	return []byte("This is the EULA content."), nil
}

func (MockClient) GetSetupExperienceSoftware(platform string, teamID uint) ([]fleet.SoftwareTitleListResult, error) {
	if teamID == 1 {
		return []fleet.SoftwareTitleListResult{
			{
				ID:         1,
				Name:       "My Software Package",
				HashSHA256: ptr.String("software-package-hash"),
				SoftwarePackage: &fleet.SoftwarePackageOrApp{
					InstallDuringSetup: ptr.Bool(true),
					Name:               "my-software.pkg",
					Platform:           "darwin",
					Version:            "13.37",
				},
			},
		}, nil
	}
	if teamID == 2 {
		return []fleet.SoftwareTitleListResult{
			{
				ID:         1,
				Name:       "My Software Package",
				HashSHA256: ptr.String("software-package-hash"),
				SoftwarePackage: &fleet.SoftwarePackageOrApp{
					InstallDuringSetup: ptr.Bool(false),
					Name:               "my-software.pkg",
					Platform:           "darwin",
					Version:            "13.37",
				},
			},
			{
				ID:         2,
				Name:       "My Other Software Package",
				HashSHA256: ptr.String("software-package-hash"),
			},
		}, nil
	}
	if teamID == 0 || teamID == 3 || teamID == 4 || teamID == 5 {
		return nil, nil
	}
	return nil, fmt.Errorf("unexpected team ID: %d", teamID)
}

func (MockClient) GetBootstrapPackageMetadata(teamID uint, forUpdate bool) (*fleet.MDMAppleBootstrapPackage, error) {
	if teamID == 3 {
		return &fleet.MDMAppleBootstrapPackage{
			Name: "Bootstrap Package for Team 1",
		}, nil
	}
	if teamID == 0 || teamID == 1 || teamID == 2 || teamID == 4 || teamID == 5 {
		return nil, nil
	}
	return nil, fmt.Errorf("unexpected team ID: %d", teamID)
}

func (MockClient) GetSetupExperienceScript(teamID uint) (*fleet.Script, error) {
	if teamID == 4 {
		return &fleet.Script{
			Name: "Setup Experience Script for Team 1",
		}, nil
	}
	if teamID == 0 || teamID == 1 || teamID == 2 || teamID == 3 || teamID == 5 {
		return nil, nil
	}
	return nil, fmt.Errorf("unexpected team ID: %d", teamID)
}

func (MockClient) GetAppleMDMEnrollmentProfile(teamID uint) (*fleet.MDMAppleSetupAssistant, error) {
	if teamID == 5 {
		return &fleet.MDMAppleSetupAssistant{
			Name: "Apple MDM Enrollment Profile for Team 1",
		}, nil
	}
	if teamID == 0 || teamID == 1 || teamID == 2 || teamID == 3 || teamID == 4 {
		return nil, nil
	}
	return nil, fmt.Errorf("unexpected team ID: %d", teamID)
}

func (MockClient) GetCertificateAuthoritiesSpec(includeSecrets bool) (*fleet.GroupedCertificateAuthorities, error) {
	res := fleet.GroupedCertificateAuthorities{
		DigiCert: []fleet.DigiCertCA{
			{
				Name:                  "some-digicert-name",
				URL:                   "https://some-digicert-url.com",
				APIToken:              maskSecret("some-digicert-api-token", includeSecrets),
				ProfileID:             "some-digicert-profile-id",
				CertificateCommonName: "some-digicert-certificate-common-name",
				CertificateUserPrincipalNames: []string{
					"some-digicert-certificate-user-principal-name",
					"some-other-digicert-certificate-user-principal-name",
				},
				CertificateSeatID: "some-digicert-certificate-seat-id",
			},
		},
		NDESSCEP: &fleet.NDESSCEPProxyCA{
			URL:      "https://some-ndes-scep-proxy-url.com",
			AdminURL: "https://some-ndes-admin-url.com",
			Username: "some-ndes-username",
			Password: maskSecret("some-ndes-password", includeSecrets),
		},
		CustomScepProxy: []fleet.CustomSCEPProxyCA{
			{
				Name:      "some-custom-scep-proxy-name",
				URL:       "https://some-custom-scep-proxy-url.com",
				Challenge: maskSecret("some-custom-scep-proxy-challenge", includeSecrets),
			},
		},
		Hydrant: []fleet.HydrantCA{
			{
				Name:         "some-hydrant-name",
				URL:          "https://some-hydrant-url.com",
				ClientID:     "some-hydrant-client-id",
				ClientSecret: maskSecret("some-hydrant-client-secret", includeSecrets),
			},
		},
		EST: []fleet.ESTProxyCA{
			{
				Name:     "some-est-name",
				URL:      "https://some-est-url.example.com",
				Username: "some-est-username",
				Password: maskSecret("some-est-password", includeSecrets),
			},
		},
		Smallstep: []fleet.SmallstepSCEPProxyCA{
			{
				Name:         "some-smallstep-name",
				URL:          "https://some-smallstep-url.com",
				ChallengeURL: "https://some-smallstep-challenge-url.com",
				Username:     "some-smallstep-username",
				Password:     maskSecret("some-smallstep-password", includeSecrets),
			},
		},
	}

	return &res, nil
}

func (MockClient) GetCertificateTemplates(teamID string) ([]*fleet.CertificateTemplateResponseSummary, error) {
	var res []*fleet.CertificateTemplateResponseSummary
	if teamID == "1" {
		res = []*fleet.CertificateTemplateResponseSummary{
			{
				ID:                       1,
				CertificateAuthorityName: "DIGIDOO",
				Name:                     "my_certypoo",
				SubjectName:              "CN=OU=$FLEET_VAR_HOST_UUID/ST=$FLEET_VAR_HOST_HARDWARE_SERIAL",
			},
		}
	}
	return res, nil
}

<<<<<<< HEAD
func (MockClient) GetCertificateTemplate(certificateID uint, hostUUID *string) (*fleet.CertificateTemplateResponse, error) {
	var res *fleet.CertificateTemplateResponse
	if certificateID == 1 {
		res = &fleet.CertificateTemplateResponse{
			CertificateTemplateResponseSummary: fleet.CertificateTemplateResponseSummary{
				ID:                       1,
				CertificateAuthorityName: "DIGIDOO",
				Name:                     "my_certypoo",
			},
			SubjectName: "CN=OU=$FLEET_VAR_HOST_UUID/ST=$FLEET_VAR_HOST_HARDWARE_SERIAL",
		}
	}
	return res, nil
}

=======
>>>>>>> aa3cae53
func maskSecret(value string, shouldShowSecret bool) string {
	if shouldShowSecret {
		return value
	}
	return "********"
}

func compareDirs(t *testing.T, sourceDir, targetDir string) {
	err := filepath.WalkDir(sourceDir, func(srcPath string, d os.DirEntry, walkErr error) error {
		if d.IsDir() {
			return nil
		}

		relPath, err := filepath.Rel(sourceDir, srcPath)
		require.NoError(t, err, "Error getting relative path: %v", err)
		// Patch these files because Go can't zip the module with emojis in the filename.
		// The actual outputted file will have the emoji, but the testdata file can't.
		relPath = strings.Replace(relPath, "team-a-thumbsup", "team-a-👍", 1)

		tgtPath := filepath.Join(targetDir, relPath)

		targetInfo, err := os.Stat(tgtPath)
		require.NoError(t, err, "Error getting target file info: %v", err)
		require.False(t, targetInfo.IsDir(), "Expected file but found directory: %s", tgtPath)

		srcData, err := os.ReadFile(srcPath)
		require.NoError(t, err, "Error reading source file: %v", err)

		tgtData, err := os.ReadFile(tgtPath)
		require.NoError(t, err, "Error reading target file: %v", err)

		require.Equal(t, string(srcData), string(tgtData), "File contents do not match for %s", relPath)

		return nil
	})
	if err != nil {
		t.Fatalf("Error walking source directory: %v", err)
	}
}

func TestGenerateGitops(t *testing.T) {
	fleetClient := &MockClient{}
	action := createGenerateGitopsAction(fleetClient)
	buf := new(bytes.Buffer)
	tempDir := os.TempDir() + "/" + uuid.New().String()
	flagSet := flag.NewFlagSet("test", flag.ContinueOnError)
	flagSet.String("dir", tempDir, "")

	cliContext := cli.NewContext(&cli.App{
		Name:      "test",
		Usage:     "test",
		Writer:    buf,
		ErrWriter: buf,
	}, flagSet, nil)
	err := action(cliContext)
	require.NoError(t, err, buf.String())

	compareDirs(t, "./testdata/generateGitops/test_dir_premium", tempDir)

	t.Cleanup(func() {
		if err := os.RemoveAll(tempDir); err != nil {
			t.Fatalf("failed to remove temp dir: %v", err)
		}
	})
}

func TestGenerateGitopsWithoutMDM(t *testing.T) {
	fleetClient := &MockClient{WithoutMDM: true}
	action := createGenerateGitopsAction(fleetClient)
	buf := new(bytes.Buffer)
	tempDir := os.TempDir() + "/" + uuid.New().String()
	flagSet := flag.NewFlagSet("test", flag.ContinueOnError)
	flagSet.String("dir", tempDir, "")

	cliContext := cli.NewContext(&cli.App{
		Name:      "test",
		Usage:     "test",
		Writer:    buf,
		ErrWriter: buf,
	}, flagSet, nil)
	err := action(cliContext)
	require.NoError(t, err, buf.String()) // just checking for success to verify #33667

	t.Cleanup(func() {
		if err := os.RemoveAll(tempDir); err != nil {
			t.Fatalf("failed to remove temp dir: %v", err)
		}
	})
}

func TestGenerateGitopsFree(t *testing.T) {
	fleetClient := &MockClient{}
	fleetClient.IsFree = true
	action := createGenerateGitopsAction(fleetClient)
	buf := new(bytes.Buffer)
	tempDir := os.TempDir() + "/" + uuid.New().String()
	flagSet := flag.NewFlagSet("test", flag.ContinueOnError)
	flagSet.String("dir", tempDir, "")

	cliContext := cli.NewContext(&cli.App{
		Name:      "test",
		Usage:     "test",
		Writer:    buf,
		ErrWriter: buf,
	}, flagSet, nil)
	err := action(cliContext)
	require.NoError(t, err, buf.String())

	compareDirs(t, "./testdata/generateGitops/test_dir_free", tempDir)

	t.Cleanup(func() {
		if err := os.RemoveAll(tempDir); err != nil {
			t.Fatalf("failed to remove temp dir: %v", err)
		}
	})
}

func TestGenerateOrgSettings(t *testing.T) {
	// Get the test app config.
	fleetClient := &MockClient{}
	appConfig, err := fleetClient.GetAppConfig()
	require.NoError(t, err)

	// Create the command.
	cmd := &GenerateGitopsCommand{
		Client:       fleetClient,
		CLI:          cli.NewContext(&cli.App{}, nil, nil),
		Messages:     Messages{},
		FilesToWrite: make(map[string]interface{}),
		AppConfig:    appConfig,
	}

	// Generate the org settings.
	// Note that nested keys here may be strings,
	// so we'll JSON marshal and unmarshal to a map for comparison.
	orgSettingsRaw, err := cmd.generateOrgSettings()
	require.NoError(t, err)
	require.NotNil(t, orgSettingsRaw)
	var orgSettings map[string]interface{}
	b, err := yaml.Marshal(orgSettingsRaw)
	require.NoError(t, err)
	fmt.Println("Org settings raw:\n", string(b)) // Debugging line
	err = yaml.Unmarshal(b, &orgSettings)
	require.NoError(t, err)

	// Get the expected org settings YAML.
	b, err = os.ReadFile("./testdata/generateGitops/expectedOrgSettings.yaml")
	require.NoError(t, err)
	var expectedAppConfig map[string]interface{}
	err = yaml.Unmarshal(b, &expectedAppConfig)
	require.NoError(t, err)

	// Compare.
	require.Equal(t, expectedAppConfig, orgSettings)
}

func TestGeneratedOrgSettingsNoSSO(t *testing.T) {
	// Get the test app config.
	fleetClient := &MockClient{}
	appConfig, err := fleetClient.GetAppConfig()
	require.NoError(t, err)

	appConfig.SSOSettings = nil

	// Create the command.
	cmd := &GenerateGitopsCommand{
		Client:       fleetClient,
		CLI:          cli.NewContext(&cli.App{}, nil, nil),
		Messages:     Messages{},
		FilesToWrite: make(map[string]interface{}),
		AppConfig:    appConfig,
	}

	// Generate the org settings.
	// Note that nested keys here may be strings,
	// so we'll JSON marshal and unmarshal to a map for comparison.
	orgSettingsRaw, err := cmd.generateOrgSettings()
	require.NoError(t, err)
	require.NotNil(t, orgSettingsRaw)
	var orgSettings map[string]any
	b, err := yaml.Marshal(orgSettingsRaw)
	require.NoError(t, err)
	err = yaml.Unmarshal(b, &orgSettings)
	require.NoError(t, err)
}

func TestGeneratedOrgSettingsOktaConditionalAccessNotIncluded(t *testing.T) {
	// Get the test app config.
	fleetClient := &MockClient{}
	appConfig, err := fleetClient.GetAppConfig()
	require.NoError(t, err)

	// Set Okta conditional access fields (these should NOT appear in GitOps output)
	appConfig.ConditionalAccess = &fleet.ConditionalAccessSettings{
		MicrosoftEntraTenantID:             "test-tenant-id",
		MicrosoftEntraConnectionConfigured: true,
		OktaIDPID:                          optjson.SetString("https://okta.example.com/idp"),
		OktaAssertionConsumerServiceURL:    optjson.SetString("https://okta.example.com/acs"),
		OktaAudienceURI:                    optjson.SetString("https://okta.example.com/audience"),
		OktaCertificate:                    optjson.SetString("-----BEGIN CERTIFICATE-----\ntest\n-----END CERTIFICATE-----"),
	}

	// Create the command.
	cmd := &GenerateGitopsCommand{
		Client:       fleetClient,
		CLI:          cli.NewContext(&cli.App{}, nil, nil),
		Messages:     Messages{},
		FilesToWrite: make(map[string]interface{}),
		AppConfig:    appConfig,
	}

	// Generate the org settings.
	orgSettingsRaw, err := cmd.generateOrgSettings()
	require.NoError(t, err)
	require.NotNil(t, orgSettingsRaw)
	var orgSettings map[string]any
	b, err := yaml.Marshal(orgSettingsRaw)
	require.NoError(t, err)
	err = yaml.Unmarshal(b, &orgSettings)
	require.NoError(t, err)

	// Verify that conditional_access section does not exist in the output
	// (Okta configs are not supported in GitOps)
	_, hasConditionalAccess := orgSettings["conditional_access"]
	assert.False(t, hasConditionalAccess, "conditional_access section should not be present in GitOps output as Okta configs are not supported")

	// Also verify by checking the YAML string directly
	yamlStr := string(b)
	assert.NotContains(t, yamlStr, "okta_idp_id", "Okta IDP ID should not be in GitOps output")
	assert.NotContains(t, yamlStr, "okta_assertion_consumer_service_url", "Okta ACS URL should not be in GitOps output")
	assert.NotContains(t, yamlStr, "okta_audience_uri", "Okta Audience URI should not be in GitOps output")
	assert.NotContains(t, yamlStr, "okta_certificate", "Okta Certificate should not be in GitOps output")
	assert.NotContains(t, yamlStr, "microsoft_entra_tenant_id", "Microsoft Entra Tenant ID should not be in GitOps output")
	assert.NotContains(t, yamlStr, "microsoft_entra_connection_configured", "Microsoft Entra connection status should not be in GitOps output")
}

func TestGenerateOrgSettingsInsecure(t *testing.T) {
	// Get the test app config.
	fleetClient := &MockClient{}
	appConfig, err := fleetClient.GetAppConfig()
	require.NoError(t, err)

	flagSet := flag.NewFlagSet("test", flag.ContinueOnError)
	flagSet.Bool("insecure", true, "Output sensitive information in plaintext.")
	// Create the command.
	cmd := &GenerateGitopsCommand{
		Client:       fleetClient,
		CLI:          cli.NewContext(&cli.App{}, flagSet, nil),
		Messages:     Messages{},
		FilesToWrite: make(map[string]interface{}),
		AppConfig:    appConfig,
	}

	// Generate the org settings.
	// Note that nested keys here may be strings,
	// so we'll JSON marshal and unmarshal to a map for comparison.
	orgSettingsRaw, err := cmd.generateOrgSettings()
	require.NoError(t, err)
	require.NotNil(t, orgSettingsRaw)
	var orgSettings map[string]interface{}
	b, err := yaml.Marshal(orgSettingsRaw)
	require.NoError(t, err)
	fmt.Println("Org settings raw:\n", string(b)) // Debugging line
	err = yaml.Unmarshal(b, &orgSettings)
	require.NoError(t, err)

	// Get the expected org settings YAML.
	b, err = os.ReadFile("./testdata/generateGitops/expectedOrgSettings-insecure.yaml")
	require.NoError(t, err)
	var expectedAppConfig map[string]interface{}
	err = yaml.Unmarshal(b, &expectedAppConfig)
	require.NoError(t, err)

	// Compare.
	require.Equal(t, expectedAppConfig, orgSettings)
}

func TestGenerateTeamSettings(t *testing.T) {
	// Get the test team.
	fleetClient := &MockClient{}
	team, err := fleetClient.GetTeam(1)
	require.NoError(t, err)

	// Create the command.
	cmd := &GenerateGitopsCommand{
		Client:       fleetClient,
		CLI:          cli.NewContext(&cli.App{}, nil, nil),
		Messages:     Messages{},
		FilesToWrite: make(map[string]interface{}),
		AppConfig:    nil,
	}

	// Generate the org settings.
	// Note that nested keys here may be strings,
	// so we'll JSON marshal and unmarshal to a map for comparison.
	TeamSettingsRaw, err := cmd.generateTeamSettings("team.yml", team)
	require.NoError(t, err)
	require.NotNil(t, TeamSettingsRaw)
	var TeamSettings map[string]interface{}
	b, err := yaml.Marshal(TeamSettingsRaw)
	require.NoError(t, err)
	fmt.Println("Team settings raw:\n", string(b)) // Debugging line
	err = yaml.Unmarshal(b, &TeamSettings)
	require.NoError(t, err)

	// Get the expected org settings YAML.
	b, err = os.ReadFile("./testdata/generateGitops/expectedTeamSettings.yaml")
	require.NoError(t, err)
	var expectedAppConfig map[string]interface{}
	err = yaml.Unmarshal(b, &expectedAppConfig)
	require.NoError(t, err)

	// Compare.
	require.Equal(t, expectedAppConfig, TeamSettings)
}

func TestGenerateTeamSettingsInsecure(t *testing.T) {
	// Get the test team.
	fleetClient := &MockClient{}
	team, err := fleetClient.GetTeam(1)
	require.NoError(t, err)

	flagSet := flag.NewFlagSet("test", flag.ContinueOnError)
	flagSet.Bool("insecure", true, "Output sensitive information in plaintext.")
	// Create the command.
	cmd := &GenerateGitopsCommand{
		Client:       fleetClient,
		CLI:          cli.NewContext(&cli.App{}, flagSet, nil),
		Messages:     Messages{},
		FilesToWrite: make(map[string]interface{}),
		AppConfig:    nil,
	}

	// Generate the org settings.
	// Note that nested keys here may be strings,
	// so we'll JSON marshal and unmarshal to a map for comparison.
	TeamSettingsRaw, err := cmd.generateTeamSettings("team.yml", team)
	require.NoError(t, err)
	require.NotNil(t, TeamSettingsRaw)
	var TeamSettings map[string]interface{}
	b, err := yaml.Marshal(TeamSettingsRaw)
	require.NoError(t, err)
	fmt.Println("Team settings raw:\n", string(b)) // Debugging line
	err = yaml.Unmarshal(b, &TeamSettings)
	require.NoError(t, err)

	// Get the expected org settings YAML.
	b, err = os.ReadFile("./testdata/generateGitops/expectedTeamSettings-insecure.yaml")
	require.NoError(t, err)
	var expectedAppConfig map[string]interface{}
	err = yaml.Unmarshal(b, &expectedAppConfig)
	require.NoError(t, err)

	// Compare.
	require.Equal(t, expectedAppConfig, TeamSettings)
}

// For the purpose of testing macos_setup generation,
// Team 1 has setup experience software with InstallDuringSetup enabled,
// Team 2 has setup experience software with InstallDuringSetup disabled,
// Team 3 has a bootstrap package,
// Team 4 has a setup experience script,
// Team 5 has an Apple MDM enrollment profile.
func TestGenerateControls(t *testing.T) {
	// Get the test app config.
	fleetClient := &MockClient{}
	appConfig, err := fleetClient.GetAppConfig()
	require.NoError(t, err)

	// Create the command.
	cmd := &GenerateGitopsCommand{
		Client:       fleetClient,
		CLI:          cli.NewContext(cli.NewApp(), nil, nil),
		Messages:     Messages{},
		FilesToWrite: make(map[string]interface{}),
		AppConfig:    appConfig,
		ScriptList:   make(map[uint]string),
	}

	// Generate global controls.
	// Note that nested keys here may be strings,
	// so we'll JSON marshal and unmarshal to a map for comparison.
	mdmConfig := fleet.TeamMDM{
		EnableDiskEncryption: appConfig.MDM.EnableDiskEncryption.Value,
		MacOSUpdates:         appConfig.MDM.MacOSUpdates,
		IOSUpdates:           appConfig.MDM.IOSUpdates,
		IPadOSUpdates:        appConfig.MDM.IPadOSUpdates,
		WindowsUpdates:       appConfig.MDM.WindowsUpdates,
		MacOSSetup:           appConfig.MDM.MacOSSetup,
	}
	controlsRaw, err := cmd.generateControls(nil, "", &mdmConfig)
	require.NoError(t, err)
	require.NotNil(t, controlsRaw)
	var controls map[string]interface{}
	b, err := yaml.Marshal(controlsRaw)
	require.NoError(t, err)
	fmt.Println("Controls raw:\n", string(b)) // Debugging line
	err = yaml.Unmarshal(b, &controls)
	require.NoError(t, err)

	// Get the expected org settings YAML.
	b, err = os.ReadFile("./testdata/generateGitops/expectedGlobalControls.yaml")
	require.NoError(t, err)
	var expectedControls map[string]interface{}
	err = yaml.Unmarshal(b, &expectedControls)
	require.NoError(t, err)

	// Compare.
	require.Equal(t, expectedControls, controls)

	if fileContents, ok := cmd.FilesToWrite["lib/profiles/global-macos-mobileconfig-profile.mobileconfig"]; ok {
		require.Equal(t, "<xml>global macos mobileconfig profile</xml>", fileContents)
	} else {
		t.Fatalf("Expected file not found")
	}

	if fileContents, ok := cmd.FilesToWrite["lib/profiles/global-macos-json-profile.json"]; ok {
		require.Equal(t, `{"profile": "global macos json profile"}`, fileContents)
	} else {
		t.Fatalf("Expected file not found")
	}

	if fileContents, ok := cmd.FilesToWrite["lib/profiles/global-windows-profile.xml"]; ok {
		require.Equal(t, "<xml>global windows profile</xml>", fileContents)
	} else {
		t.Fatalf("Expected file not found")
	}

	if fileContents, ok := cmd.FilesToWrite["lib/profiles/global-android-profile.json"]; ok {
		require.Equal(t, `{"name": "Global Android Profile", "cameraDisabled": true}`, fileContents)
	} else {
		t.Fatalf("Expected file not found")
	}

	// Generate controls for no-team, sending in an MDM config with "EndUserAuthentication" disabled.
	// Mocks for no team don't return any scripts, bootstrap, software, or profiles,
	// so it should _not_ generate a macos_setup config.
	mdmConfig = fleet.TeamMDM{
		MacOSSetup: fleet.MacOSSetup{
			EnableEndUserAuthentication: false,
		},
	}
	controlsRaw, err = cmd.generateControls(ptr.Uint(0), "no_team", &mdmConfig)
	require.NoError(t, err)
	// Check that the controls do not contain a macos_setup section
	_, ok := controlsRaw["macos_setup"]
	require.False(t, ok, "Expected no macos_setup section for no-team controls")

	// Try that again, but with an MDM config that has "EndUserAuthentication" enabled.
	mdmConfig = fleet.TeamMDM{
		MacOSSetup: fleet.MacOSSetup{
			EnableEndUserAuthentication: true,
		},
	}
	controlsRaw, err = cmd.generateControls(ptr.Uint(0), "no_team", &mdmConfig)
	require.NoError(t, err)
	// Check that the controls do contain a macos_setup section
	verifyControlsHasMacosSetup(t, controlsRaw)

	// Generate controls for a team.
	// Note that nested keys here may be strings,
	// so we'll JSON marshal and unmarshal to a map for comparison.
	// Note that this team has setup experience software, so we expect a macos_setup section.
	controlsRaw, err = cmd.generateControls(ptr.Uint(1), "some_team", nil)
	require.NoError(t, err)
	require.NotNil(t, controlsRaw)
	b, err = yaml.Marshal(controlsRaw)
	require.NoError(t, err)
	fmt.Println("Controls raw:\n", string(b)) // Debugging line
	err = yaml.Unmarshal(b, &controls)
	require.NoError(t, err)

	// Get the expected controls YAML.
	b, err = os.ReadFile("./testdata/generateGitops/expectedTeamControls.yaml")
	require.NoError(t, err)
	err = yaml.Unmarshal(b, &expectedControls)
	require.NoError(t, err)

	if fileContents, ok := cmd.FilesToWrite["lib/some_team/profiles/team-macos-mobileconfig-profile.mobileconfig"]; ok {
		require.Equal(t, "<xml>test mobileconfig profile</xml>", fileContents)
	} else {
		t.Fatalf("Expected file not found")
	}

	if fileContents, ok := cmd.FilesToWrite["lib/some_team/scripts/Script B.ps1"]; ok {
		require.Equal(t, "pop goes the weasel!", fileContents)
	} else {
		t.Fatalf("Expected file not found")
	}

	// Compare.
	require.Equal(t, expectedControls, controls)

	// Generate controls for a team with software but none that installs during setup.
	controlsRaw, err = cmd.generateControls(ptr.Uint(2), "some_team", nil)
	require.NoError(t, err)
	require.NotNil(t, controlsRaw)
	require.False(t, ok, "Expected no macos_setup section for no-team controls")

	// Generate controls for a team with a bootstrap pacakge.
	controlsRaw, err = cmd.generateControls(ptr.Uint(3), "some_team", nil)
	require.NoError(t, err)
	verifyControlsHasMacosSetup(t, controlsRaw)

	// Generate controls for a team with a setup experience script.
	controlsRaw, err = cmd.generateControls(ptr.Uint(4), "some_team", nil)
	require.NoError(t, err)
	verifyControlsHasMacosSetup(t, controlsRaw)

	// Generate controls for a team with a setup experience profile.
	controlsRaw, err = cmd.generateControls(ptr.Uint(5), "some_team", nil)
	require.NoError(t, err)
	verifyControlsHasMacosSetup(t, controlsRaw)
}

func TestGenerateSoftware(t *testing.T) {
	// Get the test app config.
	fleetClient := &MockClient{}
	appConfig, err := fleetClient.GetAppConfig()
	require.NoError(t, err)

	// Create the command.
	cmd := &GenerateGitopsCommand{
		Client:       fleetClient,
		CLI:          cli.NewContext(cli.NewApp(), nil, nil),
		Messages:     Messages{},
		FilesToWrite: make(map[string]interface{}),
		AppConfig:    appConfig,
		SoftwareList: make(map[uint]Software),
	}

	softwareRaw, err := cmd.generateSoftware("team.yml", 1, "some-team", false)
	require.NoError(t, err)
	require.NotNil(t, softwareRaw)
	var software map[string]interface{}
	b, err := yaml.Marshal(softwareRaw)
	require.NoError(t, err)
	fmt.Println("software raw:\n", string(b)) // Debugging line
	err = yaml.Unmarshal(b, &software)
	require.NoError(t, err)

	// Get the expected org settings YAML.
	b, err = os.ReadFile("./testdata/generateGitops/expectedTeamSoftware.yaml")
	require.NoError(t, err)
	var expectedSoftware map[string]interface{}
	err = yaml.Unmarshal(b, &expectedSoftware)
	require.NoError(t, err)

	// Compare.
	require.Equal(t, expectedSoftware, software)

	if fileContents, ok := cmd.FilesToWrite["lib/some-team/scripts/my-software-package-darwin-install"]; ok {
		require.Equal(t, "foo", fileContents)
	} else {
		t.Fatalf("Expected file not found")
	}

	if fileContents, ok := cmd.FilesToWrite["lib/some-team/scripts/my-software-package-darwin-postinstall"]; ok {
		require.Equal(t, "bar", fileContents)
	} else {
		t.Fatalf("Expected file not found")
	}

	if fileContents, ok := cmd.FilesToWrite["lib/some-team/scripts/my-software-package-darwin-uninstall"]; ok {
		require.Equal(t, "baz", fileContents)
	} else {
		t.Fatalf("Expected file not found")
	}

	if fileContents, ok := cmd.FilesToWrite["lib/some-team/queries/my-software-package-darwin-preinstallquery.yml"]; ok {
		require.Equal(t, []map[string]interface{}{{
			"query": "SELECT * FROM pre_install_query",
		}}, fileContents)
	} else {
		t.Fatalf("Expected file not found")
	}
}

// TestGenerateSoftwareScriptPackages tests that script packages (.sh and .ps1)
// do not output install_script, post_install_script, uninstall_script, or
// pre_install_query fields in GitOps YAML, even though these fields may be
// populated internally (the file contents become the install script).
func TestGenerateSoftwareScriptPackages(t *testing.T) {
	fleetClient := &MockClientWithScriptPackage{}
	appConfig, err := fleetClient.GetAppConfig()
	require.NoError(t, err)

	cmd := &GenerateGitopsCommand{
		Client:       fleetClient,
		CLI:          cli.NewContext(cli.NewApp(), nil, nil),
		Messages:     Messages{},
		FilesToWrite: make(map[string]interface{}),
		AppConfig:    appConfig,
		SoftwareList: make(map[uint]Software),
	}

	softwareRaw, err := cmd.generateSoftware("team.yml", 2, "script-team", false)
	require.NoError(t, err)
	require.NotNil(t, softwareRaw)

	var software map[string]interface{}
	b, err := yaml.Marshal(softwareRaw)
	require.NoError(t, err)
	fmt.Println("software with script packages:\n", string(b))

	err = yaml.Unmarshal(b, &software)
	require.NoError(t, err)

	packages, ok := software["packages"].([]interface{})
	require.True(t, ok, "packages should be an array")
	require.Len(t, packages, 3, "should have 3 packages: 1 regular + 2 scripts (.sh and .ps1)")

	// Identify by URL since hash_sha256 includes comment tokens
	var shScriptPkg, ps1ScriptPkg, regularPkg map[string]interface{}
	for _, pkg := range packages {
		p := pkg.(map[string]interface{})
		url, ok := p["url"].(string)
		if !ok {
			continue
		}
		switch url {
		case "https://example.com/download/my-script.sh":
			shScriptPkg = p
		case "https://example.com/download/setup.ps1":
			ps1ScriptPkg = p
		case "https://example.com/download/regular-package.deb":
			regularPkg = p
		}
	}

	require.NotNil(t, shScriptPkg, ".sh script package should exist")
	require.NotNil(t, ps1ScriptPkg, ".ps1 script package should exist")
	require.NotNil(t, regularPkg, "regular package should exist")

	_, hasInstallScript := shScriptPkg["install_script"]
	require.False(t, hasInstallScript, ".sh script package should NOT have install_script in YAML output")

	_, hasPostInstallScript := shScriptPkg["post_install_script"]
	require.False(t, hasPostInstallScript, ".sh script package should NOT have post_install_script in YAML output")

	_, hasUninstallScript := shScriptPkg["uninstall_script"]
	require.False(t, hasUninstallScript, ".sh script package should NOT have uninstall_script in YAML output")

	_, hasPreInstallQuery := shScriptPkg["pre_install_query"]
	require.False(t, hasPreInstallQuery, ".sh script package should NOT have pre_install_query in YAML output")

	_, hasInstallScript = ps1ScriptPkg["install_script"]
	require.False(t, hasInstallScript, ".ps1 script package should NOT have install_script in YAML output")

	_, hasPostInstallScript = ps1ScriptPkg["post_install_script"]
	require.False(t, hasPostInstallScript, ".ps1 script package should NOT have post_install_script in YAML output")

	_, hasUninstallScript = ps1ScriptPkg["uninstall_script"]
	require.False(t, hasUninstallScript, ".ps1 script package should NOT have uninstall_script in YAML output")

	_, hasPreInstallQuery = ps1ScriptPkg["pre_install_query"]
	require.False(t, hasPreInstallQuery, ".ps1 script package should NOT have pre_install_query in YAML output")

	require.Contains(t, shScriptPkg, "url", ".sh script package should have url")
	require.Contains(t, shScriptPkg, "hash_sha256", ".sh script package should have hash_sha256")
	require.Contains(t, ps1ScriptPkg, "url", ".ps1 script package should have url")
	require.Contains(t, ps1ScriptPkg, "hash_sha256", ".ps1 script package should have hash_sha256")

	require.Contains(t, regularPkg, "install_script", "regular package should have install_script")
	require.Contains(t, regularPkg, "post_install_script", "regular package should have post_install_script")
	require.Contains(t, regularPkg, "uninstall_script", "regular package should have uninstall_script")
	require.Contains(t, regularPkg, "pre_install_query", "regular package should have pre_install_query")

	for filename := range cmd.FilesToWrite {
		require.NotContains(t, filename, "my-script-linux-install", "should not write install script file for .sh script package")
		require.NotContains(t, filename, "my-script-linux-postinstall", "should not write post-install script file for .sh script package")
		require.NotContains(t, filename, "my-script-linux-uninstall", "should not write uninstall script file for .sh script package")
		require.NotContains(t, filename, "my-script-linux-preinstallquery", "should not write pre-install query file for .sh script package")

		require.NotContains(t, filename, "powershell-script-windows-install", "should not write install script file for .ps1 script package")
		require.NotContains(t, filename, "powershell-script-windows-postinstall", "should not write post-install script file for .ps1 script package")
		require.NotContains(t, filename, "powershell-script-windows-uninstall", "should not write uninstall script file for .ps1 script package")
		require.NotContains(t, filename, "powershell-script-windows-preinstallquery", "should not write pre-install query file for .ps1 script package")
	}
}

type MockClientWithScriptPackage struct {
	MockClient
}

func (c *MockClientWithScriptPackage) ListSoftwareTitles(query string) ([]fleet.SoftwareTitleListResult, error) {
	switch query {
	case "available_for_install=1&team_id=2":
		return []fleet.SoftwareTitleListResult{
			{
				ID:         3,
				Name:       "My Script",
				HashSHA256: ptr.String("script-package-hash"),
				SoftwarePackage: &fleet.SoftwarePackageOrApp{
					Name:     "my-script.sh",
					Platform: "linux",
					Version:  "1.0",
				},
			},
			{
				ID:         4,
				Name:       "Regular Package",
				HashSHA256: ptr.String("regular-package-hash"),
				SoftwarePackage: &fleet.SoftwarePackageOrApp{
					Name:     "regular-package.deb",
					Platform: "linux",
					Version:  "2.0",
				},
			},
			{
				ID:         5,
				Name:       "PowerShell Script",
				HashSHA256: ptr.String("ps1-script-hash"),
				SoftwarePackage: &fleet.SoftwarePackageOrApp{
					Name:     "setup.ps1",
					Platform: "windows",
					Version:  "1.5",
				},
			},
		}, nil
	default:
		return c.MockClient.ListSoftwareTitles(query)
	}
}

func (c *MockClientWithScriptPackage) GetSoftwareTitleByID(id uint, teamID *uint) (*fleet.SoftwareTitle, error) {
	switch id {
	case 3:
		if *teamID != 2 {
			return nil, errors.New("team ID mismatch")
		}
		// InstallScript is populated internally from file contents, but these fields
		// should NOT be output in GitOps YAML
		return &fleet.SoftwareTitle{
			ID: 3,
			SoftwarePackage: &fleet.SoftwareInstaller{
				InstallScript:     "#!/bin/bash\necho 'This is the script content'",
				PostInstallScript: "",
				UninstallScript:   "",
				PreInstallQuery:   "",
				SelfService:       true,
				Platform:          "linux",
				URL:               "https://example.com/download/my-script.sh",
				Name:              "my-script.sh",
			},
		}, nil
	case 4:
		if *teamID != 2 {
			return nil, errors.New("team ID mismatch")
		}
		return &fleet.SoftwareTitle{
			ID: 4,
			SoftwarePackage: &fleet.SoftwareInstaller{
				InstallScript:     "install script content",
				PostInstallScript: "post-install script content",
				UninstallScript:   "uninstall script content",
				PreInstallQuery:   "SELECT 1",
				SelfService:       false,
				Platform:          "linux",
				URL:               "https://example.com/download/regular-package.deb",
				Name:              "regular-package.deb",
			},
		}, nil
	case 5:
		if *teamID != 2 {
			return nil, errors.New("team ID mismatch")
		}
		// InstallScript is populated internally from file contents, but these fields
		// should NOT be output in GitOps YAML
		return &fleet.SoftwareTitle{
			ID: 5,
			SoftwarePackage: &fleet.SoftwareInstaller{
				InstallScript:     "Write-Host 'This is the PowerShell script content'",
				PostInstallScript: "",
				UninstallScript:   "",
				PreInstallQuery:   "",
				SelfService:       true,
				Platform:          "windows",
				URL:               "https://example.com/download/setup.ps1",
				Name:              "setup.ps1",
			},
		}, nil
	default:
		return c.MockClient.GetSoftwareTitleByID(id, teamID)
	}
}

func (c *MockClientWithScriptPackage) GetSetupExperienceSoftware(platform string, teamID uint) ([]fleet.SoftwareTitleListResult, error) {
	if teamID == 2 {
		return []fleet.SoftwareTitleListResult{}, nil
	}
	return c.MockClient.GetSetupExperienceSoftware(platform, teamID)
}

func TestGeneratePolicies(t *testing.T) {
	// Get the test app config.
	fleetClient := &MockClient{}
	appConfig, err := fleetClient.GetAppConfig()
	require.NoError(t, err)

	// Create the command.
	cmd := &GenerateGitopsCommand{
		Client:       fleetClient,
		CLI:          cli.NewContext(cli.NewApp(), nil, nil),
		Messages:     Messages{},
		FilesToWrite: make(map[string]interface{}),
		AppConfig:    appConfig,
		SoftwareList: map[uint]Software{
			1: {
				Hash:    "team-software-hash",
				Comment: "__TEAM_SOFTWARE_COMMENT_TOKEN__",
			},
		},
		ScriptList: map[uint]string{
			1: "/path/to/script1.sh",
		},
	}

	policiesRaw, err := cmd.generatePolicies(nil, "default.yml")
	require.NoError(t, err)
	require.NotNil(t, policiesRaw)
	var policies []map[string]interface{}
	b, err := yaml.Marshal(policiesRaw)
	require.NoError(t, err)
	fmt.Println("policies raw:\n", string(b)) // Debugging line
	err = yaml.Unmarshal(b, &policies)
	require.NoError(t, err)

	// Get the expected org settings YAML.
	b, err = os.ReadFile("./testdata/generateGitops/expectedGlobalPolicies.yaml")
	require.NoError(t, err)
	var expectedPolicies []map[string]interface{}
	err = yaml.Unmarshal(b, &expectedPolicies)
	require.NoError(t, err)

	// Compare.
	require.Equal(t, expectedPolicies, policies)

	// Generate policies for a team.
	// Note that nested keys here may be strings,
	// so we'll JSON marshal and unmarshal to a map for comparison.
	policiesRaw, err = cmd.generatePolicies(ptr.Uint(1), "some_team")
	require.NoError(t, err)
	require.NotNil(t, policiesRaw)
	b, err = yaml.Marshal(policiesRaw)
	require.NoError(t, err)
	fmt.Println("policies raw:\n", string(b)) // Debugging line
	err = yaml.Unmarshal(b, &policies)
	require.NoError(t, err)

	// Get the expected org settings YAML.
	b, err = os.ReadFile("./testdata/generateGitops/expectedTeamPolicies.yaml")
	require.NoError(t, err)
	err = yaml.Unmarshal(b, &expectedPolicies)
	require.NoError(t, err)

	// Compare.
	require.Equal(t, expectedPolicies, policies)
}

func TestGenerateQueries(t *testing.T) {
	// Get the test app config.
	fleetClient := &MockClient{}
	appConfig, err := fleetClient.GetAppConfig()
	require.NoError(t, err)

	// Create the command.
	cmd := &GenerateGitopsCommand{
		Client:       fleetClient,
		CLI:          cli.NewContext(cli.NewApp(), nil, nil),
		Messages:     Messages{},
		FilesToWrite: make(map[string]interface{}),
		AppConfig:    appConfig,
	}

	queriesRaw, err := cmd.generateQueries(nil)
	require.NoError(t, err)
	require.NotNil(t, queriesRaw)
	var queries []map[string]interface{}
	b, err := yaml.Marshal(queriesRaw)
	require.NoError(t, err)
	fmt.Println("queries raw:\n", string(b)) // Debugging line
	err = yaml.Unmarshal(b, &queries)
	require.NoError(t, err)

	// Get the expected org settings YAML.
	b, err = os.ReadFile("./testdata/generateGitops/expectedGlobalQueries.yaml")
	require.NoError(t, err)
	var expectedQueries []map[string]interface{}
	err = yaml.Unmarshal(b, &expectedQueries)
	require.NoError(t, err)

	// Compare.
	require.Equal(t, expectedQueries, queries)

	// Generate queries for a team.
	// Note that nested keys here may be strings,
	// so we'll JSON marshal and unmarshal to a map for comparison.
	queriesRaw, err = cmd.generateQueries(ptr.Uint(1))
	require.NoError(t, err)
	require.NotNil(t, queriesRaw)
	b, err = yaml.Marshal(queriesRaw)
	require.NoError(t, err)
	fmt.Println("queries raw:\n", string(b)) // Debugging line
	err = yaml.Unmarshal(b, &queries)
	require.NoError(t, err)

	// Get the expected org settings YAML.
	b, err = os.ReadFile("./testdata/generateGitops/expectedTeamQueries.yaml")
	require.NoError(t, err)
	err = yaml.Unmarshal(b, &expectedQueries)
	require.NoError(t, err)

	// Compare.
	require.Equal(t, expectedQueries, queries)
}

func TestGenerateLabels(t *testing.T) {
	// Get the test app config.
	fleetClient := &MockClient{}
	appConfig, err := fleetClient.GetAppConfig()
	require.NoError(t, err)

	// Create the command.
	cmd := &GenerateGitopsCommand{
		Client:       fleetClient,
		CLI:          cli.NewContext(cli.NewApp(), nil, nil),
		Messages:     Messages{},
		FilesToWrite: make(map[string]interface{}),
		AppConfig:    appConfig,
	}

	labelsRaw, err := cmd.generateLabels()
	require.NoError(t, err)
	require.NotNil(t, labelsRaw)
	var labels []map[string]interface{}
	b, err := yaml.Marshal(labelsRaw)
	require.NoError(t, err)
	fmt.Println("labels raw:\n", string(b)) // Debugging line
	err = yaml.Unmarshal(b, &labels)
	require.NoError(t, err)

	// Get the expected org settings YAML.
	b, err = os.ReadFile("./testdata/generateGitops/expectedLabels.yaml")
	require.NoError(t, err)
	var expectedlabels []map[string]interface{}
	err = yaml.Unmarshal(b, &expectedlabels)
	require.NoError(t, err)

	// Compare.
	require.Equal(t, expectedlabels, labels)
}

func verifyControlsHasMacosSetup(t *testing.T, controlsRaw map[string]interface{}) {
	macosSetup, ok := controlsRaw["macos_setup"].(string)
	require.True(t, ok, "Expected macos_setup section to be a string")
	require.Equal(t, macosSetup, "TODO: update with your macos_setup configuration")
}

func TestGenerateControlsAndMDMWithoutMDMEnabledAndConfigured(t *testing.T) {
	// Get the test app config.
	fleetClient := &MockClient{}
	appConfig, err := fleetClient.GetAppConfig()
	require.NoError(t, err)
	appConfig.MDM.EnabledAndConfigured = false
	appConfig.MDM.WindowsEnabledAndConfigured = false
	appConfig.MDM.AppleBusinessManager = optjson.Slice[fleet.MDMAppleABMAssignmentInfo]{}
	appConfig.MDM.AppleServerURL = ""
	appConfig.MDM.EndUserAuthentication = fleet.MDMEndUserAuthentication{}
	appConfig.MDM.VolumePurchasingProgram = optjson.Slice[fleet.MDMAppleVolumePurchasingProgramInfo]{}

	// Create the command.
	cmd := &GenerateGitopsCommand{
		Client:       fleetClient,
		CLI:          cli.NewContext(cli.NewApp(), nil, nil),
		Messages:     Messages{},
		FilesToWrite: make(map[string]interface{}),
		AppConfig:    appConfig,
		ScriptList:   make(map[uint]string),
	}
	// teamId=6 is unhandled for MDM APIs to make sure the APIs to get MDM stuff
	// aren't called if MDM is not enabled and configured.
	controlsRaw, err := cmd.generateControls(ptr.Uint(6), "some_team", nil)
	require.NoError(t, err)
	require.Contains(t, controlsRaw, "scripts") // Uploading scripts does not require MDM turned on.
	require.Empty(t, controlsRaw["scripts"])

	// teamId=6 is unhandled for MDM APIs to make sure the APIs to get MDM stuff
	// aren't called if MDM is not enabled and configured.
	mdmRaw, err := cmd.generateMDM(&appConfig.MDM)
	require.NoError(t, err)
	// Verify all keys are set to empty.
	for _, key := range []string{
		"apple_business_manager",
		"apple_server_url",
		"end_user_authentication",
		"end_user_license_agreement",
		"volume_purchasing_program",
	} {
		require.Contains(t, mdmRaw, key)
		require.Empty(t, mdmRaw[key])
	}
}

func TestSillyTeamNames(t *testing.T) {
	sillyTeamNames := map[string]string{
		"🫆": "🫆.yml",
		"🪾": "🪾.yml",
		"🫜": "🫜.yml",
		"🪉": "🪉.yml",
		"🪏": "🪏.yml",
		"🫟": "🫟.yml",
		"👍": "👍.yml",
		"a/team\\with:all*the?footguns\"in<it>omg|": "aateambwithcalldtheefootgunsfingithomgi.yml",
	}

	fleetClient := &MockClient{}
	tempDir := os.TempDir() + "/" + uuid.New().String()

	t.Cleanup(func() {
		if err := os.RemoveAll(tempDir); err != nil {
			t.Fatalf("failed to remove temp dir: %v", err)
		}
	})

	for name, expectedFilename := range sillyTeamNames {
		t.Run(name, func(t *testing.T) {
			flagSet := flag.NewFlagSet("test", flag.ContinueOnError)
			flagSet.String("dir", tempDir, "")
			flagSet.Bool("force", true, "")
			fleetClient.TeamNameOverride = name
			action := createGenerateGitopsAction(fleetClient)
			buf := new(bytes.Buffer)
			cliContext := cli.NewContext(&cli.App{
				Name:      "test",
				Usage:     "test",
				Writer:    buf,
				ErrWriter: buf,
			}, flagSet, nil)
			// Get the test app config.
			err := action(cliContext)
			require.NoError(t, err, buf.String())

			// Expect a correctly-named .yaml
			tgtPath := filepath.Join(tempDir, "teams", expectedFilename)
			_, err = os.Stat(tgtPath)
			require.NoError(t, err)
		})
	}
}<|MERGE_RESOLUTION|>--- conflicted
+++ resolved
@@ -599,24 +599,6 @@
 	return res, nil
 }
 
-<<<<<<< HEAD
-func (MockClient) GetCertificateTemplate(certificateID uint, hostUUID *string) (*fleet.CertificateTemplateResponse, error) {
-	var res *fleet.CertificateTemplateResponse
-	if certificateID == 1 {
-		res = &fleet.CertificateTemplateResponse{
-			CertificateTemplateResponseSummary: fleet.CertificateTemplateResponseSummary{
-				ID:                       1,
-				CertificateAuthorityName: "DIGIDOO",
-				Name:                     "my_certypoo",
-			},
-			SubjectName: "CN=OU=$FLEET_VAR_HOST_UUID/ST=$FLEET_VAR_HOST_HARDWARE_SERIAL",
-		}
-	}
-	return res, nil
-}
-
-=======
->>>>>>> aa3cae53
 func maskSecret(value string, shouldShowSecret bool) string {
 	if shouldShowSecret {
 		return value
