package main

import (
	"context"
	"fmt"
	"os"
	"path"
	"testing"

	"github.com/fleetdm/fleet/v4/server/config"
	"github.com/fleetdm/fleet/v4/server/datastore/redis/redistest"
	"github.com/fleetdm/fleet/v4/server/fleet"
	appleMdm "github.com/fleetdm/fleet/v4/server/mdm/apple"
	"github.com/fleetdm/fleet/v4/server/mdm/nanodep/tokenpki"
	"github.com/fleetdm/fleet/v4/server/service"
	"github.com/fleetdm/fleet/v4/server/test"
	"github.com/go-git/go-git/v5"
	"github.com/stretchr/testify/assert"
	"github.com/stretchr/testify/require"
	"github.com/stretchr/testify/suite"
)

func TestIntegrationsGitops(t *testing.T) {
	testingSuite := new(integrationGitopsTestSuite)
	testingSuite.suite = &testingSuite.Suite
	suite.Run(t, testingSuite)
}

type integrationGitopsTestSuite struct {
	suite.Suite
	withServer
	fleetCfg config.FleetConfig
}

func (s *integrationGitopsTestSuite) SetupSuite() {
	s.withDS.SetupSuite("integrationGitopsTestSuite")

	appConf, err := s.ds.AppConfig(context.Background())
	require.NoError(s.T(), err)
	appConf.MDM.EnabledAndConfigured = true
	appConf.MDM.AppleBMEnabledAndConfigured = true
	appConf.MDM.WindowsEnabledAndConfigured = true
	err = s.ds.SaveAppConfig(context.Background(), appConf)
	require.NoError(s.T(), err)

	testCert, testKey, err := appleMdm.NewSCEPCACertKey()
	require.NoError(s.T(), err)
	testCertPEM := tokenpki.PEMCertificate(testCert.Raw)
	testKeyPEM := tokenpki.PEMRSAPrivateKey(testKey)

	fleetCfg := config.TestConfig()
	config.SetTestMDMConfig(s.T(), &fleetCfg, testCertPEM, testKeyPEM, "../../server/service/testdata")
	fleetCfg.Osquery.EnrollCooldown = 0

	mdmStorage, err := s.ds.NewMDMAppleMDMStorage()
	require.NoError(s.T(), err)
	depStorage, err := s.ds.NewMDMAppleDEPStorage()
	require.NoError(s.T(), err)
	scepStorage, err := s.ds.NewSCEPDepot()
	require.NoError(s.T(), err)
	redisPool := redistest.SetupRedis(s.T(), "zz", false, false, false)

	serverConfig := service.TestServerOpts{
		License: &fleet.LicenseInfo{
			Tier: fleet.TierFree,
		},
		FleetConfig: &fleetCfg,
		MDMStorage:  mdmStorage,
		DEPStorage:  depStorage,
		SCEPStorage: scepStorage,
		Pool:        redisPool,
		APNSTopic:   "com.apple.mgmt.External.10ac3ce5-4668-4e58-b69a-b2b5ce667589",
	}
	err = s.ds.InsertMDMConfigAssets(context.Background(), []fleet.MDMConfigAsset{
		{Name: fleet.MDMAssetSCEPChallenge, Value: []byte("scepchallenge")},
	}, nil)
	require.NoError(s.T(), err)
	users, server := service.RunServerForTestsWithDS(s.T(), s.ds, &serverConfig)
	s.T().Setenv("FLEET_SERVER_ADDRESS", server.URL) // fleetctl always uses this env var in tests
	s.server = server
	s.users = users
	s.fleetCfg = fleetCfg

	appConf, err = s.ds.AppConfig(context.Background())
	require.NoError(s.T(), err)
	appConf.ServerSettings.ServerURL = server.URL
	err = s.ds.SaveAppConfig(context.Background(), appConf)
	require.NoError(s.T(), err)
}

func (s *integrationGitopsTestSuite) TearDownSuite() {
	appConf, err := s.ds.AppConfig(context.Background())
	require.NoError(s.T(), err)
	appConf.MDM.EnabledAndConfigured = false
	err = s.ds.SaveAppConfig(context.Background(), appConf)
	require.NoError(s.T(), err)
}

// TestFleetGitops runs `fleetctl gitops` command on configs in https://github.com/fleetdm/fleet-gitops repo.
// Changes to that repo may cause this test to fail.
func (s *integrationGitopsTestSuite) TestFleetGitops() {
	t := s.T()
	const fleetGitopsRepo = "https://github.com/fleetdm/fleet-gitops"

	fleetctlConfig := s.createFleetctlConfig()

	// Clone git repo
	repoDir := t.TempDir()
	_, err := git.PlainClone(
		repoDir, false, &git.CloneOptions{
			ReferenceName: "main",
			SingleBranch:  true,
			Depth:         1,
			URL:           fleetGitopsRepo,
			Progress:      os.Stdout,
		},
	)
	require.NoError(t, err)

	// Set the required environment variables
	t.Setenv("FLEET_URL", s.server.URL)
	t.Setenv("FLEET_GLOBAL_ENROLL_SECRET", "global_enroll_secret")
	globalFile := path.Join(repoDir, "default.yml")

	// Dry run
	_ = runAppForTest(t, []string{"gitops", "--config", fleetctlConfig.Name(), "-f", globalFile, "--dry-run"})

	// Real run
	_ = runAppForTest(t, []string{"gitops", "--config", fleetctlConfig.Name(), "-f", globalFile})

}

func (s *integrationGitopsTestSuite) createFleetctlConfig() *os.File {
	t := s.T()
	// Create a temporary fleetctl config file
	fleetctlConfig, err := os.CreateTemp(t.TempDir(), "*.yml")
	require.NoError(t, err)
	// GitOps user is a premium feature, so we simply use an admin user.
	token := s.getTestToken("admin1@example.com", test.GoodPassword)
	configStr := fmt.Sprintf(
		`
contexts:
  default:
    address: %s
    tls-skip-verify: true
    token: %s
`, s.server.URL, token,
	)
	_, err = fleetctlConfig.WriteString(configStr)
	require.NoError(t, err)
	return fleetctlConfig
}

func (s *integrationGitopsTestSuite) TestFleetGitopsWithFleetSecrets() {
	t := s.T()
	const (
		secretName1 = "NAME"
		secretName2 = "length"
	)
	ctx := context.Background()
	fleetctlConfig := s.createFleetctlConfig()

	// Set the required environment variables
	t.Setenv("FLEET_URL", s.server.URL)
	t.Setenv("FLEET_GLOBAL_ENROLL_SECRET", "global_enroll_secret")
	t.Setenv("FLEET_SECRET_"+secretName1, "secret_value")
	t.Setenv("FLEET_SECRET_"+secretName2, "2")
	globalFile := path.Join("testdata", "gitops", "global_integration.yml")

	// TODO this currently doesn't work
	// Dry run
<<<<<<< HEAD
	// _ = runAppForTest(t, []string{"gitops", "--config", fleetctlConfig.Name(), "-f", globalFile, "--dry-run"})
	// secrets, err := s.ds.GetSecretVariables(ctx, []string{secretName})
	// require.NoError(t, err)
	// require.Empty(t, secrets)

	// Real run
	_ = runAppForTest(t, []string{"gitops", "--config", fleetctlConfig.Name(), "-f", globalFile})
	secrets, err := s.ds.GetSecretVariables(ctx, []string{secretName})
=======
	_ = runAppForTest(t, []string{"gitops", "--config", fleetctlConfig.Name(), "-f", globalFile, "--dry-run"})
	secrets, err := s.ds.GetSecretVariables(ctx, []string{secretName1})
	require.NoError(t, err)
	require.Empty(t, secrets)

	// Real run
	_ = runAppForTest(t, []string{"gitops", "--config", fleetctlConfig.Name(), "-f", globalFile})
	// Check secrets
	secrets, err = s.ds.GetSecretVariables(ctx, []string{secretName1, secretName2})
>>>>>>> d94f10f1
	require.NoError(t, err)
	require.Len(t, secrets, 2)
	for _, secret := range secrets {
		switch secret.Name {
		case secretName1:
			assert.Equal(t, "secret_value", secret.Value)
		case secretName2:
			assert.Equal(t, "2", secret.Value)
		default:
			t.Fatalf("unexpected secret %s", secret.Name)
		}
	}

	// Check script(s)
	scriptID, err := s.ds.GetScriptIDByName(ctx, "fleet-secret.sh", nil)
	require.NoError(t, err)
	expected, err := os.ReadFile("testdata/gitops/lib/fleet-secret.sh")
	require.NoError(t, err)
	script, err := s.ds.GetScriptContents(ctx, scriptID)
	require.NoError(t, err)
	assert.Equal(t, expected, script)
<<<<<<< HEAD
=======

	// Check Apple profiles
	profiles, err := s.ds.ListMDMAppleConfigProfiles(ctx, nil)
	require.NoError(t, err)
	require.Len(t, profiles, 1)
	assert.Contains(t, string(profiles[0].Mobileconfig), "$FLEET_SECRET_"+secretName1)
	// Check Windows profiles
	allProfiles, _, err := s.ds.ListMDMConfigProfiles(ctx, nil, fleet.ListOptions{})
	require.NoError(t, err)
	require.Len(t, allProfiles, 2)
	var windowsProfileUUID string
	for _, profile := range allProfiles {
		if profile.Platform == "windows" {
			windowsProfileUUID = profile.ProfileUUID
		}
	}
	require.NotEmpty(t, windowsProfileUUID)
	winProfile, err := s.ds.GetMDMWindowsConfigProfile(ctx, windowsProfileUUID)
	require.NoError(t, err)
	assert.Contains(t, string(winProfile.SyncML), "${FLEET_SECRET_"+secretName2+"}")

>>>>>>> d94f10f1
}<|MERGE_RESOLUTION|>--- conflicted
+++ resolved
@@ -167,18 +167,7 @@
 	t.Setenv("FLEET_SECRET_"+secretName2, "2")
 	globalFile := path.Join("testdata", "gitops", "global_integration.yml")
 
-	// TODO this currently doesn't work
 	// Dry run
-<<<<<<< HEAD
-	// _ = runAppForTest(t, []string{"gitops", "--config", fleetctlConfig.Name(), "-f", globalFile, "--dry-run"})
-	// secrets, err := s.ds.GetSecretVariables(ctx, []string{secretName})
-	// require.NoError(t, err)
-	// require.Empty(t, secrets)
-
-	// Real run
-	_ = runAppForTest(t, []string{"gitops", "--config", fleetctlConfig.Name(), "-f", globalFile})
-	secrets, err := s.ds.GetSecretVariables(ctx, []string{secretName})
-=======
 	_ = runAppForTest(t, []string{"gitops", "--config", fleetctlConfig.Name(), "-f", globalFile, "--dry-run"})
 	secrets, err := s.ds.GetSecretVariables(ctx, []string{secretName1})
 	require.NoError(t, err)
@@ -188,7 +177,6 @@
 	_ = runAppForTest(t, []string{"gitops", "--config", fleetctlConfig.Name(), "-f", globalFile})
 	// Check secrets
 	secrets, err = s.ds.GetSecretVariables(ctx, []string{secretName1, secretName2})
->>>>>>> d94f10f1
 	require.NoError(t, err)
 	require.Len(t, secrets, 2)
 	for _, secret := range secrets {
@@ -210,8 +198,6 @@
 	script, err := s.ds.GetScriptContents(ctx, scriptID)
 	require.NoError(t, err)
 	assert.Equal(t, expected, script)
-<<<<<<< HEAD
-=======
 
 	// Check Apple profiles
 	profiles, err := s.ds.ListMDMAppleConfigProfiles(ctx, nil)
@@ -233,5 +219,4 @@
 	require.NoError(t, err)
 	assert.Contains(t, string(winProfile.SyncML), "${FLEET_SECRET_"+secretName2+"}")
 
->>>>>>> d94f10f1
 }