package main

import (
	"context"
	"fmt"
	"net/http"
	"net/http/httptest"
	"os"
	"path"
	"path/filepath"
	"regexp"
	"runtime"
	"strings"
	"sync"
	"testing"

	eeservice "github.com/fleetdm/fleet/v4/ee/server/service"
	"github.com/fleetdm/fleet/v4/ee/server/service/digicert"
	"github.com/fleetdm/fleet/v4/server/config"
	"github.com/fleetdm/fleet/v4/server/datastore/mysql"
	"github.com/fleetdm/fleet/v4/server/datastore/redis/redistest"
	"github.com/fleetdm/fleet/v4/server/fleet"
	appleMdm "github.com/fleetdm/fleet/v4/server/mdm/apple"
	"github.com/fleetdm/fleet/v4/server/mdm/nanodep/tokenpki"
	"github.com/fleetdm/fleet/v4/server/ptr"
	"github.com/fleetdm/fleet/v4/server/service"
	"github.com/fleetdm/fleet/v4/server/service/integrationtest/scep_server"
	"github.com/fleetdm/fleet/v4/server/test"
	"github.com/go-git/go-git/v5"
	"github.com/go-json-experiment/json/v1"
	kitlog "github.com/go-kit/log"
	"github.com/google/uuid"
	"github.com/jmoiron/sqlx"
	"github.com/stretchr/testify/assert"
	"github.com/stretchr/testify/require"
	"github.com/stretchr/testify/suite"
)

func TestIntegrationsEnterpriseGitops(t *testing.T) {
	testingSuite := new(enterpriseIntegrationGitopsTestSuite)
	testingSuite.suite = &testingSuite.Suite
	suite.Run(t, testingSuite)
}

type enterpriseIntegrationGitopsTestSuite struct {
	suite.Suite
	withServer
	fleetCfg config.FleetConfig
}

func (s *enterpriseIntegrationGitopsTestSuite) SetupSuite() {
	s.withDS.SetupSuite("enterpriseIntegrationGitopsTestSuite")

	appConf, err := s.ds.AppConfig(context.Background())
	require.NoError(s.T(), err)
	appConf.MDM.EnabledAndConfigured = true
	appConf.MDM.AppleBMEnabledAndConfigured = true
	err = s.ds.SaveAppConfig(context.Background(), appConf)
	require.NoError(s.T(), err)

	testCert, testKey, err := appleMdm.NewSCEPCACertKey()
	require.NoError(s.T(), err)
	testCertPEM := tokenpki.PEMCertificate(testCert.Raw)
	testKeyPEM := tokenpki.PEMRSAPrivateKey(testKey)

	fleetCfg := config.TestConfig()
	config.SetTestMDMConfig(s.T(), &fleetCfg, testCertPEM, testKeyPEM, "../../server/service/testdata")
	fleetCfg.Osquery.EnrollCooldown = 0

	err = s.ds.InsertMDMConfigAssets(context.Background(), []fleet.MDMConfigAsset{
		{Name: fleet.MDMAssetAPNSCert, Value: testCertPEM},
		{Name: fleet.MDMAssetAPNSKey, Value: testKeyPEM},
		{Name: fleet.MDMAssetCACert, Value: testCertPEM},
		{Name: fleet.MDMAssetCAKey, Value: testKeyPEM},
	}, nil)
	require.NoError(s.T(), err)

	mdmStorage, err := s.ds.NewMDMAppleMDMStorage()
	require.NoError(s.T(), err)
	depStorage, err := s.ds.NewMDMAppleDEPStorage()
	require.NoError(s.T(), err)
	scepStorage, err := s.ds.NewSCEPDepot()
	require.NoError(s.T(), err)
	redisPool := redistest.SetupRedis(s.T(), "zz", false, false, false)

	serverConfig := service.TestServerOpts{
		License: &fleet.LicenseInfo{
			Tier: fleet.TierPremium,
		},
		FleetConfig:       &fleetCfg,
		MDMStorage:        mdmStorage,
		DEPStorage:        depStorage,
		SCEPStorage:       scepStorage,
		Pool:              redisPool,
		APNSTopic:         "com.apple.mgmt.External.10ac3ce5-4668-4e58-b69a-b2b5ce667589",
		SCEPConfigService: eeservice.NewSCEPConfigService(kitlog.NewLogfmtLogger(os.Stdout), nil),
		DigiCertService:   digicert.NewService(),
	}
	err = s.ds.InsertMDMConfigAssets(context.Background(), []fleet.MDMConfigAsset{
		{Name: fleet.MDMAssetSCEPChallenge, Value: []byte("scepchallenge")},
	}, nil)
	require.NoError(s.T(), err)
	users, server := service.RunServerForTestsWithDS(s.T(), s.ds, &serverConfig)
	s.T().Setenv("FLEET_SERVER_ADDRESS", server.URL) // fleetctl always uses this env var in tests
	s.server = server
	s.users = users
	s.fleetCfg = fleetCfg

	appConf, err = s.ds.AppConfig(context.Background())
	require.NoError(s.T(), err)
	appConf.ServerSettings.ServerURL = server.URL
	err = s.ds.SaveAppConfig(context.Background(), appConf)
	require.NoError(s.T(), err)
}

func (s *enterpriseIntegrationGitopsTestSuite) TearDownSuite() {
	appConf, err := s.ds.AppConfig(context.Background())
	require.NoError(s.T(), err)
	appConf.MDM.EnabledAndConfigured = false
	err = s.ds.SaveAppConfig(context.Background(), appConf)
	require.NoError(s.T(), err)
}

func (s *enterpriseIntegrationGitopsTestSuite) TearDownTest() {
	t := s.T()
	ctx := context.Background()

	teams, err := s.ds.ListTeams(ctx, fleet.TeamFilter{User: test.UserAdmin}, fleet.ListOptions{})
	require.NoError(t, err)
	for _, tm := range teams {
		err := s.ds.DeleteTeam(ctx, tm.ID)
		require.NoError(t, err)
	}

	// Clean software installers in "No team" (the others are deleted in ts.ds.DeleteTeam above).
	mysql.ExecAdhocSQL(t, s.ds, func(q sqlx.ExtContext) error {
		_, err := q.ExecContext(ctx, `DELETE FROM software_installers WHERE global_or_team_id = 0;`)
		return err
	})
	mysql.ExecAdhocSQL(t, s.ds, func(tx sqlx.ExtContext) error {
		_, err := tx.ExecContext(ctx, "DELETE FROM vpp_apps;")
		return err
	})

	lbls, err := s.ds.ListLabels(ctx, fleet.TeamFilter{User: test.UserAdmin}, fleet.ListOptions{})
	require.NoError(t, err)
	for _, lbl := range lbls {
		if lbl.LabelType != fleet.LabelTypeBuiltIn {
			err := s.ds.DeleteLabel(ctx, lbl.Name)
			require.NoError(t, err)
		}
	}
}

// TestFleetGitops runs `fleetctl gitops` command on configs in https://github.com/fleetdm/fleet-gitops repo.
// Changes to that repo may cause this test to fail.
func (s *enterpriseIntegrationGitopsTestSuite) TestFleetGitops() {
	t := s.T()
	const fleetGitopsRepo = "https://github.com/fleetdm/fleet-gitops"

	user := s.createGitOpsUser(t)
	fleetctlConfig := s.createFleetctlConfig(t, user)

	// Clone git repo
	repoDir := t.TempDir()
	_, err := git.PlainClone(
		repoDir, false, &git.CloneOptions{
			ReferenceName: "main",
			SingleBranch:  true,
			Depth:         1,
			URL:           fleetGitopsRepo,
			Progress:      os.Stdout,
		},
	)
	require.NoError(t, err)

	// Set the required environment variables
	t.Setenv("FLEET_URL", s.server.URL)
	t.Setenv("FLEET_GLOBAL_ENROLL_SECRET", "global_enroll_secret")
	t.Setenv("FLEET_WORKSTATIONS_ENROLL_SECRET", "workstations_enroll_secret")
	t.Setenv("FLEET_WORKSTATIONS_CANARY_ENROLL_SECRET", "workstations_canary_enroll_secret")
	globalFile := path.Join(repoDir, "default.yml")
	teamsDir := path.Join(repoDir, "teams")
	teamFiles, err := os.ReadDir(teamsDir)
	require.NoError(t, err)
	teamFileNames := make([]string, 0, len(teamFiles))
	for _, file := range teamFiles {
		if filepath.Ext(file.Name()) == ".yml" {
			teamFileNames = append(teamFileNames, path.Join(teamsDir, file.Name()))
		}
	}

	// Create a team to be deleted.
	deletedTeamFile, err := os.CreateTemp(t.TempDir(), "*.yml")
	require.NoError(t, err)
	const deletedTeamName = "team_to_be_deleted"

	_, err = deletedTeamFile.WriteString(
		fmt.Sprintf(
			`
controls:
software:
queries:
policies:
agent_options:
name: %s
team_settings:
  secrets: [{"secret":"deleted_team_secret"}]
`, deletedTeamName,
		),
	)
	require.NoError(t, err)

	test.CreateInsertGlobalVPPToken(t, s.ds)

	// Apply the team to be deleted
	_ = runAppForTest(t, []string{"gitops", "--config", fleetctlConfig.Name(), "-f", deletedTeamFile.Name()})

	// Dry run
	_ = runAppForTest(t, []string{"gitops", "--config", fleetctlConfig.Name(), "-f", globalFile, "--dry-run"})
	for _, fileName := range teamFileNames {
		_ = runAppForTest(t, []string{"gitops", "--config", fleetctlConfig.Name(), "-f", fileName, "--dry-run"})
	}

	// Dry run with all the files
	args := []string{"gitops", "--config", fleetctlConfig.Name(), "--dry-run", "--delete-other-teams", "-f", globalFile}
	for _, fileName := range teamFileNames {
		args = append(args, "-f", fileName)
	}
	_ = runAppForTest(t, args)

	// Real run with all the files, but don't delete other teams
	args = []string{"gitops", "--config", fleetctlConfig.Name(), "-f", globalFile}
	for _, fileName := range teamFileNames {
		args = append(args, "-f", fileName)
	}
	_ = runAppForTest(t, args)

	// Check that all the teams exist
	teamsJSON := runAppForTest(t, []string{"get", "teams", "--config", fleetctlConfig.Name(), "--json"})
	assert.Equal(t, 3, strings.Count(teamsJSON, "team_id"))

	// Real run with all the files, and delete other teams
	args = []string{"gitops", "--config", fleetctlConfig.Name(), "--delete-other-teams", "-f", globalFile}
	for _, fileName := range teamFileNames {
		args = append(args, "-f", fileName)
	}
	_ = runAppForTest(t, args)

	// Check that only the right teams exist
	teamsJSON = runAppForTest(t, []string{"get", "teams", "--config", fleetctlConfig.Name(), "--json"})
	assert.Equal(t, 2, strings.Count(teamsJSON, "team_id"))
	assert.NotContains(t, teamsJSON, deletedTeamName)

	// Real run with one file at a time
	_ = runAppForTest(t, []string{"gitops", "--config", fleetctlConfig.Name(), "-f", globalFile})
	for _, fileName := range teamFileNames {
		_ = runAppForTest(t, []string{"gitops", "--config", fleetctlConfig.Name(), "-f", fileName})
	}
}

func (s *enterpriseIntegrationGitopsTestSuite) createFleetctlConfig(t *testing.T, user fleet.User) *os.File {
	fleetctlConfig, err := os.CreateTemp(t.TempDir(), "*.yml")
	require.NoError(t, err)
	token := s.getTestToken(user.Email, test.GoodPassword)
	configStr := fmt.Sprintf(
		`
contexts:
  default:
    address: %s
    tls-skip-verify: true
    token: %s
`, s.server.URL, token,
	)
	_, err = fleetctlConfig.WriteString(configStr)
	require.NoError(t, err)
	return fleetctlConfig
}

func (s *enterpriseIntegrationGitopsTestSuite) createGitOpsUser(t *testing.T) fleet.User {
	user := fleet.User{
		Name:       "GitOps User",
		Email:      uuid.NewString() + "@example.com",
		GlobalRole: ptr.String(fleet.RoleGitOps),
	}
	require.NoError(t, user.SetPassword(test.GoodPassword, 10, 10))
	_, err := s.ds.NewUser(context.Background(), &user)
	require.NoError(t, err)
	return user
}

// TestDeleteMacOSSetup tests the deletion of macOS setup assets by `fleetctl gitops` command.
func (s *enterpriseIntegrationGitopsTestSuite) TestDeleteMacOSSetup() {
	t := s.T()

	user := s.createGitOpsUser(t)
	fleetctlConfig := s.createFleetctlConfig(t, user)

	globalFile, err := os.CreateTemp(t.TempDir(), "*.yml")
	require.NoError(t, err)
	_, err = globalFile.WriteString(`
agent_options:
controls:
org_settings:
  server_settings:
    server_url: $FLEET_URL
  org_info:
    org_name: Fleet
  secrets:
policies:
queries:
`)
	require.NoError(t, err)

	teamName := uuid.NewString()
	teamFile, err := os.CreateTemp(t.TempDir(), "*.yml")
	require.NoError(t, err)
	_, err = teamFile.WriteString(
		fmt.Sprintf(
			`
controls:
software:
queries:
policies:
agent_options:
name: %s
team_settings:
  secrets: [{"secret":"enroll_secret"}]
`, teamName,
		),
	)
	require.NoError(t, err)

	// Set the required environment variables
	t.Setenv("FLEET_URL", s.server.URL)

	// Apply configs
	_ = runAppForTest(t, []string{"gitops", "--config", fleetctlConfig.Name(), "-f", globalFile.Name(), "-f", teamFile.Name(), "--dry-run"})
	_ = runAppForTest(t, []string{"gitops", "--config", fleetctlConfig.Name(), "-f", globalFile.Name(), "-f", teamFile.Name()})

	// Add bootstrap packages
	require.NoError(t, s.ds.InsertMDMAppleBootstrapPackage(context.Background(), &fleet.MDMAppleBootstrapPackage{
		Name:   "bootstrap.pkg",
		TeamID: 0,
		Bytes:  []byte("bootstrap package"),
		Token:  uuid.NewString(),
		Sha256: []byte("sha256"),
	}, nil))
	team, err := s.ds.TeamByName(context.Background(), teamName)
	require.NoError(t, err)
	t.Cleanup(func() {
		_ = s.ds.DeleteTeam(context.Background(), team.ID)
	})
	require.NoError(t, s.ds.InsertMDMAppleBootstrapPackage(context.Background(), &fleet.MDMAppleBootstrapPackage{
		Name:   "bootstrap.pkg",
		TeamID: team.ID,
		Bytes:  []byte("bootstrap package"),
		Token:  uuid.NewString(),
		Sha256: []byte("sha256"),
	}, nil))
	mysql.ExecAdhocSQL(t, s.ds, func(q sqlx.ExtContext) error {
		stmt := "SELECT COUNT(*) FROM mdm_apple_bootstrap_packages WHERE team_id IN (?, ?)"
		var result int
		require.NoError(t, sqlx.GetContext(context.Background(), q, &result, stmt, 0, team.ID))
		assert.Equal(t, 2, result)
		return nil
	})

	// Add enrollment profiles
	_, err = s.ds.SetOrUpdateMDMAppleSetupAssistant(context.Background(), &fleet.MDMAppleSetupAssistant{
		TeamID:  nil,
		Name:    "enrollment_profile.json",
		Profile: []byte(`{"foo":"bar"}`),
	})
	require.NoError(t, err)
	_, err = s.ds.SetOrUpdateMDMAppleSetupAssistant(context.Background(), &fleet.MDMAppleSetupAssistant{
		TeamID:  &team.ID,
		Name:    "enrollment_profile.json",
		Profile: []byte(`{"foo":"bar"}`),
	})
	require.NoError(t, err)
	mysql.ExecAdhocSQL(t, s.ds, func(q sqlx.ExtContext) error {
		stmt := "SELECT COUNT(*) FROM mdm_apple_setup_assistants WHERE global_or_team_id IN (?, ?)"
		var result int
		require.NoError(t, sqlx.GetContext(context.Background(), q, &result, stmt, 0, team.ID))
		assert.Equal(t, 2, result)
		return nil
	})

	// Re-apply configs and expect the macOS setup assets to be cleared
	_ = runAppForTest(t, []string{"gitops", "--config", fleetctlConfig.Name(), "-f", globalFile.Name(), "-f", teamFile.Name(), "--dry-run"})
	_ = runAppForTest(t, []string{"gitops", "--config", fleetctlConfig.Name(), "-f", globalFile.Name(), "-f", teamFile.Name()})

	mysql.ExecAdhocSQL(t, s.ds, func(q sqlx.ExtContext) error {
		stmt := "SELECT COUNT(*) FROM mdm_apple_bootstrap_packages WHERE team_id IN (?, ?)"
		var result int
		require.NoError(t, sqlx.GetContext(context.Background(), q, &result, stmt, 0, team.ID))
		assert.Equal(t, 0, result)
		return nil
	})
	mysql.ExecAdhocSQL(t, s.ds, func(q sqlx.ExtContext) error {
		stmt := "SELECT COUNT(*) FROM mdm_apple_setup_assistants WHERE global_or_team_id IN (?, ?)"
		var result int
		require.NoError(t, sqlx.GetContext(context.Background(), q, &result, stmt, 0, team.ID))
		assert.Equal(t, 0, result)
		return nil
	})
}

// TestCAIntegrations enables DigiCert and Custom SCEP CAs via GitOps.
// At the same time, GitOps uploads Apple profiles that use the newly configured CAs.
func (s *enterpriseIntegrationGitopsTestSuite) TestCAIntegrations() {
	t := s.T()
	user := s.createGitOpsUser(t)
	fleetctlConfig := s.createFleetctlConfig(t, user)

	var (
		gotProfileMu sync.Mutex
		gotProfile   bool
	)
	digiCertServer := httptest.NewServer(http.HandlerFunc(func(w http.ResponseWriter, r *http.Request) {
		w.Header().Set("Content-Type", "application/json")
		switch r.Method {
		case http.MethodGet:
			matches := regexp.MustCompile(`^/mpki/api/v2/profile/([a-zA-Z0-9_-]+)$`).FindStringSubmatch(r.URL.Path)
			if len(matches) != 2 {
				w.WriteHeader(http.StatusBadRequest)
				return
			}
			profileID := matches[1]

			resp := map[string]string{
				"id":     profileID,
				"name":   "DigiCert",
				"status": "Active",
			}
			err := json.NewEncoder(w).Encode(resp)
			require.NoError(t, err)
			gotProfileMu.Lock()
			gotProfile = profileID == "digicert_profile_id"
			defer gotProfileMu.Unlock()
		default:
			w.WriteHeader(http.StatusMethodNotAllowed)
		}
	}))
	t.Cleanup(digiCertServer.Close)

	scepServer := scep_server.StartTestSCEPServer(t)

	// Get the path to the directory of this test file
	_, currentFile, _, ok := runtime.Caller(0)
	require.True(t, ok, "failed to get runtime caller info")
	dirPath := filepath.Dir(currentFile)

	globalFile, err := os.CreateTemp(t.TempDir(), "*.yml")
	require.NoError(t, err)
	_, err = globalFile.WriteString(fmt.Sprintf(`
agent_options:
controls:
  macos_settings:
    custom_settings:
      - path: %s/testdata/gitops/lib/scep-and-digicert.mobileconfig
org_settings:
  server_settings:
    server_url: $FLEET_URL
  org_info:
    org_name: Fleet
  secrets:
  integrations:
    digicert:
      - name: DigiCert
        url: %s
        api_token: digicert_api_token
        profile_id: digicert_profile_id
        certificate_common_name: digicert_cn
        certificate_user_principal_names: ["digicert_upn"]
        certificate_seat_id: digicert_seat_id
    custom_scep_proxy:
      - name: CustomScepProxy
        url: %s
        challenge: challenge
policies:
queries:
`, dirPath, digiCertServer.URL, scepServer.URL+"/scep"))
	require.NoError(t, err)

	// Set the required environment variables
	t.Setenv("FLEET_URL", s.server.URL)

	// Apply configs
	_ = runAppForTest(t, []string{"gitops", "--config", fleetctlConfig.Name(), "-f", globalFile.Name(), "--dry-run"})
	_ = runAppForTest(t, []string{"gitops", "--config", fleetctlConfig.Name(), "-f", globalFile.Name()})

	appConfig, err := s.ds.AppConfig(context.Background())
	require.NoError(t, err)
	require.True(t, appConfig.Integrations.DigiCert.Valid)
	require.Len(t, appConfig.Integrations.DigiCert.Value, 1)
	digicertCA := appConfig.Integrations.DigiCert.Value[0]
	require.Equal(t, "DigiCert", digicertCA.Name)
	require.Equal(t, digiCertServer.URL, digicertCA.URL)
	require.Equal(t, fleet.MaskedPassword, digicertCA.APIToken)
	require.Equal(t, "digicert_profile_id", digicertCA.ProfileID)
	require.Equal(t, "digicert_cn", digicertCA.CertificateCommonName)
	require.Equal(t, []string{"digicert_upn"}, digicertCA.CertificateUserPrincipalNames)
	require.Equal(t, "digicert_seat_id", digicertCA.CertificateSeatID)
	gotProfileMu.Lock()
	require.True(t, gotProfile)
	gotProfileMu.Unlock()

	require.True(t, appConfig.Integrations.CustomSCEPProxy.Valid)
	require.Len(t, appConfig.Integrations.CustomSCEPProxy.Value, 1)
	customSCEPProxyCA := appConfig.Integrations.CustomSCEPProxy.Value[0]
	require.Equal(t, "CustomScepProxy", customSCEPProxyCA.Name)
	require.Equal(t, scepServer.URL+"/scep", customSCEPProxyCA.URL)
	require.Equal(t, fleet.MaskedPassword, customSCEPProxyCA.Challenge)

	profiles, _, err := s.ds.ListMDMConfigProfiles(context.Background(), nil, fleet.ListOptions{})
	require.NoError(t, err)
	assert.Len(t, profiles, 1)

	// Now test that we can clear the configs
	_, err = globalFile.WriteString(`
agent_options:
controls:
  macos_settings:
    custom_settings:
org_settings:
  server_settings:
    server_url: $FLEET_URL
  org_info:
    org_name: Fleet
  secrets:
policies:
queries:
`)
	require.NoError(t, err)

	_ = runAppForTest(t, []string{"gitops", "--config", fleetctlConfig.Name(), "-f", globalFile.Name(), "--dry-run"})
	_ = runAppForTest(t, []string{"gitops", "--config", fleetctlConfig.Name(), "-f", globalFile.Name()})
	appConfig, err = s.ds.AppConfig(context.Background())
	require.NoError(t, err)
	assert.Empty(t, appConfig.Integrations.DigiCert.Value)
	assert.Empty(t, appConfig.Integrations.CustomSCEPProxy.Value)
}

// TestUnsetConfigurationProfileLabels tests the removal of labels associated with a
// configuration profile via gitops.
func (s *enterpriseIntegrationGitopsTestSuite) TestUnsetConfigurationProfileLabels() {
	t := s.T()
	ctx := context.Background()

	user := s.createGitOpsUser(t)
	fleetctlConfig := s.createFleetctlConfig(t, user)
	lbl, err := s.ds.NewLabel(ctx, &fleet.Label{Name: "Label1", Query: "SELECT 1"})
	require.NoError(t, err)
	require.NotZero(t, lbl.ID)

	profileFile, err := os.CreateTemp(t.TempDir(), "*.mobileconfig")
	require.NoError(t, err)
	_, err = profileFile.WriteString(test.GenerateMDMAppleProfile("test", "test", uuid.NewString()))
	require.NoError(t, err)
	err = profileFile.Close()
	require.NoError(t, err)

	const (
		globalTemplate = `
agent_options:
controls:
  macos_settings:
    custom_settings:
      - path: %s
%s
org_settings:
  server_settings:
    server_url: $FLEET_URL
  org_info:
    org_name: Fleet
  secrets:
policies:
queries:
`
		withLabelsIncludeAny = `
        labels_include_any:
          - Label1
`
		emptyLabelsIncludeAny = `
        labels_include_any:
`
		teamTemplate = `
controls:
  macos_settings:
    custom_settings:
      - path: %s
%s
software:
queries:
policies:
agent_options:
name: %s
team_settings:
  secrets: [{"secret":"enroll_secret"}]
`
		withLabelsIncludeAll = `
        labels_include_all:
          - Label1
`
	)

	globalFile, err := os.CreateTemp(t.TempDir(), "*.yml")
	require.NoError(t, err)
	_, err = globalFile.WriteString(fmt.Sprintf(globalTemplate, profileFile.Name(), withLabelsIncludeAny))
	require.NoError(t, err)
	err = globalFile.Close()
	require.NoError(t, err)

	teamName := uuid.NewString()
	teamFile, err := os.CreateTemp(t.TempDir(), "*.yml")
	require.NoError(t, err)
	_, err = teamFile.WriteString(fmt.Sprintf(teamTemplate, profileFile.Name(), withLabelsIncludeAll, teamName))
	require.NoError(t, err)
	err = teamFile.Close()
	require.NoError(t, err)

	// Set the required environment variables
	t.Setenv("FLEET_URL", s.server.URL)

	// Apply configs
	_ = runAppForTest(t, []string{"gitops", "--config", fleetctlConfig.Name(), "-f", globalFile.Name(), "-f", teamFile.Name(), "--dry-run"})
	_ = runAppForTest(t, []string{"gitops", "--config", fleetctlConfig.Name(), "-f", globalFile.Name(), "-f", teamFile.Name()})

	// get the team ID
	team, err := s.ds.TeamByName(ctx, teamName)
	require.NoError(t, err)

	// the custom setting is scoped by the label for no team
	profs, _, err := s.ds.ListMDMConfigProfiles(ctx, nil, fleet.ListOptions{})
	require.NoError(t, err)
	require.Len(t, profs, 1)
	require.Len(t, profs[0].LabelsIncludeAny, 1)
	require.Equal(t, "Label1", profs[0].LabelsIncludeAny[0].LabelName)

	// the custom setting is scoped by the label for team
	profs, _, err = s.ds.ListMDMConfigProfiles(ctx, &team.ID, fleet.ListOptions{})
	require.NoError(t, err)
	require.Len(t, profs, 1)
	require.Len(t, profs[0].LabelsIncludeAll, 1)
	require.Equal(t, "Label1", profs[0].LabelsIncludeAll[0].LabelName)

	// remove the label conditions
	err = os.WriteFile(globalFile.Name(), []byte(fmt.Sprintf(globalTemplate, profileFile.Name(), emptyLabelsIncludeAny)), 0o644)
	require.NoError(t, err)
	err = os.WriteFile(teamFile.Name(), []byte(fmt.Sprintf(teamTemplate, profileFile.Name(), "", teamName)), 0o644)
	require.NoError(t, err)

	// Apply configs
	_ = runAppForTest(t, []string{"gitops", "--config", fleetctlConfig.Name(), "-f", globalFile.Name(), "-f", teamFile.Name(), "--dry-run"})
	_ = runAppForTest(t, []string{"gitops", "--config", fleetctlConfig.Name(), "-f", globalFile.Name(), "-f", teamFile.Name()})

	// the custom setting is not scoped by label anymore
	profs, _, err = s.ds.ListMDMConfigProfiles(ctx, nil, fleet.ListOptions{})
	require.NoError(t, err)
	require.Len(t, profs, 1)
	require.Len(t, profs[0].LabelsIncludeAny, 0)

	profs, _, err = s.ds.ListMDMConfigProfiles(ctx, &team.ID, fleet.ListOptions{})
	require.NoError(t, err)
	require.Len(t, profs, 1)
	require.Len(t, profs[0].LabelsIncludeAll, 0)
}

// TestUnsetSoftwareInstallerLabels tests the removal of labels associated with a
// software installer via gitops.
func (s *enterpriseIntegrationGitopsTestSuite) TestUnsetSoftwareInstallerLabels() {
	t := s.T()
	ctx := context.Background()

	user := s.createGitOpsUser(t)
	fleetctlConfig := s.createFleetctlConfig(t, user)
	lbl, err := s.ds.NewLabel(ctx, &fleet.Label{Name: "Label1", Query: "SELECT 1"})
	require.NoError(t, err)
	require.NotZero(t, lbl.ID)

	const (
		globalTemplate = `
agent_options:
controls:
org_settings:
  server_settings:
    server_url: $FLEET_URL
  org_info:
    org_name: Fleet
  secrets:
policies:
queries:
`

		noTeamTemplate = `name: No team
controls:
policies:
software:
  packages:
    - url: ${SOFTWARE_INSTALLER_URL}/ruby.deb
%s
`
		withLabelsIncludeAny = `
      labels_include_any:
        - Label1
`
		emptyLabelsIncludeAny = `
      labels_include_any:
`
		teamTemplate = `
controls:
software:
  packages:
    - url: ${SOFTWARE_INSTALLER_URL}/ruby.deb
%s
queries:
policies:
agent_options:
name: %s
team_settings:
  secrets: [{"secret":"enroll_secret"}]
`
		withLabelsExcludeAny = `
      labels_exclude_any:
        - Label1
`
	)

	globalFile, err := os.CreateTemp(t.TempDir(), "*.yml")
	require.NoError(t, err)
	_, err = globalFile.WriteString(globalTemplate)
	require.NoError(t, err)
	err = globalFile.Close()
	require.NoError(t, err)

	noTeamFile, err := os.CreateTemp(t.TempDir(), "*.yml")
	require.NoError(t, err)
	_, err = noTeamFile.WriteString(fmt.Sprintf(noTeamTemplate, withLabelsIncludeAny))
	require.NoError(t, err)
	err = noTeamFile.Close()
	require.NoError(t, err)
	noTeamFilePath := filepath.Join(filepath.Dir(noTeamFile.Name()), "no-team.yml")
	err = os.Rename(noTeamFile.Name(), noTeamFilePath)
	require.NoError(t, err)

	teamName := uuid.NewString()
	teamFile, err := os.CreateTemp(t.TempDir(), "*.yml")
	require.NoError(t, err)
	_, err = teamFile.WriteString(fmt.Sprintf(teamTemplate, withLabelsExcludeAny, teamName))
	require.NoError(t, err)
	err = teamFile.Close()
	require.NoError(t, err)

	// Set the required environment variables
	t.Setenv("FLEET_URL", s.server.URL)
	startSoftwareInstallerServer(t)

	// Apply configs
	_ = runAppForTest(t, []string{"gitops", "--config", fleetctlConfig.Name(), "-f", globalFile.Name(), "-f", noTeamFilePath, "-f", teamFile.Name(), "--dry-run"})
	_ = runAppForTest(t, []string{"gitops", "--config", fleetctlConfig.Name(), "-f", globalFile.Name(), "-f", noTeamFilePath, "-f", teamFile.Name()})

	// get the team ID
	team, err := s.ds.TeamByName(ctx, teamName)
	require.NoError(t, err)

	// the installer is scoped by the label for no team
	titles, _, _, err := s.ds.ListSoftwareTitles(ctx, fleet.SoftwareTitleListOptions{AvailableForInstall: true, TeamID: ptr.Uint(0)}, fleet.TeamFilter{User: test.UserAdmin})
	require.NoError(t, err)
	require.Len(t, titles, 1)
	require.NotNil(t, titles[0].SoftwarePackage)
	noTeamTitleID := titles[0].ID
	meta, err := s.ds.GetSoftwareInstallerMetadataByTeamAndTitleID(ctx, nil, noTeamTitleID, false)
	require.NoError(t, err)
	require.Len(t, meta.LabelsIncludeAny, 1)
	require.Equal(t, "Label1", meta.LabelsIncludeAny[0].LabelName)

	// the installer is scoped by the label for team
	titles, _, _, err = s.ds.ListSoftwareTitles(ctx, fleet.SoftwareTitleListOptions{TeamID: &team.ID}, fleet.TeamFilter{User: test.UserAdmin})
	require.NoError(t, err)
	require.Len(t, titles, 1)
	require.NotNil(t, titles[0].SoftwarePackage)
	teamTitleID := titles[0].ID
	meta, err = s.ds.GetSoftwareInstallerMetadataByTeamAndTitleID(ctx, &team.ID, teamTitleID, false)
	require.NoError(t, err)
	require.Len(t, meta.LabelsExcludeAny, 1)
	require.Equal(t, "Label1", meta.LabelsExcludeAny[0].LabelName)

	// remove the label conditions
	err = os.WriteFile(noTeamFilePath, []byte(fmt.Sprintf(noTeamTemplate, emptyLabelsIncludeAny)), 0o644)
	require.NoError(t, err)
	err = os.WriteFile(teamFile.Name(), []byte(fmt.Sprintf(teamTemplate, "", teamName)), 0o644)
	require.NoError(t, err)

	// Apply configs
	_ = runAppForTest(t, []string{"gitops", "--config", fleetctlConfig.Name(), "-f", globalFile.Name(), "-f", noTeamFilePath, "-f", teamFile.Name(), "--dry-run"})
	_ = runAppForTest(t, []string{"gitops", "--config", fleetctlConfig.Name(), "-f", globalFile.Name(), "-f", noTeamFilePath, "-f", teamFile.Name()})

	// the installer is not scoped by label anymore
	meta, err = s.ds.GetSoftwareInstallerMetadataByTeamAndTitleID(ctx, nil, noTeamTitleID, false)
	require.NoError(t, err)
	require.NotNil(t, meta.TitleID)
	require.Equal(t, noTeamTitleID, *meta.TitleID)
	require.Len(t, meta.LabelsExcludeAny, 0)
	require.Len(t, meta.LabelsIncludeAny, 0)

	meta, err = s.ds.GetSoftwareInstallerMetadataByTeamAndTitleID(ctx, &team.ID, teamTitleID, false)
	require.NoError(t, err)
	require.NotNil(t, meta.TitleID)
	require.Equal(t, teamTitleID, *meta.TitleID)
	require.Len(t, meta.LabelsExcludeAny, 0)
	require.Len(t, meta.LabelsIncludeAny, 0)
}

<<<<<<< HEAD
func (s *enterpriseIntegrationGitopsTestSuite) TestMacOSSetup() {
=======
func (s *enterpriseIntegrationGitopsTestSuite) TestDeletingNoTeamYAML() {
>>>>>>> 94aa81e4
	t := s.T()
	ctx := context.Background()

	user := s.createGitOpsUser(t)
	fleetctlConfig := s.createFleetctlConfig(t, user)

<<<<<<< HEAD
	const (
		globalConfig = `
agent_options:
org_settings:
  server_settings:
    server_url: $FLEET_URL
  org_info:
    org_name: Fleet
  secrets:
policies:
queries:
`

		globalConfigOnly = `
agent_options:
controls:
  macos_setup:
    manual_agent_install: %t
=======
	// Set the required environment variables
	t.Setenv("FLEET_URL", s.server.URL)

	// global file setup
	const (
		globalTemplate = `
agent_options:
controls:
>>>>>>> 94aa81e4
org_settings:
  server_settings:
    server_url: $FLEET_URL
  org_info:
    org_name: Fleet
  secrets:
policies:
queries:
`
<<<<<<< HEAD

		noTeamConfig = `name: No team
controls:
  macos_setup:
    manual_agent_install: true
policies:
software:
`

		teamConfig = `
controls:
  macos_setup:
    manual_agent_install: %t
software:
queries:
policies:
agent_options:
name: %s
team_settings:
  secrets: [{"secret":"enroll_secret"}]
`
=======
>>>>>>> 94aa81e4
	)

	globalFile, err := os.CreateTemp(t.TempDir(), "*.yml")
	require.NoError(t, err)
<<<<<<< HEAD
	_, err = globalFile.WriteString(globalConfig)
=======
	_, err = globalFile.WriteString(globalTemplate)
>>>>>>> 94aa81e4
	require.NoError(t, err)
	err = globalFile.Close()
	require.NoError(t, err)

<<<<<<< HEAD
	noTeamFile, err := os.CreateTemp(t.TempDir(), "*.yml")
	require.NoError(t, err)
	_, err = noTeamFile.WriteString(noTeamConfig)
	require.NoError(t, err)
	err = noTeamFile.Close()
	require.NoError(t, err)
	noTeamFilePath := filepath.Join(filepath.Dir(noTeamFile.Name()), "no-team.yml")
	err = os.Rename(noTeamFile.Name(), noTeamFilePath)
	require.NoError(t, err)

	teamName := uuid.NewString()
	teamFile, err := os.CreateTemp(t.TempDir(), "*.yml")
	require.NoError(t, err)
	_, err = teamFile.WriteString(fmt.Sprintf(teamConfig, true, teamName))
	require.NoError(t, err)
	err = teamFile.Close()
	require.NoError(t, err)
	teamFileClear, err := os.CreateTemp(t.TempDir(), "*.yml")
	require.NoError(t, err)
	_, err = teamFileClear.WriteString(fmt.Sprintf(teamConfig, false, teamName))
	require.NoError(t, err)
	err = teamFileClear.Close()
	require.NoError(t, err)

	globalFileOnlySet, err := os.CreateTemp(t.TempDir(), "*.yml")
	require.NoError(t, err)
	_, err = globalFileOnlySet.WriteString(fmt.Sprintf(globalConfigOnly, true))
	require.NoError(t, err)
	err = globalFileOnlySet.Close()
	require.NoError(t, err)
	globalFileOnlyClear, err := os.CreateTemp(t.TempDir(), "*.yml")
	require.NoError(t, err)
	_, err = globalFileOnlyClear.WriteString(fmt.Sprintf(globalConfigOnly, false))
	require.NoError(t, err)
	err = globalFileOnlyClear.Close()
	require.NoError(t, err)

	// Set the required environment variables
	t.Setenv("FLEET_URL", s.server.URL)

	// Apply configs
	_ = runAppForTest(t,
		[]string{"gitops", "--config", fleetctlConfig.Name(), "-f", globalFile.Name(), "-f", noTeamFilePath, "-f", teamFile.Name(), "--dry-run"})
	_ = runAppForTest(t, []string{"gitops", "--config", fleetctlConfig.Name(), "-f", globalFile.Name(), "-f", noTeamFilePath, "-f", teamFile.Name()})

	appConfig, err := s.ds.AppConfig(ctx)
	require.NoError(t, err)
	assert.True(t, appConfig.MDM.MacOSSetup.ManualAgentInstall.Value)

	team, err := s.ds.TeamByName(ctx, teamName)
	require.NoError(t, err)
	assert.True(t, team.Config.MDM.MacOSSetup.ManualAgentInstall.Value)

	// Apply global configs without no-team
	_ = runAppForTest(t,
		[]string{"gitops", "--config", fleetctlConfig.Name(), "-f", globalFileOnlyClear.Name(), "-f", teamFileClear.Name(), "--dry-run"})
	_ = runAppForTest(t, []string{"gitops", "--config", fleetctlConfig.Name(), "-f", globalFileOnlyClear.Name(), "-f", teamFileClear.Name()})
	appConfig, err = s.ds.AppConfig(ctx)
	require.NoError(t, err)
	assert.False(t, appConfig.MDM.MacOSSetup.ManualAgentInstall.Value)
	team, err = s.ds.TeamByName(ctx, teamName)
	require.NoError(t, err)
	assert.False(t, team.Config.MDM.MacOSSetup.ManualAgentInstall.Value)

	// Apply global configs only
	_ = runAppForTest(t,
		[]string{"gitops", "--config", fleetctlConfig.Name(), "-f", globalFileOnlySet.Name(), "--dry-run"})
	_ = runAppForTest(t, []string{"gitops", "--config", fleetctlConfig.Name(), "-f", globalFileOnlySet.Name()})
	appConfig, err = s.ds.AppConfig(ctx)
	require.NoError(t, err)
	assert.True(t, appConfig.MDM.MacOSSetup.ManualAgentInstall.Value)

=======
	// setup script
	const testScriptTemplate = `echo "Hello, world!"`

	scriptFile, err := os.CreateTemp(t.TempDir(), "*.sh")
	require.NoError(t, err)
	_, err = scriptFile.WriteString(testScriptTemplate)
	require.NoError(t, err)
	err = scriptFile.Close()
	require.NoError(t, err)

	// no team file setup
	const (
		noTeamTemplate = `name: No team
policies:
controls:
  macos_setup:
    script: %s
software:
`
	)

	noTeamFile, err := os.CreateTemp(t.TempDir(), "*.yml")
	require.NoError(t, err)
	_, err = noTeamFile.WriteString(fmt.Sprintf(noTeamTemplate, scriptFile.Name()))
	require.NoError(t, err)
	err = noTeamFile.Close()
	require.NoError(t, err)
	noTeamFilePath := filepath.Join(filepath.Dir(noTeamFile.Name()), "no-team.yml")
	err = os.Rename(noTeamFile.Name(), noTeamFilePath)
	require.NoError(t, err)

	_ = runAppForTest(t, []string{"gitops", "--config", fleetctlConfig.Name(), "-f", globalFile.Name(), "-f", noTeamFilePath, "--dry-run"})
	_ = runAppForTest(t, []string{"gitops", "--config", fleetctlConfig.Name(), "-f", globalFile.Name(), "-f", noTeamFilePath})

	// Check script existance
	_, err = s.ds.GetSetupExperienceScript(ctx, nil)
	require.NoError(t, err)

	_ = runAppForTest(t, []string{"gitops", "--config", fleetctlConfig.Name(), "-f", globalFile.Name(), "--dry-run"})
	_ = runAppForTest(t, []string{"gitops", "--config", fleetctlConfig.Name(), "-f", globalFile.Name()})

	// Check script does not exist
	_, err = s.ds.GetSetupExperienceScript(ctx, nil)
	var nfe fleet.NotFoundError
	require.ErrorAs(t, err, &nfe)
>>>>>>> 94aa81e4
}<|MERGE_RESOLUTION|>--- conflicted
+++ resolved
@@ -813,21 +813,21 @@
 	require.Len(t, meta.LabelsIncludeAny, 0)
 }
 
-<<<<<<< HEAD
-func (s *enterpriseIntegrationGitopsTestSuite) TestMacOSSetup() {
-=======
 func (s *enterpriseIntegrationGitopsTestSuite) TestDeletingNoTeamYAML() {
->>>>>>> 94aa81e4
 	t := s.T()
 	ctx := context.Background()
 
 	user := s.createGitOpsUser(t)
 	fleetctlConfig := s.createFleetctlConfig(t, user)
 
-<<<<<<< HEAD
+	// Set the required environment variables
+	t.Setenv("FLEET_URL", s.server.URL)
+
+	// global file setup
 	const (
-		globalConfig = `
-agent_options:
+		globalTemplate = `
+agent_options:
+controls:
 org_settings:
   server_settings:
     server_url: $FLEET_URL
@@ -837,22 +837,72 @@
 policies:
 queries:
 `
-
-		globalConfigOnly = `
-agent_options:
+	)
+
+	globalFile, err := os.CreateTemp(t.TempDir(), "*.yml")
+	require.NoError(t, err)
+	_, err = globalFile.WriteString(globalTemplate)
+	require.NoError(t, err)
+	err = globalFile.Close()
+	require.NoError(t, err)
+
+	// setup script
+	const testScriptTemplate = `echo "Hello, world!"`
+
+	scriptFile, err := os.CreateTemp(t.TempDir(), "*.sh")
+	require.NoError(t, err)
+	_, err = scriptFile.WriteString(testScriptTemplate)
+	require.NoError(t, err)
+	err = scriptFile.Close()
+	require.NoError(t, err)
+
+	// no team file setup
+	const (
+		noTeamTemplate = `name: No team
+policies:
 controls:
   macos_setup:
-    manual_agent_install: %t
-=======
-	// Set the required environment variables
-	t.Setenv("FLEET_URL", s.server.URL)
-
-	// global file setup
+    script: %s
+software:
+`
+	)
+
+	noTeamFile, err := os.CreateTemp(t.TempDir(), "*.yml")
+	require.NoError(t, err)
+	_, err = noTeamFile.WriteString(fmt.Sprintf(noTeamTemplate, scriptFile.Name()))
+	require.NoError(t, err)
+	err = noTeamFile.Close()
+	require.NoError(t, err)
+	noTeamFilePath := filepath.Join(filepath.Dir(noTeamFile.Name()), "no-team.yml")
+	err = os.Rename(noTeamFile.Name(), noTeamFilePath)
+	require.NoError(t, err)
+
+	_ = runAppForTest(t, []string{"gitops", "--config", fleetctlConfig.Name(), "-f", globalFile.Name(), "-f", noTeamFilePath, "--dry-run"})
+	_ = runAppForTest(t, []string{"gitops", "--config", fleetctlConfig.Name(), "-f", globalFile.Name(), "-f", noTeamFilePath})
+
+	// Check script existance
+	_, err = s.ds.GetSetupExperienceScript(ctx, nil)
+	require.NoError(t, err)
+
+	_ = runAppForTest(t, []string{"gitops", "--config", fleetctlConfig.Name(), "-f", globalFile.Name(), "--dry-run"})
+	_ = runAppForTest(t, []string{"gitops", "--config", fleetctlConfig.Name(), "-f", globalFile.Name()})
+
+	// Check script does not exist
+	_, err = s.ds.GetSetupExperienceScript(ctx, nil)
+	var nfe fleet.NotFoundError
+	require.ErrorAs(t, err, &nfe)
+}
+
+func (s *enterpriseIntegrationGitopsTestSuite) TestMacOSSetup() {
+	t := s.T()
+	ctx := context.Background()
+
+	user := s.createGitOpsUser(t)
+	fleetctlConfig := s.createFleetctlConfig(t, user)
+
 	const (
-		globalTemplate = `
-agent_options:
-controls:
->>>>>>> 94aa81e4
+		globalConfig = `
+agent_options:
 org_settings:
   server_settings:
     server_url: $FLEET_URL
@@ -862,7 +912,21 @@
 policies:
 queries:
 `
-<<<<<<< HEAD
+
+		globalConfigOnly = `
+agent_options:
+controls:
+  macos_setup:
+    manual_agent_install: %t
+org_settings:
+  server_settings:
+    server_url: $FLEET_URL
+  org_info:
+    org_name: Fleet
+  secrets:
+policies:
+queries:
+`
 
 		noTeamConfig = `name: No team
 controls:
@@ -884,22 +948,15 @@
 team_settings:
   secrets: [{"secret":"enroll_secret"}]
 `
-=======
->>>>>>> 94aa81e4
 	)
 
 	globalFile, err := os.CreateTemp(t.TempDir(), "*.yml")
 	require.NoError(t, err)
-<<<<<<< HEAD
 	_, err = globalFile.WriteString(globalConfig)
-=======
-	_, err = globalFile.WriteString(globalTemplate)
->>>>>>> 94aa81e4
 	require.NoError(t, err)
 	err = globalFile.Close()
 	require.NoError(t, err)
 
-<<<<<<< HEAD
 	noTeamFile, err := os.CreateTemp(t.TempDir(), "*.yml")
 	require.NoError(t, err)
 	_, err = noTeamFile.WriteString(noTeamConfig)
@@ -972,51 +1029,4 @@
 	require.NoError(t, err)
 	assert.True(t, appConfig.MDM.MacOSSetup.ManualAgentInstall.Value)
 
-=======
-	// setup script
-	const testScriptTemplate = `echo "Hello, world!"`
-
-	scriptFile, err := os.CreateTemp(t.TempDir(), "*.sh")
-	require.NoError(t, err)
-	_, err = scriptFile.WriteString(testScriptTemplate)
-	require.NoError(t, err)
-	err = scriptFile.Close()
-	require.NoError(t, err)
-
-	// no team file setup
-	const (
-		noTeamTemplate = `name: No team
-policies:
-controls:
-  macos_setup:
-    script: %s
-software:
-`
-	)
-
-	noTeamFile, err := os.CreateTemp(t.TempDir(), "*.yml")
-	require.NoError(t, err)
-	_, err = noTeamFile.WriteString(fmt.Sprintf(noTeamTemplate, scriptFile.Name()))
-	require.NoError(t, err)
-	err = noTeamFile.Close()
-	require.NoError(t, err)
-	noTeamFilePath := filepath.Join(filepath.Dir(noTeamFile.Name()), "no-team.yml")
-	err = os.Rename(noTeamFile.Name(), noTeamFilePath)
-	require.NoError(t, err)
-
-	_ = runAppForTest(t, []string{"gitops", "--config", fleetctlConfig.Name(), "-f", globalFile.Name(), "-f", noTeamFilePath, "--dry-run"})
-	_ = runAppForTest(t, []string{"gitops", "--config", fleetctlConfig.Name(), "-f", globalFile.Name(), "-f", noTeamFilePath})
-
-	// Check script existance
-	_, err = s.ds.GetSetupExperienceScript(ctx, nil)
-	require.NoError(t, err)
-
-	_ = runAppForTest(t, []string{"gitops", "--config", fleetctlConfig.Name(), "-f", globalFile.Name(), "--dry-run"})
-	_ = runAppForTest(t, []string{"gitops", "--config", fleetctlConfig.Name(), "-f", globalFile.Name()})
-
-	// Check script does not exist
-	_, err = s.ds.GetSetupExperienceScript(ctx, nil)
-	var nfe fleet.NotFoundError
-	require.ErrorAs(t, err, &nfe)
->>>>>>> 94aa81e4
 }