--- conflicted
+++ resolved
@@ -230,7 +230,6 @@
 				return errors.New("Expected 1 active enroll secret")
 			}
 
-<<<<<<< HEAD
 			// disable anonymous analytics collection for preview
 			if err := client.ApplyAppConfig(map[string]map[string]bool{
 				"server_settings": {"enable_analytics": false}},
@@ -244,8 +243,6 @@
 				return errors.Wrap(err, "downloading orbit and osqueryd")
 			}
 
-=======
->>>>>>> 4d6956b6
 			fmt.Println("Starting simulated hosts...")
 			cmd = exec.Command("docker-compose", "up", "-d", "--remove-orphans")
 			cmd.Dir = filepath.Join(previewDir, "osquery")
