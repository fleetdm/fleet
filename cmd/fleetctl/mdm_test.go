--- conflicted
+++ resolved
@@ -401,46 +401,10 @@
 	ds := setupTestServer(t)
 	setupDSMocks(ds, hostByUUID, hostsByID)
 
-<<<<<<< HEAD
 	// custom ds mocks for these tests
-	ds.GetHostLockWipeStatusFunc = func(ctx context.Context, hostID uint, fleetPlatform string) (*fleet.HostLockWipeStatus, error) {
-=======
-	// Mock datastore funcs
-	ds.HostByIdentifierFunc = func(ctx context.Context, identifier string) (*fleet.Host, error) {
-		h, ok := hostByUUID[identifier]
-		if !ok {
-			return nil, &notFoundError{}
-		}
-		return h, nil
-	}
-	ds.LoadHostSoftwareFunc = func(ctx context.Context, host *fleet.Host, includeCVEScores bool) error {
-		return nil
-	}
-	ds.ListPacksForHostFunc = func(ctx context.Context, hid uint) (packs []*fleet.Pack, err error) {
-		return nil, nil
-	}
-	ds.ListHostBatteriesFunc = func(ctx context.Context, id uint) ([]*fleet.HostBattery, error) {
-		return nil, nil
-	}
-	ds.ListPoliciesForHostFunc = func(ctx context.Context, host *fleet.Host) ([]*fleet.HostPolicy, error) {
-		return nil, nil
-	}
-	ds.ListLabelsForHostFunc = func(ctx context.Context, hid uint) ([]*fleet.Label, error) {
-		return nil, nil
-	}
-	ds.GetHostMDMAppleProfilesFunc = func(ctx context.Context, hostUUID string) ([]fleet.HostMDMAppleProfile, error) {
-		return nil, nil
-	}
-	ds.GetHostMDMWindowsProfilesFunc = func(ctx context.Context, hostUUID string) ([]fleet.HostMDMWindowsProfile, error) {
-		return nil, nil
-	}
-	ds.GetHostMDMMacOSSetupFunc = func(ctx context.Context, hostID uint) (*fleet.HostMDMMacOSSetup, error) {
-		return nil, nil
-	}
 	ds.GetHostLockWipeStatusFunc = func(ctx context.Context, host *fleet.Host) (*fleet.HostLockWipeStatus, error) {
 		fleetPlatform := host.FleetPlatform()
 
->>>>>>> 1642ec46
 		var status fleet.HostLockWipeStatus
 		status.HostFleetPlatform = fleetPlatform
 
@@ -627,46 +591,10 @@
 	ds := setupTestServer(t)
 	setupDSMocks(ds, hostByUUID, hostsByID)
 
-<<<<<<< HEAD
 	// custom mocks for these test
-	ds.GetHostLockWipeStatusFunc = func(ctx context.Context, hostID uint, fleetPlatform string) (*fleet.HostLockWipeStatus, error) {
-=======
-	// Mock datastore funcs
-	ds.HostByIdentifierFunc = func(ctx context.Context, identifier string) (*fleet.Host, error) {
-		h, ok := hostByUUID[identifier]
-		if !ok {
-			return nil, &notFoundError{}
-		}
-		return h, nil
-	}
-	ds.LoadHostSoftwareFunc = func(ctx context.Context, host *fleet.Host, includeCVEScores bool) error {
-		return nil
-	}
-	ds.ListPacksForHostFunc = func(ctx context.Context, hid uint) (packs []*fleet.Pack, err error) {
-		return nil, nil
-	}
-	ds.ListHostBatteriesFunc = func(ctx context.Context, id uint) ([]*fleet.HostBattery, error) {
-		return nil, nil
-	}
-	ds.ListPoliciesForHostFunc = func(ctx context.Context, host *fleet.Host) ([]*fleet.HostPolicy, error) {
-		return nil, nil
-	}
-	ds.ListLabelsForHostFunc = func(ctx context.Context, hid uint) ([]*fleet.Label, error) {
-		return nil, nil
-	}
-	ds.GetHostMDMAppleProfilesFunc = func(ctx context.Context, hostUUID string) ([]fleet.HostMDMAppleProfile, error) {
-		return nil, nil
-	}
-	ds.GetHostMDMWindowsProfilesFunc = func(ctx context.Context, hostUUID string) ([]fleet.HostMDMWindowsProfile, error) {
-		return nil, nil
-	}
-	ds.GetHostMDMMacOSSetupFunc = func(ctx context.Context, hostID uint) (*fleet.HostMDMMacOSSetup, error) {
-		return nil, nil
-	}
 	ds.GetHostLockWipeStatusFunc = func(ctx context.Context, host *fleet.Host) (*fleet.HostLockWipeStatus, error) {
 		fleetPlatform := host.FleetPlatform()
 
->>>>>>> 1642ec46
 		var status fleet.HostLockWipeStatus
 		status.HostFleetPlatform = fleetPlatform
 		if _, ok := locked[host.ID]; ok {
