--- conflicted
+++ resolved
@@ -35,17 +35,11 @@
 		Aliases: []string{"run_command"},
 		Usage:   "Run a custom MDM command on macOS and Windows hosts.",
 		Flags: []cli.Flag{
-<<<<<<< HEAD
+			contextFlag(),
+			debugFlag(),
 			&cli.StringSliceFlag{
 				Name:     "hosts",
 				Usage:    "Hosts specified by hostname, uuid, osquery_host_id or node_key that you want to target.",
-=======
-			contextFlag(),
-			debugFlag(),
-			&cli.StringFlag{
-				Name:     "host",
-				Usage:    "The host, specified by hostname, uuid, osquery_host_id or node_key, that you want to run the MDM command on.",
->>>>>>> 90424fc7
 				Required: true,
 			},
 			&cli.StringFlag{
