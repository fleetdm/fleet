package main

import (
	"context"
	"crypto/rand"
	"encoding/base64"
	"encoding/json"
	"fmt"
	"net/http"
	"net/http/httptest"
	"os"
	"path/filepath"
	"slices"
	"strings"
	"testing"
	"time"

	"github.com/fleetdm/fleet/v4/server/config"
	"github.com/fleetdm/fleet/v4/server/datastore/mysql"
	"github.com/fleetdm/fleet/v4/server/fleet"
	apple_mdm "github.com/fleetdm/fleet/v4/server/mdm/apple"
	"github.com/fleetdm/fleet/v4/server/mdm/apple/vpp"
	"github.com/fleetdm/fleet/v4/server/mdm/nanodep/tokenpki"
	"github.com/fleetdm/fleet/v4/server/mock"
	mdmmock "github.com/fleetdm/fleet/v4/server/mock/mdm"
	"github.com/fleetdm/fleet/v4/server/ptr"
	"github.com/fleetdm/fleet/v4/server/service"
	"github.com/google/uuid"
	"github.com/stretchr/testify/assert"
	"github.com/stretchr/testify/require"
)

const (
	teamName       = "Team Test"
	fleetServerURL = "https://fleet.example.com"
	orgName        = "GitOps Test"
)

func TestFilenameGitOpsValidation(t *testing.T) {
	filename := strings.Repeat("a", filenameMaxLength+1)
	_, err := runAppNoChecks([]string{"gitops", "-f", filename})
	assert.ErrorContains(t, err, "file name must be less than")
}

func TestBasicGlobalFreeGitOps(t *testing.T) {
	// Cannot run t.Parallel() because it sets environment variables

	_, ds := runServerWithMockedDS(t)

	ds.BatchSetMDMProfilesFunc = func(
		ctx context.Context, tmID *uint, macProfiles []*fleet.MDMAppleConfigProfile, winProfiles []*fleet.MDMWindowsConfigProfile,
		macDecls []*fleet.MDMAppleDeclaration,
	) error {
		return nil
	}
	ds.BulkSetPendingMDMHostProfilesFunc = func(
		ctx context.Context, hostIDs []uint, teamIDs []uint, profileUUIDs []string, hostUUIDs []string,
	) error {
		return nil
	}
	ds.BatchSetScriptsFunc = func(ctx context.Context, tmID *uint, scripts []*fleet.Script) error { return nil }
	ds.NewActivityFunc = func(
		ctx context.Context, user *fleet.User, activity fleet.ActivityDetails, details []byte, createdAt time.Time,
	) error {
		return nil
	}
	ds.ListGlobalPoliciesFunc = func(ctx context.Context, opts fleet.ListOptions) ([]*fleet.Policy, error) { return nil, nil }
	ds.ListQueriesFunc = func(ctx context.Context, opts fleet.ListQueryOptions) ([]*fleet.Query, error) { return nil, nil }

	// Mock appConfig
	savedAppConfig := &fleet.AppConfig{}
	ds.AppConfigFunc = func(ctx context.Context) (*fleet.AppConfig, error) {
		return &fleet.AppConfig{}, nil
	}
	ds.SaveAppConfigFunc = func(ctx context.Context, config *fleet.AppConfig) error {
		savedAppConfig = config
		return nil
	}
	var enrolledSecrets []*fleet.EnrollSecret
	ds.ApplyEnrollSecretsFunc = func(ctx context.Context, teamID *uint, secrets []*fleet.EnrollSecret) error {
		enrolledSecrets = secrets
		return nil
	}

	tmpFile, err := os.CreateTemp(t.TempDir(), "*.yml")
	require.NoError(t, err)

	const (
		fleetServerURL = "https://fleet.example.com"
		orgName        = "GitOps Test"
	)
	t.Setenv("FLEET_SERVER_URL", fleetServerURL)

	_, err = tmpFile.WriteString(
		`
controls:
queries:
policies:
agent_options:
org_settings:
  server_settings:
    server_url: $FLEET_SERVER_URL
  org_info:
    contact_url: https://example.com/contact
    org_logo_url: ""
    org_logo_url_light_background: ""
    org_name: ${ORG_NAME}
  secrets:
`,
	)
	require.NoError(t, err)

	// No file
	var errWriter strings.Builder
	_, err = runAppNoChecks([]string{"gitops", tmpFile.Name()})
	require.Error(t, err)
	assert.Equal(t, `Required flag "f" not set`, err.Error())

	// Blank file
	errWriter.Reset()
	_, err = runAppNoChecks([]string{"gitops", "-f", ""})
	require.Error(t, err)
	assert.Contains(t, err.Error(), "file name cannot be empty")

	// Bad file
	errWriter.Reset()
	_, err = runAppNoChecks([]string{"gitops", "-f", "fileDoesNotExist.yml"})
	require.Error(t, err)
	assert.Contains(t, err.Error(), "no such file or directory")

	// Empty file
	errWriter.Reset()
	badFile, err := os.CreateTemp(t.TempDir(), "*.yml")
	require.NoError(t, err)
	_, err = runAppNoChecks([]string{"gitops", "-f", badFile.Name()})
	require.Error(t, err)
	assert.Contains(t, err.Error(), "errors occurred")

	// DoGitOps error
	t.Setenv("ORG_NAME", "")
	_, err = runAppNoChecks([]string{"gitops", "-f", tmpFile.Name()})
	require.Error(t, err)
	assert.Contains(t, err.Error(), "organization name must be present")

	// Dry run
	t.Setenv("ORG_NAME", orgName)
	_ = runAppForTest(t, []string{"gitops", "-f", tmpFile.Name(), "--dry-run"})
	assert.Equal(t, fleet.AppConfig{}, *savedAppConfig, "AppConfig should be empty")

	// Real run
	_ = runAppForTest(t, []string{"gitops", "-f", tmpFile.Name()})
	assert.Equal(t, orgName, savedAppConfig.OrgInfo.OrgName)
	assert.Equal(t, fleetServerURL, savedAppConfig.ServerSettings.ServerURL)
	assert.Empty(t, enrolledSecrets)
}

func TestBasicGlobalPremiumGitOps(t *testing.T) {
	// Cannot run t.Parallel() because it sets environment variables

	license := &fleet.LicenseInfo{Tier: fleet.TierPremium, Expiration: time.Now().Add(24 * time.Hour)}
	_, ds := runServerWithMockedDS(
		t, &service.TestServerOpts{
			License: license,
		},
	)

	ds.BatchSetMDMProfilesFunc = func(
		ctx context.Context, tmID *uint, macProfiles []*fleet.MDMAppleConfigProfile, winProfiles []*fleet.MDMWindowsConfigProfile,
		macDecls []*fleet.MDMAppleDeclaration,
	) error {
		return nil
	}
	ds.BulkSetPendingMDMHostProfilesFunc = func(
		ctx context.Context, hostIDs []uint, teamIDs []uint, profileUUIDs []string, hostUUIDs []string,
	) error {
		return nil
	}
	ds.BatchSetScriptsFunc = func(ctx context.Context, tmID *uint, scripts []*fleet.Script) error { return nil }
	ds.NewActivityFunc = func(
		ctx context.Context, user *fleet.User, activity fleet.ActivityDetails, details []byte, createdAt time.Time,
	) error {
		return nil
	}
	ds.ListGlobalPoliciesFunc = func(ctx context.Context, opts fleet.ListOptions) ([]*fleet.Policy, error) { return nil, nil }
	ds.ListQueriesFunc = func(ctx context.Context, opts fleet.ListQueryOptions) ([]*fleet.Query, error) { return nil, nil }

	// Mock appConfig
	savedAppConfig := &fleet.AppConfig{}
	ds.AppConfigFunc = func(ctx context.Context) (*fleet.AppConfig, error) {
		return &fleet.AppConfig{}, nil
	}
	ds.SaveAppConfigFunc = func(ctx context.Context, config *fleet.AppConfig) error {
		savedAppConfig = config
		return nil
	}
	var enrolledSecrets []*fleet.EnrollSecret
	ds.ApplyEnrollSecretsFunc = func(ctx context.Context, teamID *uint, secrets []*fleet.EnrollSecret) error {
		enrolledSecrets = secrets
		return nil
	}
	ds.LabelIDsByNameFunc = func(ctx context.Context, labels []string) (map[string]uint, error) {
		return map[string]uint{labels[0]: 1}, nil
	}
	ds.SetOrUpdateMDMAppleDeclarationFunc = func(ctx context.Context, declaration *fleet.MDMAppleDeclaration) (*fleet.MDMAppleDeclaration, error) {
		return &fleet.MDMAppleDeclaration{}, nil
	}
	ds.NewJobFunc = func(ctx context.Context, job *fleet.Job) (*fleet.Job, error) {
		return &fleet.Job{}, nil
	}
	ds.BatchSetSoftwareInstallersFunc = func(ctx context.Context, teamID *uint, installers []*fleet.UploadSoftwareInstallerPayload) error {
		return nil
	}

	tmpFile, err := os.CreateTemp(t.TempDir(), "*.yml")
	require.NoError(t, err)

	const (
		fleetServerURL = "https://fleet.example.com"
		orgName        = "GitOps Premium Test"
	)
	t.Setenv("FLEET_SERVER_URL", fleetServerURL)

	_, err = tmpFile.WriteString(
		`
controls:
  ios_updates:
    deadline: "2022-02-02"
    minimum_version: "17.6"
  ipados_updates:
    deadline: "2023-03-03"
    minimum_version: "18.0"
queries:
policies:
agent_options:
org_settings:
  server_settings:
    server_url: $FLEET_SERVER_URL
  org_info:
    contact_url: https://example.com/contact
    org_logo_url: ""
    org_logo_url_light_background: ""
    org_name: ${ORG_NAME}
  secrets:
software:
`,
	)
	require.NoError(t, err)

	// Dry run
	t.Setenv("ORG_NAME", orgName)
	_ = runAppForTest(t, []string{"gitops", "-f", tmpFile.Name(), "--dry-run"})
	assert.Equal(t, fleet.AppConfig{}, *savedAppConfig, "AppConfig should be empty")

	// Real run
	_ = runAppForTest(t, []string{"gitops", "-f", tmpFile.Name()})
	assert.Equal(t, orgName, savedAppConfig.OrgInfo.OrgName)
	assert.Equal(t, fleetServerURL, savedAppConfig.ServerSettings.ServerURL)
	assert.Empty(t, enrolledSecrets)
}

func TestBasicTeamGitOps(t *testing.T) {
	// Cannot run t.Parallel() because it sets environment variables
	license := &fleet.LicenseInfo{Tier: fleet.TierPremium, Expiration: time.Now().Add(24 * time.Hour)}
	_, ds := runServerWithMockedDS(
		t, &service.TestServerOpts{
			License: license,
		},
	)

	const secret = "TestSecret"

	ds.SetTeamVPPAppsFunc = func(ctx context.Context, teamID *uint, adamIDs []fleet.VPPAppTeam) error {
		return nil
	}
	ds.BatchInsertVPPAppsFunc = func(ctx context.Context, apps []*fleet.VPPApp) error {
		return nil
	}
	ds.BatchSetScriptsFunc = func(ctx context.Context, tmID *uint, scripts []*fleet.Script) error { return nil }
	ds.BatchSetMDMProfilesFunc = func(
		ctx context.Context, tmID *uint, macProfiles []*fleet.MDMAppleConfigProfile, winProfiles []*fleet.MDMWindowsConfigProfile, macDecls []*fleet.MDMAppleDeclaration,
	) error {
		return nil
	}
	ds.BulkSetPendingMDMHostProfilesFunc = func(
		ctx context.Context, hostIDs []uint, teamIDs []uint, profileUUIDs []string, hostUUIDs []string,
	) error {
		return nil
	}
	ds.NewActivityFunc = func(
		ctx context.Context, user *fleet.User, activity fleet.ActivityDetails, details []byte, createdAt time.Time,
	) error {
		return nil
	}
	ds.ListTeamPoliciesFunc = func(
		ctx context.Context, teamID uint, opts fleet.ListOptions, iopts fleet.ListOptions,
	) (teamPolicies []*fleet.Policy, inheritedPolicies []*fleet.Policy, err error) {
		return nil, nil, nil
	}
	ds.ListQueriesFunc = func(ctx context.Context, opts fleet.ListQueryOptions) ([]*fleet.Query, error) { return nil, nil }
	team := &fleet.Team{
		ID:        1,
		CreatedAt: time.Now(),
		Name:      teamName,
	}
	var savedTeam *fleet.Team
	ds.TeamByNameFunc = func(ctx context.Context, name string) (*fleet.Team, error) {
		if name == teamName && savedTeam != nil {
			return savedTeam, nil
		}
		return nil, &notFoundError{}
	}
	ds.TeamByFilenameFunc = func(ctx context.Context, filename string) (*fleet.Team, error) {
		if savedTeam != nil && *savedTeam.Filename == filename {
			return savedTeam, nil
		}
		return nil, &notFoundError{}
	}
	ds.TeamFunc = func(ctx context.Context, tid uint) (*fleet.Team, error) {
		if tid == team.ID {
			return savedTeam, nil
		}
		return nil, nil
	}
	var enrolledTeamSecrets []*fleet.EnrollSecret
	ds.NewTeamFunc = func(ctx context.Context, newTeam *fleet.Team) (*fleet.Team, error) {
		newTeam.ID = team.ID
		savedTeam = newTeam
		enrolledTeamSecrets = newTeam.Secrets
		return newTeam, nil
	}
	ds.IsEnrollSecretAvailableFunc = func(ctx context.Context, secret string, new bool, teamID *uint) (bool, error) {
		return true, nil
	}
	ds.SaveTeamFunc = func(ctx context.Context, team *fleet.Team) (*fleet.Team, error) {
		savedTeam = team
		return team, nil
	}
	ds.LabelIDsByNameFunc = func(ctx context.Context, labels []string) (map[string]uint, error) {
		require.Len(t, labels, 1)
		switch labels[0] {
		case fleet.BuiltinLabelMacOS14Plus:
			return map[string]uint{fleet.BuiltinLabelMacOS14Plus: 1}, nil
		case fleet.BuiltinLabelIOS:
			return map[string]uint{fleet.BuiltinLabelIOS: 2}, nil
		case fleet.BuiltinLabelIPadOS:
			return map[string]uint{fleet.BuiltinLabelIPadOS: 3}, nil
		default:
			return nil, &notFoundError{}
		}
	}
	ds.DeleteMDMAppleDeclarationByNameFunc = func(ctx context.Context, teamID *uint, name string) error {
		return nil
	}
	ds.BatchSetSoftwareInstallersFunc = func(ctx context.Context, teamID *uint, installers []*fleet.UploadSoftwareInstallerPayload) error {
		return nil
	}
	ds.ApplyEnrollSecretsFunc = func(ctx context.Context, teamID *uint, secrets []*fleet.EnrollSecret) error {
		enrolledTeamSecrets = secrets
		return nil
	}
	ds.SetOrUpdateMDMAppleDeclarationFunc = func(ctx context.Context, declaration *fleet.MDMAppleDeclaration) (*fleet.MDMAppleDeclaration, error) {
		return &fleet.MDMAppleDeclaration{}, nil
	}
	ds.NewJobFunc = func(ctx context.Context, job *fleet.Job) (*fleet.Job, error) {
		return &fleet.Job{}, nil
	}

	tmpFile, err := os.CreateTemp(t.TempDir(), "*.yml")
	require.NoError(t, err)

	t.Setenv("TEST_SECRET", "")

	_, err = tmpFile.WriteString(
		`
controls:
  ios_updates:
    deadline: "2024-10-10"
    minimum_version: "18.0"
  ipados_updates:
    deadline: "2025-11-11"
    minimum_version: "17.6"
queries:
policies:
agent_options:
name: ${TEST_TEAM_NAME}
team_settings:
  secrets: ${TEST_SECRET}
software:
`,
	)
	require.NoError(t, err)

	// DoGitOps error
	t.Setenv("TEST_TEAM_NAME", "")
	_, err = runAppNoChecks([]string{"gitops", "-f", tmpFile.Name()})
	require.Error(t, err)
	assert.Contains(t, err.Error(), "'name' is required")

	// Dry run
	t.Setenv("TEST_TEAM_NAME", teamName)
	_ = runAppForTest(t, []string{"gitops", "-f", tmpFile.Name(), "--dry-run"})
	assert.Nil(t, savedTeam)

	// Real run
	_ = runAppForTest(t, []string{"gitops", "-f", tmpFile.Name()})
	require.NotNil(t, savedTeam)
	assert.Equal(t, teamName, savedTeam.Name)
	assert.Empty(t, enrolledTeamSecrets)

	// The previous run created the team, so let's rerun with an existing team
	_ = runAppForTest(t, []string{"gitops", "-f", tmpFile.Name()})
	assert.Empty(t, enrolledTeamSecrets)

	// Add a secret
	t.Setenv("TEST_SECRET", fmt.Sprintf("[{\"secret\":\"%s\"}]", secret))
	_ = runAppForTest(t, []string{"gitops", "-f", tmpFile.Name()})
	require.Len(t, enrolledTeamSecrets, 1)
	assert.Equal(t, secret, enrolledTeamSecrets[0].Secret)
}

func TestFullGlobalGitOps(t *testing.T) {
	// Cannot run t.Parallel() because it sets environment variables
	// mdm test configuration must be set so that activating windows MDM works.
	testCert, testKey, err := apple_mdm.NewSCEPCACertKey()
	require.NoError(t, err)
	testCertPEM := tokenpki.PEMCertificate(testCert.Raw)
	testKeyPEM := tokenpki.PEMRSAPrivateKey(testKey)
	fleetCfg := config.TestConfig()
	config.SetTestMDMConfig(t, &fleetCfg, testCertPEM, testKeyPEM, "../../server/service/testdata")

	// License is not needed because we are not using any premium features in our config.
	_, ds := runServerWithMockedDS(
		t, &service.TestServerOpts{
			MDMStorage:  new(mdmmock.MDMAppleStore),
			MDMPusher:   mockPusher{},
			FleetConfig: &fleetCfg,
		},
	)

	var appliedScripts []*fleet.Script
	ds.BatchSetScriptsFunc = func(ctx context.Context, tmID *uint, scripts []*fleet.Script) error {
		appliedScripts = scripts
		return nil
	}
	ds.NewActivityFunc = func(
		ctx context.Context, user *fleet.User, activity fleet.ActivityDetails, details []byte, createdAt time.Time,
	) error {
		return nil
	}
	var appliedMacProfiles []*fleet.MDMAppleConfigProfile
	var appliedWinProfiles []*fleet.MDMWindowsConfigProfile
	ds.BatchSetMDMProfilesFunc = func(
		ctx context.Context, tmID *uint, macProfiles []*fleet.MDMAppleConfigProfile, winProfiles []*fleet.MDMWindowsConfigProfile, macDecls []*fleet.MDMAppleDeclaration,
	) error {
		appliedMacProfiles = macProfiles
		appliedWinProfiles = winProfiles
		return nil
	}
	ds.BulkSetPendingMDMHostProfilesFunc = func(ctx context.Context, hostIDs, teamIDs []uint, profileUUIDs, hostUUIDs []string) error {
		return nil
	}
	ds.NewJobFunc = func(ctx context.Context, job *fleet.Job) (*fleet.Job, error) {
		return job, nil
	}

	// Policies
	policy := fleet.Policy{}
	policy.ID = 1
	policy.Name = "Policy to delete"
	policyDeleted := false
	ds.ListGlobalPoliciesFunc = func(ctx context.Context, opts fleet.ListOptions) ([]*fleet.Policy, error) {
		return []*fleet.Policy{&policy}, nil
	}
	ds.PoliciesByIDFunc = func(ctx context.Context, ids []uint) (map[uint]*fleet.Policy, error) {
		if slices.Contains(ids, 1) {
			return map[uint]*fleet.Policy{1: &policy}, nil
		}
		return nil, nil
	}
	ds.DeleteGlobalPoliciesFunc = func(ctx context.Context, ids []uint) ([]uint, error) {
		policyDeleted = true
		assert.Equal(t, []uint{policy.ID}, ids)
		return ids, nil
	}
	var appliedPolicySpecs []*fleet.PolicySpec
	ds.ApplyPolicySpecsFunc = func(ctx context.Context, authorID uint, specs []*fleet.PolicySpec) error {
		appliedPolicySpecs = specs
		return nil
	}

	// Queries
	query := fleet.Query{}
	query.ID = 1
	query.Name = "Query to delete"
	queryDeleted := false
	ds.ListQueriesFunc = func(ctx context.Context, opts fleet.ListQueryOptions) ([]*fleet.Query, error) {
		return []*fleet.Query{&query}, nil
	}
	ds.DeleteQueriesFunc = func(ctx context.Context, ids []uint) (uint, error) {
		queryDeleted = true
		assert.Equal(t, []uint{query.ID}, ids)
		return 1, nil
	}
	ds.QueryFunc = func(ctx context.Context, id uint) (*fleet.Query, error) {
		if id == query.ID {
			return &query, nil
		}
		return nil, nil
	}
	var appliedQueries []*fleet.Query
	ds.QueryByNameFunc = func(ctx context.Context, teamID *uint, name string) (*fleet.Query, error) {
		return nil, &notFoundError{}
	}
	ds.ApplyQueriesFunc = func(
		ctx context.Context, authorID uint, queries []*fleet.Query, queriesToDiscardResults map[uint]struct{},
	) error {
		appliedQueries = queries
		return nil
	}

	// Mock appConfig
	savedAppConfig := &fleet.AppConfig{}
	ds.AppConfigFunc = func(ctx context.Context) (*fleet.AppConfig, error) {
		return &fleet.AppConfig{MDM: fleet.MDM{EnabledAndConfigured: true}}, nil
	}
	ds.SaveAppConfigFunc = func(ctx context.Context, config *fleet.AppConfig) error {
		savedAppConfig = config
		return nil
	}
	ds.IsEnrollSecretAvailableFunc = func(ctx context.Context, secret string, new bool, teamID *uint) (bool, error) {
		return true, nil
	}
	var enrolledSecrets []*fleet.EnrollSecret
	ds.ApplyEnrollSecretsFunc = func(ctx context.Context, teamID *uint, secrets []*fleet.EnrollSecret) error {
		enrolledSecrets = secrets
		return nil
	}

	const (
		fleetServerURL = "https://fleet.example.com"
		orgName        = "GitOps Test"
	)
	t.Setenv("FLEET_SERVER_URL", fleetServerURL)
	t.Setenv("ORG_NAME", orgName)
	t.Setenv("APPLE_BM_DEFAULT_TEAM", teamName)
	t.Setenv("SOFTWARE_INSTALLER_URL", fleetServerURL)
	file := "./testdata/gitops/global_config_no_paths.yml"

	// Dry run should fail because Apple BM Default Team does not exist and premium license is not set
	_, err = runAppNoChecks([]string{"gitops", "-f", file, "--dry-run"})
	require.Error(t, err)
	assert.True(t, strings.Contains(err.Error(), "missing or invalid license"))

	// Dry run
	t.Setenv("APPLE_BM_DEFAULT_TEAM", "")
	_ = runAppForTest(t, []string{"gitops", "-f", file, "--dry-run"})
	assert.Equal(t, fleet.AppConfig{}, *savedAppConfig, "AppConfig should be empty")
	assert.Len(t, enrolledSecrets, 0)
	assert.Len(t, appliedPolicySpecs, 0)
	assert.Len(t, appliedQueries, 0)
	assert.Len(t, appliedScripts, 0)
	assert.Len(t, appliedMacProfiles, 0)
	assert.Len(t, appliedWinProfiles, 0)

	// Real run
	_ = runAppForTest(t, []string{"gitops", "-f", file})
	assert.Equal(t, orgName, savedAppConfig.OrgInfo.OrgName)
	assert.Equal(t, fleetServerURL, savedAppConfig.ServerSettings.ServerURL)
	assert.Contains(t, string(*savedAppConfig.AgentOptions), "distributed_denylist_duration")
	assert.Equal(t, 2000, savedAppConfig.ServerSettings.QueryReportCap)
	assert.Len(t, enrolledSecrets, 2)
	assert.True(t, policyDeleted)
	assert.Len(t, appliedPolicySpecs, 5)
	assert.True(t, queryDeleted)
	assert.Len(t, appliedQueries, 3)
	assert.Len(t, appliedScripts, 1)
	assert.Len(t, appliedMacProfiles, 1)
	assert.Len(t, appliedWinProfiles, 1)
	require.Len(t, savedAppConfig.Integrations.GoogleCalendar, 1)
	assert.Equal(t, "service@example.com", savedAppConfig.Integrations.GoogleCalendar[0].ApiKey["client_email"])
	assert.True(t, savedAppConfig.ActivityExpirySettings.ActivityExpiryEnabled)
	assert.Equal(t, 60, savedAppConfig.ActivityExpirySettings.ActivityExpiryWindow)
	assert.True(t, savedAppConfig.ServerSettings.AIFeaturesDisabled)
	assert.True(t, savedAppConfig.WebhookSettings.ActivitiesWebhook.Enable)
	assert.Equal(t, "https://activities_webhook_url", savedAppConfig.WebhookSettings.ActivitiesWebhook.DestinationURL)
}

func TestFullTeamGitOps(t *testing.T) {
	// Cannot run t.Parallel() because it sets environment variables
	license := &fleet.LicenseInfo{Tier: fleet.TierPremium, Expiration: time.Now().Add(24 * time.Hour)}

	// mdm test configuration must be set so that activating windows MDM works.
	testCert, testKey, err := apple_mdm.NewSCEPCACertKey()
	require.NoError(t, err)
	testCertPEM := tokenpki.PEMCertificate(testCert.Raw)
	testKeyPEM := tokenpki.PEMRSAPrivateKey(testKey)
	fleetCfg := config.TestConfig()
	config.SetTestMDMConfig(t, &fleetCfg, testCertPEM, testKeyPEM, "../../server/service/testdata")

	// License is not needed because we are not using any premium features in our config.
	_, ds := runServerWithMockedDS(
		t, &service.TestServerOpts{
			License:          license,
			MDMStorage:       new(mdmmock.MDMAppleStore),
			MDMPusher:        mockPusher{},
			FleetConfig:      &fleetCfg,
			NoCacheDatastore: true,
		},
	)

	appConfig := fleet.AppConfig{
		// During dry run, the global calendar integration setting may not be set
		MDM: fleet.MDM{
			EnabledAndConfigured:        true,
			WindowsEnabledAndConfigured: true,
		},
	}
	ds.AppConfigFunc = func(ctx context.Context) (*fleet.AppConfig, error) {
		return &appConfig, nil
	}

	var appliedScripts []*fleet.Script
	ds.BatchSetScriptsFunc = func(ctx context.Context, tmID *uint, scripts []*fleet.Script) error {
		appliedScripts = scripts
		return nil
	}
	ds.NewActivityFunc = func(
		ctx context.Context, user *fleet.User, activity fleet.ActivityDetails, details []byte, createdAt time.Time,
	) error {
		return nil
	}
	var appliedMacProfiles []*fleet.MDMAppleConfigProfile
	var appliedWinProfiles []*fleet.MDMWindowsConfigProfile
	ds.BatchSetMDMProfilesFunc = func(
		ctx context.Context, tmID *uint, macProfiles []*fleet.MDMAppleConfigProfile, winProfiles []*fleet.MDMWindowsConfigProfile, macDecls []*fleet.MDMAppleDeclaration,
	) error {
		appliedMacProfiles = macProfiles
		appliedWinProfiles = winProfiles
		return nil
	}
	ds.BulkSetPendingMDMHostProfilesFunc = func(ctx context.Context, hostIDs, teamIDs []uint, profileUUIDs, hostUUIDs []string) error {
		return nil
	}
	ds.NewJobFunc = func(ctx context.Context, job *fleet.Job) (*fleet.Job, error) {
		return job, nil
	}
	ds.NewMDMAppleConfigProfileFunc = func(ctx context.Context, profile fleet.MDMAppleConfigProfile) (*fleet.MDMAppleConfigProfile, error) {
		return &profile, nil
	}
	ds.NewMDMAppleDeclarationFunc = func(ctx context.Context, declaration *fleet.MDMAppleDeclaration) (*fleet.MDMAppleDeclaration, error) {
		return declaration, nil
	}
	ds.LabelIDsByNameFunc = func(ctx context.Context, labels []string) (map[string]uint, error) {
		require.ElementsMatch(t, labels, []string{fleet.BuiltinLabelMacOS14Plus})
		return map[string]uint{fleet.BuiltinLabelMacOS14Plus: 1}, nil
	}
	ds.SetOrUpdateMDMAppleDeclarationFunc = func(ctx context.Context, declaration *fleet.MDMAppleDeclaration) (*fleet.MDMAppleDeclaration, error) {
		declaration.DeclarationUUID = uuid.NewString()
		return declaration, nil
	}
	ds.DeleteMDMAppleDeclarationByNameFunc = func(ctx context.Context, teamID *uint, name string) error {
		return nil
	}

	// Team
	var savedTeam *fleet.Team
	ds.TeamByNameFunc = func(ctx context.Context, name string) (*fleet.Team, error) {
		if name == "Conflict" {
			return &fleet.Team{}, nil
		}
		if savedTeam != nil && savedTeam.Name == name {
			return savedTeam, nil
		}
		return nil, &notFoundError{}
	}
	ds.TeamByFilenameFunc = func(ctx context.Context, filename string) (*fleet.Team, error) {
		if savedTeam != nil && *savedTeam.Filename == filename {
			return savedTeam, nil
		}
		return nil, &notFoundError{}
	}
	ds.TeamFunc = func(ctx context.Context, tid uint) (*fleet.Team, error) {
		if tid == savedTeam.ID {
			return savedTeam, nil
		}
		return nil, nil
	}
	ds.IsEnrollSecretAvailableFunc = func(ctx context.Context, secret string, new bool, teamID *uint) (bool, error) {
		return true, nil
	}
	const teamID = uint(123)
	var enrolledSecrets []*fleet.EnrollSecret
	ds.NewTeamFunc = func(ctx context.Context, newTeam *fleet.Team) (*fleet.Team, error) {
		newTeam.ID = teamID
		savedTeam = newTeam
		enrolledSecrets = newTeam.Secrets
		return newTeam, nil
	}
	ds.SaveTeamFunc = func(ctx context.Context, team *fleet.Team) (*fleet.Team, error) {
		if team.ID == teamID {
			savedTeam = team
		} else {
			assert.Fail(t, "unexpected team ID when saving team")
		}
		return team, nil
	}

	// Policies
	policy := fleet.Policy{}
	policy.ID = 1
	policy.Name = "Policy to delete"
	policy.TeamID = ptr.Uint(teamID)
	policyDeleted := false
	ds.ListTeamPoliciesFunc = func(
		ctx context.Context, teamID uint, opts fleet.ListOptions, iopts fleet.ListOptions,
	) (teamPolicies []*fleet.Policy, inheritedPolicies []*fleet.Policy, err error) {
		return []*fleet.Policy{&policy}, nil, nil
	}
	ds.PoliciesByIDFunc = func(ctx context.Context, ids []uint) (map[uint]*fleet.Policy, error) {
		if slices.Contains(ids, 1) {
			return map[uint]*fleet.Policy{1: &policy}, nil
		}
		return nil, nil
	}
	ds.DeleteTeamPoliciesFunc = func(ctx context.Context, teamID uint, IDs []uint) ([]uint, error) {
		policyDeleted = true
		assert.Equal(t, []uint{policy.ID}, IDs)
		return []uint{policy.ID}, nil
	}
	var appliedPolicySpecs []*fleet.PolicySpec
	ds.ApplyPolicySpecsFunc = func(ctx context.Context, authorID uint, specs []*fleet.PolicySpec) error {
		appliedPolicySpecs = specs
		return nil
	}

	// Queries
	query := fleet.Query{}
	query.ID = 1
	query.TeamID = ptr.Uint(teamID)
	query.Name = "Query to delete"
	queryDeleted := false
	ds.ListQueriesFunc = func(ctx context.Context, opts fleet.ListQueryOptions) ([]*fleet.Query, error) {
		return []*fleet.Query{&query}, nil
	}
	ds.DeleteQueriesFunc = func(ctx context.Context, ids []uint) (uint, error) {
		queryDeleted = true
		assert.Equal(t, []uint{query.ID}, ids)
		return 1, nil
	}
	ds.QueryFunc = func(ctx context.Context, id uint) (*fleet.Query, error) {
		if id == query.ID {
			return &query, nil
		}
		return nil, nil
	}
	var appliedQueries []*fleet.Query
	ds.QueryByNameFunc = func(ctx context.Context, teamID *uint, name string) (*fleet.Query, error) {
		return nil, &notFoundError{}
	}
	ds.ApplyQueriesFunc = func(
		ctx context.Context, authorID uint, queries []*fleet.Query, queriesToDiscardResults map[uint]struct{},
	) error {
		appliedQueries = queries
		return nil
	}
	ds.BatchSetSoftwareInstallersFunc = func(ctx context.Context, teamID *uint, installers []*fleet.UploadSoftwareInstallerPayload) error {
		return nil
	}
	ds.SetTeamVPPAppsFunc = func(ctx context.Context, teamID *uint, adamIDs []fleet.VPPAppTeam) error {
		return nil
	}
	ds.BatchInsertVPPAppsFunc = func(ctx context.Context, apps []*fleet.VPPApp) error {
		return nil
	}
	ds.ApplyEnrollSecretsFunc = func(ctx context.Context, teamID *uint, secrets []*fleet.EnrollSecret) error {
		enrolledSecrets = secrets
		return nil
	}

	startSoftwareInstallerServer(t)

	t.Setenv("TEST_TEAM_NAME", teamName)

	// Dry run
	const baseFilename = "team_config_no_paths.yml"
	file := "./testdata/gitops/" + baseFilename
	_ = runAppForTest(t, []string{"gitops", "-f", file, "--dry-run"})
	assert.Nil(t, savedTeam)
	assert.Len(t, enrolledSecrets, 0)
	assert.Len(t, appliedPolicySpecs, 0)
	assert.Len(t, appliedQueries, 0)
	assert.Len(t, appliedScripts, 0)
	assert.Len(t, appliedMacProfiles, 0)
	assert.Len(t, appliedWinProfiles, 0)

	// Real run
	// Setting global calendar config
	appConfig.Integrations = fleet.Integrations{
		GoogleCalendar: []*fleet.GoogleCalendarIntegration{{}},
	}
	_ = runAppForTest(t, []string{"gitops", "-f", file})
	require.NotNil(t, savedTeam)
	assert.Equal(t, teamName, savedTeam.Name)
	assert.Contains(t, string(*savedTeam.Config.AgentOptions), "distributed_denylist_duration")
	assert.True(t, savedTeam.Config.Features.EnableHostUsers)
	assert.Equal(t, 30, savedTeam.Config.HostExpirySettings.HostExpiryWindow)
	assert.True(t, savedTeam.Config.MDM.EnableDiskEncryption)
	assert.Len(t, enrolledSecrets, 2)
	assert.True(t, policyDeleted)
	assert.Len(t, appliedPolicySpecs, 5)
	assert.True(t, queryDeleted)
	assert.Len(t, appliedQueries, 3)
	assert.Len(t, appliedScripts, 1)
	assert.Len(t, appliedMacProfiles, 1)
	assert.Len(t, appliedWinProfiles, 1)
	assert.True(t, savedTeam.Config.WebhookSettings.HostStatusWebhook.Enable)
	assert.Equal(t, "https://example.com/host_status_webhook", savedTeam.Config.WebhookSettings.HostStatusWebhook.DestinationURL)
	require.NotNil(t, savedTeam.Config.Integrations.GoogleCalendar)
	assert.True(t, savedTeam.Config.Integrations.GoogleCalendar.Enable)
	assert.Equal(t, baseFilename, *savedTeam.Filename)

	// Change team name
	newTeamName := "New Team Name"
	t.Setenv("TEST_TEAM_NAME", newTeamName)
	_ = runAppForTest(t, []string{"gitops", "-f", file, "--dry-run"})
	_ = runAppForTest(t, []string{"gitops", "-f", file})
	require.NotNil(t, savedTeam)
	assert.Equal(t, newTeamName, savedTeam.Name)
	assert.Equal(t, baseFilename, *savedTeam.Filename)

	// Try to change team name again, but this time the new name conflicts with an existing team
	t.Setenv("TEST_TEAM_NAME", "Conflict")
	_, err = runAppNoChecks([]string{"gitops", "-f", file, "--dry-run"})
	assert.ErrorContains(t, err, "team name already exists")
	_, err = runAppNoChecks([]string{"gitops", "-f", file})
	assert.ErrorContains(t, err, "team name already exists")

	// Now clear the settings
	t.Setenv("TEST_TEAM_NAME", newTeamName)
	tmpFile, err := os.CreateTemp(t.TempDir(), "*.yml")
	require.NoError(t, err)
	secret := "TestSecret"
	t.Setenv("TEST_SECRET", secret)

	_, err = tmpFile.WriteString(
		`
controls:
queries:
policies:
agent_options:
name: ${TEST_TEAM_NAME}
team_settings:
  secrets: [{"secret":"${TEST_SECRET}"}]
software:
`,
	)
	require.NoError(t, err)

	// Dry run
	savedTeam = nil
	_ = runAppForTest(t, []string{"gitops", "-f", tmpFile.Name(), "--dry-run"})
	assert.Nil(t, savedTeam)

	// Real run
	_ = runAppForTest(t, []string{"gitops", "-f", tmpFile.Name()})
	require.NotNil(t, savedTeam)
	assert.Equal(t, newTeamName, savedTeam.Name)
	require.Len(t, enrolledSecrets, 1)
	assert.Equal(t, secret, enrolledSecrets[0].Secret)
	assert.False(t, savedTeam.Config.WebhookSettings.HostStatusWebhook.Enable)
	assert.Equal(t, "", savedTeam.Config.WebhookSettings.HostStatusWebhook.DestinationURL)
	assert.NotNil(t, savedTeam.Config.Integrations.GoogleCalendar)
	assert.False(t, savedTeam.Config.Integrations.GoogleCalendar.Enable)
	assert.Empty(t, savedTeam.Config.Integrations.GoogleCalendar)
	assert.Empty(t, savedTeam.Config.MDM.MacOSSettings.CustomSettings)
	assert.Empty(t, savedTeam.Config.MDM.WindowsSettings.CustomSettings.Value)
	assert.Empty(t, savedTeam.Config.MDM.MacOSUpdates.Deadline.Value)
	assert.Empty(t, savedTeam.Config.MDM.MacOSUpdates.MinimumVersion.Value)
	assert.Empty(t, savedTeam.Config.MDM.MacOSSetup.BootstrapPackage.Value)
	assert.False(t, savedTeam.Config.MDM.EnableDiskEncryption)
	assert.Equal(t, filepath.Base(tmpFile.Name()), *savedTeam.Filename)
}

func TestBasicGlobalAndTeamGitOps(t *testing.T) {
	// Cannot run t.Parallel() because it sets environment variables
	license := &fleet.LicenseInfo{Tier: fleet.TierPremium, Expiration: time.Now().Add(24 * time.Hour)}
	_, ds := runServerWithMockedDS(
		t, &service.TestServerOpts{
			License: license,
		},
	)

	// Mock appConfig
	savedAppConfig := &fleet.AppConfig{}
	ds.AppConfigFunc = func(ctx context.Context) (*fleet.AppConfig, error) {
		return &fleet.AppConfig{}, nil
	}
	ds.SaveAppConfigFunc = func(ctx context.Context, config *fleet.AppConfig) error {
		savedAppConfig = config
		return nil
	}

	ds.SetTeamVPPAppsFunc = func(ctx context.Context, teamID *uint, adamIDs []fleet.VPPAppTeam) error {
		return nil
	}
	ds.BatchInsertVPPAppsFunc = func(ctx context.Context, apps []*fleet.VPPApp) error {
		return nil
	}

	const (
		fleetServerURL = "https://fleet.example.com"
		orgName        = "GitOps Test"
		secret         = "TestSecret"
	)
	var enrolledSecrets []*fleet.EnrollSecret
	var enrolledTeamSecrets []*fleet.EnrollSecret
	var savedTeam *fleet.Team
	team := &fleet.Team{
		ID:        1,
		CreatedAt: time.Now(),
		Name:      teamName,
	}

	ds.IsEnrollSecretAvailableFunc = func(ctx context.Context, secret string, new bool, teamID *uint) (bool, error) {
		return true, nil
	}
	ds.ApplyEnrollSecretsFunc = func(ctx context.Context, teamID *uint, secrets []*fleet.EnrollSecret) error {
		if teamID == nil {
			enrolledSecrets = secrets
		} else {
			enrolledTeamSecrets = secrets
		}
		return nil
	}
	ds.BatchSetMDMProfilesFunc = func(
		ctx context.Context, tmID *uint, macProfiles []*fleet.MDMAppleConfigProfile, winProfiles []*fleet.MDMWindowsConfigProfile,
		macDecls []*fleet.MDMAppleDeclaration,
	) error {
		assert.Empty(t, macProfiles)
		assert.Empty(t, winProfiles)
		return nil
	}
	ds.BatchSetScriptsFunc = func(ctx context.Context, tmID *uint, scripts []*fleet.Script) error {
		assert.Empty(t, scripts)
		return nil
	}
	ds.BulkSetPendingMDMHostProfilesFunc = func(
		ctx context.Context, hostIDs []uint, teamIDs []uint, profileUUIDs []string, hostUUIDs []string,
	) error {
		assert.Empty(t, profileUUIDs)
		return nil
	}
	ds.DeleteMDMAppleDeclarationByNameFunc = func(ctx context.Context, teamID *uint, name string) error {
		return nil
	}
	ds.LabelIDsByNameFunc = func(ctx context.Context, labels []string) (map[string]uint, error) {
		require.ElementsMatch(t, labels, []string{fleet.BuiltinLabelMacOS14Plus})
		return map[string]uint{fleet.BuiltinLabelMacOS14Plus: 1}, nil
	}
	ds.ListGlobalPoliciesFunc = func(ctx context.Context, opts fleet.ListOptions) ([]*fleet.Policy, error) { return nil, nil }
	ds.ListTeamPoliciesFunc = func(
		ctx context.Context, teamID uint, opts fleet.ListOptions, iopts fleet.ListOptions,
	) (teamPolicies []*fleet.Policy, inheritedPolicies []*fleet.Policy, err error) {
		return nil, nil, nil
	}
	ds.ListTeamsFunc = func(ctx context.Context, filter fleet.TeamFilter, opt fleet.ListOptions) ([]*fleet.Team, error) {
		return nil, nil
	}
	ds.ListQueriesFunc = func(ctx context.Context, opts fleet.ListQueryOptions) ([]*fleet.Query, error) { return nil, nil }
	ds.NewActivityFunc = func(
		ctx context.Context, user *fleet.User, activity fleet.ActivityDetails, details []byte, createdAt time.Time,
	) error {
		return nil
	}
	ds.NewJobFunc = func(ctx context.Context, job *fleet.Job) (*fleet.Job, error) {
		job.ID = 1
		return job, nil
	}
	ds.TeamFunc = func(ctx context.Context, tid uint) (*fleet.Team, error) {
		if tid == team.ID {
			return savedTeam, nil
		}
		return nil, nil
	}
	ds.TeamByNameFunc = func(ctx context.Context, name string) (*fleet.Team, error) {
		if name == teamName && savedTeam != nil {
			return savedTeam, nil
		}
		return nil, &notFoundError{}
	}
	ds.TeamByFilenameFunc = func(ctx context.Context, filename string) (*fleet.Team, error) {
		if savedTeam != nil && *savedTeam.Filename == filename {
			return savedTeam, nil
		}
		return nil, &notFoundError{}
	}
	ds.NewTeamFunc = func(ctx context.Context, newTeam *fleet.Team) (*fleet.Team, error) {
		newTeam.ID = team.ID
		savedTeam = newTeam
		enrolledTeamSecrets = newTeam.Secrets
		return newTeam, nil
	}
	ds.SaveTeamFunc = func(ctx context.Context, team *fleet.Team) (*fleet.Team, error) {
		savedTeam = team
		return team, nil
	}
	ds.BatchSetSoftwareInstallersFunc = func(ctx context.Context, teamID *uint, installers []*fleet.UploadSoftwareInstallerPayload) error {
		return nil
	}

	globalFile, err := os.CreateTemp(t.TempDir(), "*.yml")
	require.NoError(t, err)

	t.Setenv("FLEET_SERVER_URL", fleetServerURL)
	t.Setenv("ORG_NAME", orgName)

	_, err = globalFile.WriteString(
		`
controls:
queries:
policies:
agent_options:
org_settings:
  server_settings:
    server_url: $FLEET_SERVER_URL
  org_info:
    contact_url: https://example.com/contact
    org_logo_url: ""
    org_logo_url_light_background: ""
    org_name: ${ORG_NAME}
  secrets: [{"secret":"globalSecret"}]
software:
`,
	)
	require.NoError(t, err)

	teamFile, err := os.CreateTemp(t.TempDir(), "*.yml")
	require.NoError(t, err)

	t.Setenv("TEST_TEAM_NAME", teamName)
	t.Setenv("TEST_SECRET", secret)

	_, err = teamFile.WriteString(
		`
controls:
queries:
policies:
agent_options:
name: ${TEST_TEAM_NAME}
team_settings:
  secrets: [{"secret":"${TEST_SECRET}"}]
software:
`,
	)
	require.NoError(t, err)

	teamFileDupSecret, err := os.CreateTemp(t.TempDir(), "*.yml")
	require.NoError(t, err)
	_, err = teamFileDupSecret.WriteString(
		`
controls:
queries:
policies:
agent_options:
name: ${TEST_TEAM_NAME}
team_settings:
  secrets: [{"secret":"${TEST_SECRET}"},{"secret":"globalSecret"}]
software:
`,
	)
	require.NoError(t, err)

	// Files out of order
	_, err = runAppNoChecks([]string{"gitops", "-f", teamFile.Name(), "-f", globalFile.Name(), "--dry-run"})
	require.Error(t, err)
	assert.True(t, strings.Contains(err.Error(), "must be the global config"))

	// Global file specified multiple times
	_, err = runAppNoChecks([]string{"gitops", "-f", globalFile.Name(), "-f", teamFile.Name(), "-f", globalFile.Name(), "--dry-run"})
	require.Error(t, err)
	assert.True(t, strings.Contains(err.Error(), "only the first file can be the global config"))

	// Duplicate secret
	_, err = runAppNoChecks([]string{"gitops", "-f", globalFile.Name(), "-f", teamFileDupSecret.Name(), "--dry-run"})
	require.Error(t, err)
	assert.ErrorContains(t, err, "duplicate enroll secret found")

	// Dry run
	_ = runAppForTest(t, []string{"gitops", "-f", globalFile.Name(), "-f", teamFile.Name(), "--dry-run"})
	assert.Equal(t, fleet.AppConfig{}, *savedAppConfig, "AppConfig should be empty")

	// Dry run, deleting other teams
	assert.False(t, ds.ListTeamsFuncInvoked)
	_ = runAppForTest(t, []string{"gitops", "-f", globalFile.Name(), "-f", teamFile.Name(), "--dry-run", "--delete-other-teams"})
	assert.Equal(t, fleet.AppConfig{}, *savedAppConfig, "AppConfig should be empty")
	assert.True(t, ds.ListTeamsFuncInvoked)

	// Real run
	_ = runAppForTest(t, []string{"gitops", "-f", globalFile.Name(), "-f", teamFile.Name()})
	assert.Equal(t, orgName, savedAppConfig.OrgInfo.OrgName)
	assert.Equal(t, fleetServerURL, savedAppConfig.ServerSettings.ServerURL)
	assert.Len(t, enrolledSecrets, 1)
	require.NotNil(t, savedTeam)
	assert.Equal(t, teamName, savedTeam.Name)
	require.Len(t, enrolledTeamSecrets, 1)
	assert.Equal(t, secret, enrolledTeamSecrets[0].Secret)

	// Now, set  up a team to delete
	teamToDeleteID := uint(999)
	teamToDelete := &fleet.Team{
		ID:        teamToDeleteID,
		CreatedAt: time.Now(),
		Name:      "Team to delete",
	}
	ds.ListTeamsFuncInvoked = false
	ds.ListTeamsFunc = func(ctx context.Context, filter fleet.TeamFilter, opt fleet.ListOptions) ([]*fleet.Team, error) {
		return []*fleet.Team{teamToDelete, team}, nil
	}
	ds.TeamFunc = func(ctx context.Context, tid uint) (*fleet.Team, error) {
		switch tid {
		case team.ID:
			return team, nil
		case teamToDeleteID:
			return teamToDelete, nil
		}
		assert.Fail(t, fmt.Sprintf("unexpected team ID %d", tid))
		return teamToDelete, nil
	}
	ds.DeleteTeamFunc = func(ctx context.Context, tid uint) error {
		assert.Equal(t, teamToDeleteID, tid)
		return nil
	}
	ds.ListHostsFunc = func(ctx context.Context, filter fleet.TeamFilter, opt fleet.HostListOptions) ([]*fleet.Host, error) {
		return nil, nil
	}

	// Real run, deleting other teams
	_ = runAppForTest(t, []string{"gitops", "-f", globalFile.Name(), "-f", teamFile.Name(), "--delete-other-teams"})
	assert.True(t, ds.ListTeamsFuncInvoked)
	assert.True(t, ds.DeleteTeamFuncInvoked)
}

func TestFullGlobalAndTeamGitOps(t *testing.T) {
	// Cannot run t.Parallel() because it sets environment variables
	// mdm test configuration must be set so that activating windows MDM works.
	ds, savedAppConfigPtr, savedTeams := setupFullGitOpsPremiumServer(t)
	startSoftwareInstallerServer(t)

	var enrolledSecrets []*fleet.EnrollSecret
	var enrolledTeamSecrets []*fleet.EnrollSecret
	var appliedPolicySpecs []*fleet.PolicySpec
	var appliedQueries []*fleet.Query

	ds.ApplyEnrollSecretsFunc = func(ctx context.Context, teamID *uint, secrets []*fleet.EnrollSecret) error {
		if teamID == nil {
			enrolledSecrets = secrets
		} else {
			enrolledTeamSecrets = secrets
		}
		return nil
	}
	ds.ApplyPolicySpecsFunc = func(ctx context.Context, authorID uint, specs []*fleet.PolicySpec) error {
		appliedPolicySpecs = specs
		return nil
	}
	ds.ApplyQueriesFunc = func(
		ctx context.Context, authorID uint, queries []*fleet.Query, queriesToDiscardResults map[uint]struct{},
	) error {
		appliedQueries = queries
		return nil
	}
	ds.NewTeamFunc = func(ctx context.Context, team *fleet.Team) (*fleet.Team, error) {
		team.ID = 1
		enrolledTeamSecrets = team.Secrets
		savedTeams[team.Name] = &team
		return team, nil
	}

	apnsCert, apnsKey, err := mysql.GenerateTestCertBytes()
	require.NoError(t, err)
	crt, key, err := apple_mdm.NewSCEPCACertKey()
	require.NoError(t, err)
	scepCert := tokenpki.PEMCertificate(crt.Raw)
	scepKey := tokenpki.PEMRSAPrivateKey(key)

	ds.GetAllMDMConfigAssetsByNameFunc = func(ctx context.Context, assetNames []fleet.MDMAssetName) (map[fleet.MDMAssetName]fleet.MDMConfigAsset, error) {
		return map[fleet.MDMAssetName]fleet.MDMConfigAsset{
			fleet.MDMAssetCACert:   {Value: scepCert},
			fleet.MDMAssetCAKey:    {Value: scepKey},
			fleet.MDMAssetAPNSKey:  {Value: apnsKey},
			fleet.MDMAssetAPNSCert: {Value: apnsCert},
		}, nil
	}

	ds.SetTeamVPPAppsFunc = func(ctx context.Context, teamID *uint, adamIDs []fleet.VPPAppTeam) error {
		return nil
	}
	ds.BatchInsertVPPAppsFunc = func(ctx context.Context, apps []*fleet.VPPApp) error {
		return nil
	}

	globalFile := "./testdata/gitops/global_config_no_paths.yml"
	teamFile := "./testdata/gitops/team_config_no_paths.yml"

	// Dry run on global file should fail because Apple BM Default Team does not exist (and has not been provided)
	_, err = runAppNoChecks([]string{"gitops", "-f", globalFile, "--dry-run"})
	require.Error(t, err)
	assert.True(t, strings.Contains(err.Error(), "team name not found"))

	// Dry run
	_ = runAppForTest(t, []string{"gitops", "-f", globalFile, "-f", teamFile, "--dry-run", "--delete-other-teams"})
	assert.False(t, ds.SaveAppConfigFuncInvoked)
	assert.Len(t, enrolledSecrets, 0)
	assert.Len(t, enrolledTeamSecrets, 0)
	assert.Len(t, appliedPolicySpecs, 0)
	assert.Len(t, appliedQueries, 0)

	// Real run
	_ = runAppForTest(t, []string{"gitops", "-f", globalFile, "-f", teamFile, "--delete-other-teams"})
	assert.Equal(t, orgName, (*savedAppConfigPtr).OrgInfo.OrgName)
	assert.Equal(t, fleetServerURL, (*savedAppConfigPtr).ServerSettings.ServerURL)
	assert.Len(t, enrolledSecrets, 2)
	require.NotNil(t, *savedTeams[teamName])
	assert.Equal(t, teamName, (*savedTeams[teamName]).Name)
	require.Len(t, enrolledTeamSecrets, 2)
}

func TestTeamSofwareInstallersGitOps(t *testing.T) {
	startSoftwareInstallerServer(t)

	cases := []struct {
		file    string
		wantErr string
	}{
		{"testdata/gitops/team_software_installer_not_found.yml", "Please make sure that URLs are publicy accessible to the internet."},
		{"testdata/gitops/team_software_installer_unsupported.yml", "The file should be .pkg, .msi, .exe or .deb."},
		{"testdata/gitops/team_software_installer_too_large.yml", "The maximum file size is 500 MB"},
		{"testdata/gitops/team_software_installer_valid.yml", ""},
		{"testdata/gitops/team_software_installer_valid_apply.yml", ""},
		{"testdata/gitops/team_software_installer_pre_condition_multiple_queries.yml", "should have only one query."},
		{"testdata/gitops/team_software_installer_pre_condition_multiple_queries_apply.yml", "should have only one query."},
		{"testdata/gitops/team_software_installer_pre_condition_not_found.yml", "no such file or directory"},
		{"testdata/gitops/team_software_installer_install_not_found.yml", "no such file or directory"},
		{"testdata/gitops/team_software_installer_post_install_not_found.yml", "no such file or directory"},
		{"testdata/gitops/team_software_installer_no_url.yml", "software URL is required"},
		{"testdata/gitops/team_software_installer_invalid_self_service_value.yml", "cannot unmarshal string into Go struct field SoftwareSpec.packages of type bool"},
	}
	for _, c := range cases {
		t.Run(filepath.Base(c.file), func(t *testing.T) {
			setupFullGitOpsPremiumServer(t)

			_, err := runAppNoChecks([]string{"gitops", "-f", c.file})
			if c.wantErr == "" {
				require.NoError(t, err)
			} else {
				require.ErrorContains(t, err, c.wantErr)
			}
		})
	}
}

func TestTeamSoftwareInstallersGitopsQueryEnv(t *testing.T) {
	startSoftwareInstallerServer(t)
	ds, _, _ := setupFullGitOpsPremiumServer(t)

	t.Setenv("QUERY_VAR", "IT_WORKS")

	ds.BatchSetSoftwareInstallersFunc = func(ctx context.Context, tmID *uint, installers []*fleet.UploadSoftwareInstallerPayload) error {
		if installers[0].PreInstallQuery != "select IT_WORKS" {
			return fmt.Errorf("Missing env var, got %s", installers[0].PreInstallQuery)
		}
		return nil
	}

	_, err := runAppNoChecks([]string{"gitops", "-f", "testdata/gitops/team_software_installer_valid_env_query.yml"})
	require.NoError(t, err)
}

func TestNoTeamSoftwareInstallersGitOps(t *testing.T) {
	startSoftwareInstallerServer(t)

	cases := []struct {
		file    string
		wantErr string
	}{
		{"testdata/gitops/no_team_software_installer_not_found.yml", "Please make sure that URLs are publicy accessible to the internet."},
		{"testdata/gitops/no_team_software_installer_unsupported.yml", "The file should be .pkg, .msi, .exe or .deb."},
		{"testdata/gitops/no_team_software_installer_too_large.yml", "The maximum file size is 500 MB"},
		{"testdata/gitops/no_team_software_installer_valid.yml", ""},
		{"testdata/gitops/no_team_software_installer_pre_condition_multiple_queries.yml", "should have only one query."},
		{"testdata/gitops/no_team_software_installer_pre_condition_not_found.yml", "no such file or directory"},
		{"testdata/gitops/no_team_software_installer_install_not_found.yml", "no such file or directory"},
		{"testdata/gitops/no_team_software_installer_post_install_not_found.yml", "no such file or directory"},
		{"testdata/gitops/no_team_software_installer_no_url.yml", "software URL is required"},
		{"testdata/gitops/no_team_software_installer_invalid_self_service_value.yml", "cannot unmarshal string into Go struct field SoftwareSpec.packages of type bool"},
	}
	for _, c := range cases {
		t.Run(filepath.Base(c.file), func(t *testing.T) {
			setupFullGitOpsPremiumServer(t)

			t.Setenv("APPLE_BM_DEFAULT_TEAM", "")
			_, err := runAppNoChecks([]string{"gitops", "-f", c.file})
			if c.wantErr == "" {
				require.NoError(t, err)
			} else {
				require.ErrorContains(t, err, c.wantErr)
			}
		})
	}
}

func TestTeamVPPAppsGitOps(t *testing.T) {
	config := &appleVPPConfigSrvConf{
		Assets: []vpp.Asset{
			{
				AdamID:         "1",
				PricingParam:   "STDQ",
				AvailableCount: 12,
			},
			{
				AdamID:         "2",
				PricingParam:   "STDQ",
				AvailableCount: 3,
			},
		},
		SerialNumbers: []string{"123", "456"},
	}

	startVPPApplyServer(t, config)

	appleITunesSrv := httptest.NewServer(http.HandlerFunc(func(w http.ResponseWriter, r *http.Request) {
		// a map of apps we can respond with
		db := map[string]string{
			// macos app
			"1": `{"bundleId": "a-1", "artworkUrl512": "https://example.com/images/1", "version": "1.0.0", "trackName": "App 1", "TrackID": 1}`,
			// macos, ios, ipados app
			"2": `{"bundleId": "b-2", "artworkUrl512": "https://example.com/images/2", "version": "2.0.0", "trackName": "App 2", "TrackID": 2,
				"supportedDevices": ["MacDesktop-MacDesktop", "iPhone5s-iPhone5s", "iPadAir-iPadAir"] }`,
			// ipados app
			"3": `{"bundleId": "c-3", "artworkUrl512": "https://example.com/images/3", "version": "3.0.0", "trackName": "App 3", "TrackID": 3,
				"supportedDevices": ["iPadAir-iPadAir"] }`,
		}

		adamIDString := r.URL.Query().Get("id")
		adamIDs := strings.Split(adamIDString, ",")

		var objs []string
		for _, a := range adamIDs {
			objs = append(objs, db[a])
		}

		_, _ = w.Write([]byte(fmt.Sprintf(`{"results": [%s]}`, strings.Join(objs, ","))))
	}))
	t.Setenv("FLEET_DEV_ITUNES_URL", appleITunesSrv.URL)

	cases := []struct {
		file            string
		wantErr         string
		tokenExpiration time.Time
	}{
		{"testdata/gitops/team_vpp_valid_app.yml", "", time.Now().Add(24 * time.Hour)},
		{"testdata/gitops/team_vpp_valid_app_self_service.yml", "", time.Now().Add(24 * time.Hour)},
		{"testdata/gitops/team_vpp_valid_empty.yml", "", time.Now().Add(24 * time.Hour)},
		{"testdata/gitops/team_vpp_valid_empty.yml", "", time.Now().Add(-24 * time.Hour)},
		{"testdata/gitops/team_vpp_valid_app.yml", "VPP token expired", time.Now().Add(-24 * time.Hour)},
		{"testdata/gitops/team_vpp_invalid_app.yml", "app not available on vpp account", time.Now().Add(24 * time.Hour)},
		{"testdata/gitops/team_vpp_empty_adamid.yml", "software app store id required", time.Now().Add(24 * time.Hour)},
	}

	for _, c := range cases {
		t.Run(filepath.Base(c.file), func(t *testing.T) {
			ds, _, _ := setupFullGitOpsPremiumServer(t)
			token, err := createVPPDataToken(c.tokenExpiration, "fleet", "ca")
			require.NoError(t, err)

			ds.SetTeamVPPAppsFunc = func(ctx context.Context, teamID *uint, adamIDs []fleet.VPPAppTeam) error {
				return nil
			}
			ds.BatchInsertVPPAppsFunc = func(ctx context.Context, apps []*fleet.VPPApp) error {
				return nil
			}

			ds.GetVPPTokenByTeamIDFunc = func(ctx context.Context, teamID *uint) (*fleet.VPPTokenDB, error) {
				return &fleet.VPPTokenDB{
					ID:        1,
					OrgName:   "Fleet",
					Location:  "Earth",
					RenewDate: c.tokenExpiration,
					Token:     string(token),
					TeamID:    teamID,
					NullTeam:  fleet.NullTeamNoTeam,
				}, nil
			}

			_, err = runAppNoChecks([]string{"gitops", "-f", c.file})
			if c.wantErr == "" {
				require.NoError(t, err)
			} else {
				require.ErrorContains(t, err, c.wantErr)
			}
		})
	}
}

func createVPPDataToken(expiration time.Time, orgName, location string) ([]byte, error) {
	var randBytes [32]byte
	_, err := rand.Read(randBytes[:])
	if err != nil {
		return nil, fmt.Errorf("generating random bytes: %w", err)
	}
	token := base64.StdEncoding.EncodeToString(randBytes[:])
	raw := fleet.VPPTokenRaw{
		OrgName: orgName,
		Token:   token,
		ExpDate: expiration.Format("2006-01-02T15:04:05Z0700"),
	}
	rawJson, err := json.Marshal(raw)
	if err != nil {
		return nil, fmt.Errorf("marshalling vpp raw token: %w", err)
	}

	base64Token := base64.StdEncoding.EncodeToString(rawJson)

	dataToken := fleet.VPPTokenData{Token: base64Token, Location: location}
	dataTokenJson, err := json.Marshal(dataToken)
	if err != nil {
		return nil, fmt.Errorf("marshalling vpp data token: %w", err)
	}

	return dataTokenJson, nil
}

func TestCustomSettingsGitOps(t *testing.T) {
	cases := []struct {
		file    string
		wantErr string
	}{
		{"testdata/gitops/global_macos_windows_custom_settings_valid.yml", ""},
		{"testdata/gitops/global_macos_custom_settings_valid_deprecated.yml", ""},
		{"testdata/gitops/global_windows_custom_settings_invalid_label_mix.yml", `For each profile, only one of "labels_exclude_any", "labels_include_all" or "labels" can be included`},
		{"testdata/gitops/global_windows_custom_settings_unknown_label.yml", `some or all the labels provided don't exist`},
		{"testdata/gitops/team_macos_windows_custom_settings_valid.yml", ""},
		{"testdata/gitops/team_macos_custom_settings_valid_deprecated.yml", ""},
		{"testdata/gitops/team_macos_windows_custom_settings_invalid_labels_mix.yml", `For each profile, only one of "labels_exclude_any", "labels_include_all" or "labels" can be included.`},
		{"testdata/gitops/team_macos_windows_custom_settings_unknown_label.yml", `some or all the labels provided don't exist`},
	}
	for _, c := range cases {
		t.Run(filepath.Base(c.file), func(t *testing.T) {
			ds, appCfgPtr, _ := setupFullGitOpsPremiumServer(t)
			(*appCfgPtr).MDM.EnabledAndConfigured = true
			(*appCfgPtr).MDM.WindowsEnabledAndConfigured = true
			labelToIDs := map[string]uint{
				fleet.BuiltinLabelMacOS14Plus: 1,
				"A":                           2,
				"B":                           3,
				"C":                           4,
			}
			ds.LabelIDsByNameFunc = func(ctx context.Context, labels []string) (map[string]uint, error) {
				// for this test, recognize labels A, B and C (as well as the built-in macos 14+ one)
				ret := make(map[string]uint)
				for _, lbl := range labels {
					id, ok := labelToIDs[lbl]
					if ok {
						ret[lbl] = id
					}
				}
				return ret, nil
			}
			ds.SetTeamVPPAppsFunc = func(ctx context.Context, teamID *uint, adamIDs []fleet.VPPAppTeam) error {
				return nil
			}
			ds.BatchInsertVPPAppsFunc = func(ctx context.Context, apps []*fleet.VPPApp) error {
				return nil
			}

			_, err := runAppNoChecks([]string{"gitops", "-f", c.file})
			if c.wantErr == "" {
				require.NoError(t, err)
			} else {
				require.ErrorContains(t, err, c.wantErr)
			}
		})
	}
}

func startSoftwareInstallerServer(t *testing.T) {
	// start the web server that will serve the installer
	b, err := os.ReadFile(filepath.Join("..", "..", "server", "service", "testdata", "software-installers", "ruby.deb"))
	require.NoError(t, err)

	srv := httptest.NewServer(
		http.HandlerFunc(
			func(w http.ResponseWriter, r *http.Request) {
				switch {
				case strings.Contains(r.URL.Path, "notfound"):
					w.WriteHeader(http.StatusNotFound)
					return
				case strings.HasSuffix(r.URL.Path, ".txt"):
					w.Header().Set("Content-Type", "text/plain")
					_, _ = w.Write([]byte(`a simple text file`))
					return
				case strings.Contains(r.URL.Path, "toolarge"):
					w.Header().Set("Content-Type", "application/vnd.debian.binary-package")
					var sz int
					for sz < 500*1024*1024 {
						n, _ := w.Write(b)
						sz += n
					}
				default:
					w.Header().Set("Content-Type", "application/vnd.debian.binary-package")
					_, _ = w.Write(b)
				}
			},
		),
	)
	t.Cleanup(srv.Close)
	t.Setenv("SOFTWARE_INSTALLER_URL", srv.URL)
}

type appleVPPConfigSrvConf struct {
	Assets        []vpp.Asset
	SerialNumbers []string
}

func startVPPApplyServer(t *testing.T, config *appleVPPConfigSrvConf) {
	srv := httptest.NewServer(http.HandlerFunc(func(w http.ResponseWriter, r *http.Request) {
		if strings.Contains(r.URL.Path, "associate") {
			var associations vpp.AssociateAssetsRequest

			decoder := json.NewDecoder(r.Body)
			if err := decoder.Decode(&associations); err != nil {
				http.Error(w, "invalid request", http.StatusBadRequest)
				return
			}

			if len(associations.Assets) == 0 {
				w.Header().Set("Content-Type", "application/json")
				w.WriteHeader(http.StatusBadRequest)
				res := vpp.ErrorResponse{
					ErrorNumber:  9718,
					ErrorMessage: "This request doesn't contain an asset, which is a required argument. Change the request to provide an asset.",
				}
				if err := json.NewEncoder(w).Encode(res); err != nil {
					panic(err)
				}
				return
			}

			if len(associations.SerialNumbers) == 0 {
				w.Header().Set("Content-Type", "application/json")
				w.WriteHeader(http.StatusBadRequest)
				res := vpp.ErrorResponse{
					ErrorNumber:  9719,
					ErrorMessage: "Either clientUserIds or serialNumbers are required arguments. Change the request to provide assignable users and devices.",
				}
				if err := json.NewEncoder(w).Encode(res); err != nil {
					panic(err)
				}
				return
			}

			var badAssets []vpp.Asset
			for _, reqAsset := range associations.Assets {
				var found bool
				for _, goodAsset := range config.Assets {
					if reqAsset == goodAsset {
						found = true
					}
				}
				if !found {
					badAssets = append(badAssets, reqAsset)
				}
			}

			var badSerials []string
			for _, reqSerial := range associations.SerialNumbers {
				var found bool
				for _, goodSerial := range config.SerialNumbers {
					if reqSerial == goodSerial {
						found = true
					}
				}
				if !found {
					badSerials = append(badSerials, reqSerial)
				}
			}

			if len(badAssets) != 0 || len(badSerials) != 0 {
				errMsg := "error associating assets."
				if len(badAssets) > 0 {
					var badAdamIds []string
					for _, asset := range badAssets {
						badAdamIds = append(badAdamIds, asset.AdamID)
					}
					errMsg += fmt.Sprintf(" assets don't exist on account: %s.", strings.Join(badAdamIds, ", "))
				}
				if len(badSerials) > 0 {
					errMsg += fmt.Sprintf(" bad serials: %s.", strings.Join(badSerials, ", "))
				}
				res := vpp.ErrorResponse{
					ErrorInfo: vpp.ResponseErrorInfo{
						Assets:        badAssets,
						ClientUserIds: []string{"something"},
						SerialNumbers: badSerials,
					},
					// Not sure what error should be returned on each
					// error type
					ErrorNumber:  1,
					ErrorMessage: errMsg,
				}
				w.Header().Set("Content-Type", "application/json")
				w.WriteHeader(http.StatusBadRequest)
				if err := json.NewEncoder(w).Encode(res); err != nil {
					panic(err)
				}
			}
			return
		}

		if strings.Contains(r.URL.Path, "assets") {
			// Then we're responding to GetAssets
			w.Header().Set("Content-Type", "application/json")
			encoder := json.NewEncoder(w)
			err := encoder.Encode(map[string][]vpp.Asset{"assets": config.Assets})
			if err != nil {
				panic(err)
			}
			return
		}

		resp := []byte(`{"locationName": "Fleet Location One"}`)
		if strings.Contains(r.URL.RawQuery, "invalidToken") {
			// This replicates the response sent back from Apple's VPP endpoints when an invalid
			// token is passed. For more details see:
			// https://developer.apple.com/documentation/devicemanagement/app_and_book_management/app_and_book_management_legacy/interpreting_error_codes
			// https://developer.apple.com/documentation/devicemanagement/client_config
			// https://developer.apple.com/documentation/devicemanagement/errorresponse
			// Note that the Apple server returns 200 in this case.
			resp = []byte(`{"errorNumber": 9622,"errorMessage": "Invalid authentication token"}`)
		}

		if strings.Contains(r.URL.RawQuery, "serverError") {
			resp = []byte(`{"errorNumber": 9603,"errorMessage": "Internal server error"}`)
			w.WriteHeader(http.StatusInternalServerError)
		}

		_, _ = w.Write(resp)
	}))

	t.Setenv("FLEET_DEV_VPP_URL", srv.URL)
	t.Cleanup(srv.Close)
}

func setupFullGitOpsPremiumServer(t *testing.T) (*mock.Store, **fleet.AppConfig, map[string]**fleet.Team) {
	testCert, testKey, err := apple_mdm.NewSCEPCACertKey()
	require.NoError(t, err)
	testCertPEM := tokenpki.PEMCertificate(testCert.Raw)
	testKeyPEM := tokenpki.PEMRSAPrivateKey(testKey)
	fleetCfg := config.TestConfig()
	config.SetTestMDMConfig(t, &fleetCfg, testCertPEM, testKeyPEM, "../../server/service/testdata")

	license := &fleet.LicenseInfo{Tier: fleet.TierPremium, Expiration: time.Now().Add(24 * time.Hour)}
	_, ds := runServerWithMockedDS(
		t, &service.TestServerOpts{
			MDMStorage:       new(mdmmock.MDMAppleStore),
			MDMPusher:        mockPusher{},
			FleetConfig:      &fleetCfg,
			License:          license,
			NoCacheDatastore: true,
		},
	)

	// Mock appConfig
	savedAppConfig := &fleet.AppConfig{
		MDM: fleet.MDM{
			EnabledAndConfigured: true,
		},
	}
	ds.AppConfigFunc = func(ctx context.Context) (*fleet.AppConfig, error) {
		appConfigCopy := *savedAppConfig
		return &appConfigCopy, nil
	}
	ds.SaveAppConfigFunc = func(ctx context.Context, config *fleet.AppConfig) error {
		appConfigCopy := *config
		savedAppConfig = &appConfigCopy
		return nil
	}
	ds.SetTeamVPPAppsFunc = func(ctx context.Context, teamID *uint, adamIDs []fleet.VPPAppTeam) error {
		return nil
	}
	ds.BatchInsertVPPAppsFunc = func(ctx context.Context, apps []*fleet.VPPApp) error {
		return nil
	}

	savedTeams := map[string]**fleet.Team{}

	ds.ApplyEnrollSecretsFunc = func(ctx context.Context, teamID *uint, secrets []*fleet.EnrollSecret) error {
		return nil
	}
	ds.ApplyPolicySpecsFunc = func(ctx context.Context, authorID uint, specs []*fleet.PolicySpec) error {
		return nil
	}
	ds.ApplyQueriesFunc = func(
		ctx context.Context, authorID uint, queries []*fleet.Query, queriesToDiscardResults map[uint]struct{},
	) error {
		return nil
	}
	ds.BatchSetMDMProfilesFunc = func(
		ctx context.Context, tmID *uint, macProfiles []*fleet.MDMAppleConfigProfile, winProfiles []*fleet.MDMWindowsConfigProfile,
		macDecls []*fleet.MDMAppleDeclaration,
	) error {
		return nil
	}
	ds.BatchSetScriptsFunc = func(ctx context.Context, tmID *uint, scripts []*fleet.Script) error { return nil }
	ds.BulkSetPendingMDMHostProfilesFunc = func(
		ctx context.Context, hostIDs []uint, teamIDs []uint, profileUUIDs []string, hostUUIDs []string,
	) error {
		return nil
	}
	ds.DeleteMDMAppleDeclarationByNameFunc = func(ctx context.Context, teamID *uint, name string) error {
		return nil
	}
	ds.IsEnrollSecretAvailableFunc = func(ctx context.Context, secret string, new bool, teamID *uint) (bool, error) {
		return true, nil
	}
	ds.LabelIDsByNameFunc = func(ctx context.Context, labels []string) (map[string]uint, error) {
		require.ElementsMatch(t, labels, []string{fleet.BuiltinLabelMacOS14Plus})
		return map[string]uint{fleet.BuiltinLabelMacOS14Plus: 1}, nil
	}
	ds.ListGlobalPoliciesFunc = func(ctx context.Context, opts fleet.ListOptions) ([]*fleet.Policy, error) { return nil, nil }
	ds.ListTeamPoliciesFunc = func(
		ctx context.Context, teamID uint, opts fleet.ListOptions, iopts fleet.ListOptions,
	) (teamPolicies []*fleet.Policy, inheritedPolicies []*fleet.Policy, err error) {
		return nil, nil, nil
	}
	ds.ListTeamsFunc = func(ctx context.Context, filter fleet.TeamFilter, opt fleet.ListOptions) ([]*fleet.Team, error) {
		if savedTeams != nil {
			var result []*fleet.Team
			for _, t := range savedTeams {
				result = append(result, *t)
			}
			return result, nil
		}
		return nil, nil
	}
	ds.ListQueriesFunc = func(ctx context.Context, opts fleet.ListQueryOptions) ([]*fleet.Query, error) { return nil, nil }
	ds.NewActivityFunc = func(
		ctx context.Context, user *fleet.User, activity fleet.ActivityDetails, details []byte, createdAt time.Time,
	) error {
		return nil
	}
	ds.NewMDMAppleConfigProfileFunc = func(ctx context.Context, p fleet.MDMAppleConfigProfile) (*fleet.MDMAppleConfigProfile, error) {
		return nil, nil
	}
	ds.NewJobFunc = func(ctx context.Context, job *fleet.Job) (*fleet.Job, error) {
		job.ID = 1
		return job, nil
	}
	ds.NewTeamFunc = func(ctx context.Context, team *fleet.Team) (*fleet.Team, error) {
		team.ID = uint(len(savedTeams) + 1)
		savedTeams[team.Name] = &team
		return team, nil
	}
	ds.QueryByNameFunc = func(ctx context.Context, teamID *uint, name string) (*fleet.Query, error) {
		return nil, &notFoundError{}
	}
	ds.TeamFunc = func(ctx context.Context, tid uint) (*fleet.Team, error) {
		for _, tm := range savedTeams {
			if (*tm).ID == tid {
				return *tm, nil
			}
		}
		return nil, &notFoundError{}
	}
	ds.TeamByNameFunc = func(ctx context.Context, name string) (*fleet.Team, error) {
		for _, tm := range savedTeams {
			if (*tm).Name == name {
				return *tm, nil
			}
		}
		return nil, &notFoundError{}
	}
	ds.TeamByFilenameFunc = func(ctx context.Context, filename string) (*fleet.Team, error) {
		for _, tm := range savedTeams {
			if *(*tm).Filename == filename {
				return *tm, nil
			}
		}
		return nil, &notFoundError{}
	}
	ds.SaveTeamFunc = func(ctx context.Context, team *fleet.Team) (*fleet.Team, error) {
		savedTeams[team.Name] = &team
		return team, nil
	}
	ds.SetOrUpdateMDMAppleDeclarationFunc = func(ctx context.Context, declaration *fleet.MDMAppleDeclaration) (
		*fleet.MDMAppleDeclaration, error,
	) {
		declaration.DeclarationUUID = uuid.NewString()
		return declaration, nil
	}
	ds.BatchSetSoftwareInstallersFunc = func(ctx context.Context, teamID *uint, installers []*fleet.UploadSoftwareInstallerPayload) error {
		return nil
	}

	ds.InsertVPPTokenFunc = func(ctx context.Context, tok *fleet.VPPTokenData, teamID *uint, nullTeam fleet.NullTeamType) (*fleet.VPPTokenDB, error) {
		return &fleet.VPPTokenDB{}, nil
	}
	ds.GetVPPTokenFunc = func(ctx context.Context, tokenID uint) (*fleet.VPPTokenDB, error) {
		return &fleet.VPPTokenDB{}, err
	}
	ds.GetVPPTokenByTeamIDFunc = func(ctx context.Context, teamID *uint) (*fleet.VPPTokenDB, error) {
		return &fleet.VPPTokenDB{}, nil
	}
	ds.ListVPPTokensFunc = func(ctx context.Context) ([]fleet.VPPTokenDB, error) {
		return nil, nil
	}
	ds.UpdateVPPTokenTeamFunc = func(ctx context.Context, id uint, teamID *uint, nullTeam fleet.NullTeamType) error {
		return nil
	}
	ds.UpdateVPPTokenFunc = func(ctx context.Context, tok *fleet.VPPTokenDB) error {
		return nil
	}
	ds.ListABMTokensFunc = func(ctx context.Context) ([]*fleet.ABMToken, error) {
		return []*fleet.ABMToken{{OrganizationName: "Fleet Device Management Inc."}}, nil
	}

	t.Setenv("FLEET_SERVER_URL", fleetServerURL)
	t.Setenv("ORG_NAME", orgName)
	t.Setenv("TEST_TEAM_NAME", teamName)
	t.Setenv("APPLE_BM_DEFAULT_TEAM", teamName)

	return ds, &savedAppConfig, savedTeams
}

func TestABMGitOps(t *testing.T) {
<<<<<<< HEAD
=======
	// Cannot run t.Parallel() because it sets environment variables
	// mdm test configuration must be set so that activating windows MDM works.
>>>>>>> 128216e9
	global := func(mdm string) string {
		return fmt.Sprintf(`
controls:
queries:
policies:
agent_options:
software:
org_settings:
  server_settings:
    server_url: "https://foo.example.com"
  org_info:
    org_name: GitOps Test
  secrets:
    - secret: "global"
  mdm:
    %s
 `, mdm)
	}

	team := func(name string) string {
		return fmt.Sprintf(`
name: %s
team_settings:
  secrets:
    - secret: "%s-secret"
agent_options:
controls:
policies:
queries:
software:
`, name, name)
	}

	workstations := team("💻 Workstations")
	iosTeam := team("📱🏢 Company-owned iPhones")
	ipadTeam := team("🔳🏢 Company-owned iPads")

	cases := []struct {
		name             string
		cfgs             []string
		dryRunAssertion  func(t *testing.T, appCfg *fleet.AppConfig, ds fleet.Datastore, out string, err error)
		realRunAssertion func(t *testing.T, appCfg *fleet.AppConfig, ds fleet.Datastore, out string, err error)
		tokens           []*fleet.ABMToken
	}{
		{
			name: "backwards compat",
			cfgs: []string{
				global("apple_bm_default_team: 💻 Workstations"),
				workstations,
			},
			tokens: []*fleet.ABMToken{{OrganizationName: "Fleet Device Management Inc."}},
			dryRunAssertion: func(t *testing.T, appCfg *fleet.AppConfig, ds fleet.Datastore, out string, err error) {
				assert.NoError(t, err)
				assert.Empty(t, appCfg.MDM.AppleBussinessManager.Value)
				assert.Empty(t, appCfg.MDM.DeprecatedAppleBMDefaultTeam)
				assert.Contains(t, out, "[!] gitops dry run succeeded")
			},
			realRunAssertion: func(t *testing.T, appCfg *fleet.AppConfig, ds fleet.Datastore, out string, err error) {
				assert.NoError(t, err)
				assert.Empty(t, appCfg.MDM.AppleBussinessManager.Value)
				assert.Equal(t, appCfg.MDM.DeprecatedAppleBMDefaultTeam, "💻 Workstations")
				assert.Contains(t, out, "[!] gitops succeeded")
			},
		},
		{
			name: "deprecated config with two tokens in the db fails",
			cfgs: []string{
				global("apple_bm_default_team: 💻 Workstations"),
				workstations,
			},
			tokens: []*fleet.ABMToken{{OrganizationName: "Fleet Device Management Inc."}, {OrganizationName: "Second Token LLC"}},
			dryRunAssertion: func(t *testing.T, appCfg *fleet.AppConfig, ds fleet.Datastore, out string, err error) {
				require.ErrorContains(t, err, "mdm.apple_bm_default_team has been deprecated")
				assert.Empty(t, appCfg.MDM.AppleBussinessManager.Value)
				assert.Empty(t, appCfg.MDM.DeprecatedAppleBMDefaultTeam)
				assert.NotContains(t, out, "[!] gitops dry run succeeded")
			},
			realRunAssertion: func(t *testing.T, appCfg *fleet.AppConfig, ds fleet.Datastore, out string, err error) {
				require.ErrorContains(t, err, "mdm.apple_bm_default_team has been deprecated")
				assert.Empty(t, appCfg.MDM.AppleBussinessManager.Value)
				assert.Empty(t, appCfg.MDM.DeprecatedAppleBMDefaultTeam)
				assert.NotContains(t, out, "[!] gitops dry run succeeded")
			},
		},
		{
			name: "new key all valid",
			cfgs: []string{
				global(`
                                  apple_business_manager:
                                    - organization_name: Fleet Device Management Inc.
                                      macos_team: "💻 Workstations"
                                      ios_team: "📱🏢 Company-owned iPhones"
                                      ipados_team: "🔳🏢 Company-owned iPads"`),
				workstations,
				iosTeam,
				ipadTeam,
			},
			dryRunAssertion: func(t *testing.T, appCfg *fleet.AppConfig, ds fleet.Datastore, out string, err error) {
				assert.NoError(t, err)
				assert.Empty(t, appCfg.MDM.AppleBussinessManager.Value)
				assert.Empty(t, appCfg.MDM.DeprecatedAppleBMDefaultTeam)
				assert.Contains(t, out, "[!] gitops dry run succeeded")
			},
			realRunAssertion: func(t *testing.T, appCfg *fleet.AppConfig, ds fleet.Datastore, out string, err error) {
				assert.NoError(t, err)
				assert.Empty(t, appCfg.MDM.DeprecatedAppleBMDefaultTeam)
				assert.ElementsMatch(
					t,
					appCfg.MDM.AppleBussinessManager.Value,
					[]fleet.MDMAppleABMAssignmentInfo{
						{
							OrganizationName: "Fleet Device Management Inc.",
							MacOSTeam:        "💻 Workstations",
							IOSTeam:          "📱🏢 Company-owned iPhones",
							IpadOSTeam:       "🔳🏢 Company-owned iPads",
						},
					},
				)
				assert.Contains(t, out, "[!] gitops succeeded")
			},
		},
		{
			name: "new key multiple elements",
			cfgs: []string{
				global(`
                                  apple_business_manager:
                                    - organization_name: Foo Inc.
                                      macos_team: "💻 Workstations"
                                      ios_team: "📱🏢 Company-owned iPhones"
                                      ipados_team: "🔳🏢 Company-owned iPads"
                                    - organization_name: Fleet Device Management Inc.
                                      macos_team: "💻 Workstations"
                                      ios_team: "📱🏢 Company-owned iPhones"
                                      ipados_team: "🔳🏢 Company-owned iPads"`),
				workstations,
				iosTeam,
				ipadTeam,
			},
			dryRunAssertion: func(t *testing.T, appCfg *fleet.AppConfig, ds fleet.Datastore, out string, err error) {
				assert.NoError(t, err)
				assert.Empty(t, appCfg.MDM.AppleBussinessManager.Value)
				assert.Empty(t, appCfg.MDM.DeprecatedAppleBMDefaultTeam)
				assert.Contains(t, out, "[!] gitops dry run succeeded")
			},
			realRunAssertion: func(t *testing.T, appCfg *fleet.AppConfig, ds fleet.Datastore, out string, err error) {
				assert.NoError(t, err)
				assert.Empty(t, appCfg.MDM.DeprecatedAppleBMDefaultTeam)
				assert.ElementsMatch(
					t,
					appCfg.MDM.AppleBussinessManager.Value,
					[]fleet.MDMAppleABMAssignmentInfo{
						{
							OrganizationName: "Fleet Device Management Inc.",
							MacOSTeam:        "💻 Workstations",
							IOSTeam:          "📱🏢 Company-owned iPhones",
							IpadOSTeam:       "🔳🏢 Company-owned iPads",
						},
						{
							OrganizationName: "Foo Inc.",
							MacOSTeam:        "💻 Workstations",
							IOSTeam:          "📱🏢 Company-owned iPhones",
							IpadOSTeam:       "🔳🏢 Company-owned iPads",
						},
					},
				)
				assert.Contains(t, out, "[!] gitops succeeded")
			},
		},
		{
			name: "both keys errors",
			cfgs: []string{
				global(`
                                  apple_bm_default_team: "💻 Workstations"
                                  apple_business_manager:
                                    - organization_name: Fleet Device Management Inc.
                                      macos_team: "💻 Workstations"
                                      ios_team: "📱🏢 Company-owned iPhones"
                                      ipados_team: "🔳🏢 Company-owned iPads"`),
				workstations,
				iosTeam,
				ipadTeam,
			},
			dryRunAssertion: func(t *testing.T, appCfg *fleet.AppConfig, ds fleet.Datastore, out string, err error) {
				t.Log(out)
				require.ErrorContains(t, err, "mdm.apple_bm_default_team has been deprecated")
				assert.NotContains(t, out, "[!] gitops dry run succeeded")
			},
			realRunAssertion: func(t *testing.T, appCfg *fleet.AppConfig, ds fleet.Datastore, out string, err error) {
				require.ErrorContains(t, err, "mdm.apple_bm_default_team has been deprecated")
				assert.NotContains(t, out, "[!] gitops succeeded")
			},
		},
		{
			name: "using an undefined team errors",
			cfgs: []string{
				global(`
                                  apple_business_manager:
                                    - organization_name: Fleet Device Management Inc.
                                      macos_team: "💻 Workstations"
                                      ios_team: "📱🏢 Company-owned iPhones"
                                      ipados_team: "🔳🏢 Company-owned iPads"`),
				workstations,
			},
			dryRunAssertion: func(t *testing.T, appCfg *fleet.AppConfig, ds fleet.Datastore, out string, err error) {
				assert.ErrorContains(t, err, "apple_business_manager team 📱🏢 Company-owned iPhones not found in team configs")
			},
			realRunAssertion: func(t *testing.T, appCfg *fleet.AppConfig, ds fleet.Datastore, out string, err error) {
				assert.ErrorContains(t, err, "apple_business_manager team 📱🏢 Company-owned iPhones not found in team configs")
			},
		},
		{
			name: "no team is supported",
			cfgs: []string{
				global(`
                                  apple_business_manager:
                                    - organization_name: Fleet Device Management Inc.
                                      macos_team: "No team"
                                      ios_team: "No team"
                                      ipados_team: "No team"`),
			},
			dryRunAssertion: func(t *testing.T, appCfg *fleet.AppConfig, ds fleet.Datastore, out string, err error) {
				assert.NoError(t, err)
				assert.Empty(t, appCfg.MDM.AppleBussinessManager.Value)
				assert.Empty(t, appCfg.MDM.DeprecatedAppleBMDefaultTeam)
				assert.Contains(t, out, "[!] gitops dry run succeeded")
			},
			realRunAssertion: func(t *testing.T, appCfg *fleet.AppConfig, ds fleet.Datastore, out string, err error) {
				assert.NoError(t, err)
				assert.Empty(t, appCfg.MDM.DeprecatedAppleBMDefaultTeam)
				assert.ElementsMatch(
					t,
					appCfg.MDM.AppleBussinessManager.Value,
					[]fleet.MDMAppleABMAssignmentInfo{
						{
							OrganizationName: "Fleet Device Management Inc.",
							MacOSTeam:        "No team",
							IOSTeam:          "No team",
							IpadOSTeam:       "No team",
						},
					},
				)
				assert.Contains(t, out, "[!] gitops succeeded")
			},
		},
		{
			name: "not provided teams defaults to no team",
			cfgs: []string{
				global(`
                                  apple_business_manager:
                                    - organization_name: Fleet Device Management Inc.
                                      macos_team: "No team"
                                      ios_team: ""`),
			},
			dryRunAssertion: func(t *testing.T, appCfg *fleet.AppConfig, ds fleet.Datastore, out string, err error) {
				assert.NoError(t, err)
				assert.Empty(t, appCfg.MDM.AppleBussinessManager.Value)
				assert.Empty(t, appCfg.MDM.DeprecatedAppleBMDefaultTeam)
				assert.Contains(t, out, "[!] gitops dry run succeeded")
			},
			realRunAssertion: func(t *testing.T, appCfg *fleet.AppConfig, ds fleet.Datastore, out string, err error) {
				assert.NoError(t, err)
				assert.Empty(t, appCfg.MDM.DeprecatedAppleBMDefaultTeam)
				assert.ElementsMatch(
					t,
					appCfg.MDM.AppleBussinessManager.Value,
					[]fleet.MDMAppleABMAssignmentInfo{
						{
							OrganizationName: "Fleet Device Management Inc.",
							MacOSTeam:        "No team",
							IOSTeam:          "",
							IpadOSTeam:       "",
						},
					},
				)
				assert.Contains(t, out, "[!] gitops succeeded")
			},
		},
		{
			name: "non existent org name fails",
			cfgs: []string{
				global(`
                                  apple_business_manager:
                                    - organization_name: Does not exist
                                      macos_team: "No team"`),
			},
			tokens: []*fleet.ABMToken{{OrganizationName: "Fleet Device Management Inc."}},
			dryRunAssertion: func(t *testing.T, appCfg *fleet.AppConfig, ds fleet.Datastore, out string, err error) {
				assert.ErrorContains(t, err, "token with organization name Does not exist doesn't exist")
				assert.Empty(t, appCfg.MDM.AppleBussinessManager.Value)
				assert.Empty(t, appCfg.MDM.DeprecatedAppleBMDefaultTeam)
				assert.NotContains(t, out, "[!] gitops dry run succeeded")
			},
			realRunAssertion: func(t *testing.T, appCfg *fleet.AppConfig, ds fleet.Datastore, out string, err error) {
				assert.ErrorContains(t, err, "token with organization name Does not exist doesn't exist")
				assert.Empty(t, appCfg.MDM.AppleBussinessManager.Value)
				assert.Empty(t, appCfg.MDM.DeprecatedAppleBMDefaultTeam)
				assert.NotContains(t, out, "[!] gitops dry run succeeded")
			},
		},
	}

	for _, tt := range cases {
		t.Run(tt.name, func(t *testing.T) {
			ds, savedAppConfigPtr, savedTeams := setupFullGitOpsPremiumServer(t)

			ds.ListABMTokensFunc = func(ctx context.Context) ([]*fleet.ABMToken, error) {
				if len(tt.tokens) > 0 {
					return tt.tokens, nil
				}
				return []*fleet.ABMToken{{OrganizationName: "Fleet Device Management Inc."}, {OrganizationName: "Foo Inc."}}, nil
			}

			ds.TeamsSummaryFunc = func(ctx context.Context) ([]*fleet.TeamSummary, error) {
				var res []*fleet.TeamSummary
				for _, tm := range savedTeams {
					res = append(res, &fleet.TeamSummary{Name: (*tm).Name, ID: (*tm).ID})
				}
				return res, nil
			}

			ds.SaveABMTokenFunc = func(ctx context.Context, tok *fleet.ABMToken) error {
				return nil
			}

			args := []string{"gitops"}
			for _, cfg := range tt.cfgs {
				if cfg != "" {
					tmpFile, err := os.CreateTemp(t.TempDir(), "*.yml")
					require.NoError(t, err)
					_, err = tmpFile.WriteString(cfg)
					require.NoError(t, err)
					args = append(args, "-f", tmpFile.Name())
				}
			}

			// Dry run
			out, err := runAppNoChecks(append(args, "--dry-run"))
			tt.dryRunAssertion(t, *savedAppConfigPtr, ds, out.String(), err)
			if t.Failed() {
				t.FailNow()
			}

			// Real run
			out, err = runAppNoChecks(args)
			tt.realRunAssertion(t, *savedAppConfigPtr, ds, out.String(), err)

			// Second real run, now that all the teams are saved
			out, err = runAppNoChecks(args)
			tt.realRunAssertion(t, *savedAppConfigPtr, ds, out.String(), err)
		})
	}

<<<<<<< HEAD
}

func TestVPPGitOps(t *testing.T) {
	global := func(mdm string) string {
		return fmt.Sprintf(`
controls:
queries:
policies:
agent_options:
software:
org_settings:
  server_settings:
    server_url: "https://foo.example.com"
  org_info:
    org_name: GitOps Test
  secrets:
    - secret: "global"
  mdm:
    %s
 `, mdm)
	}

	team := func(name string) string {
		return fmt.Sprintf(`
name: %s
team_settings:
  secrets:
    - secret: "%s-secret"
agent_options:
controls:
policies:
queries:
software:
`, name, name)
	}

	workstations := team("💻 Workstations")
	iosTeam := team("📱🏢 Company-owned iPhones")
	ipadTeam := team("🔳🏢 Company-owned iPads")

	cases := []struct {
		name             string
		cfgs             []string
		dryRunAssertion  func(t *testing.T, appCfg *fleet.AppConfig, ds fleet.Datastore, out string, err error)
		realRunAssertion func(t *testing.T, appCfg *fleet.AppConfig, ds fleet.Datastore, out string, err error)
	}{
		{
			name: "new key all valid",
			cfgs: []string{
				global(`
                                  volume_purchasing_program:
                                    - location: Fleet Device Management Inc.
                                      teams:
                                        - "💻 Workstations"
                                        - "📱🏢 Company-owned iPhones"
                                        - "🔳🏢 Company-owned iPads"`),
				workstations,
				iosTeam,
				ipadTeam,
			},
			dryRunAssertion: func(t *testing.T, appCfg *fleet.AppConfig, ds fleet.Datastore, out string, err error) {
				assert.NoError(t, err)
				assert.Empty(t, appCfg.MDM.VolumePurchasingProgram.Value)
				assert.Contains(t, out, "[!] gitops dry run succeeded")
			},
			realRunAssertion: func(t *testing.T, appCfg *fleet.AppConfig, ds fleet.Datastore, out string, err error) {
				assert.NoError(t, err)
				assert.ElementsMatch(
					t,
					appCfg.MDM.VolumePurchasingProgram.Value,
					[]fleet.MDMAppleVolumePurchasingProgramInfo{
						{
							Location: "Fleet Device Management Inc.",
							Teams: []string{
								"💻 Workstations",
								"📱🏢 Company-owned iPhones",
								"🔳🏢 Company-owned iPads",
							},
						},
					},
				)
				assert.Contains(t, out, "[!] gitops succeeded")
			},
		},
		{
			name: "new key multiple elements",
			cfgs: []string{
				global(`
                                  volume_purchasing_program:
                                    - location: Acme Inc.
                                      teams:
                                        - "💻 Workstations"
                                    - location: Fleet Device Management Inc.
                                      teams:
                                        - "📱🏢 Company-owned iPhones"
                                        - "🔳🏢 Company-owned iPads"`),
				workstations,
				iosTeam,
				ipadTeam,
			},
			dryRunAssertion: func(t *testing.T, appCfg *fleet.AppConfig, ds fleet.Datastore, out string, err error) {
				assert.NoError(t, err)
				assert.Empty(t, appCfg.MDM.VolumePurchasingProgram.Value)
				assert.Contains(t, out, "[!] gitops dry run succeeded")
			},
			realRunAssertion: func(t *testing.T, appCfg *fleet.AppConfig, ds fleet.Datastore, out string, err error) {
				assert.NoError(t, err)
				assert.ElementsMatch(
					t,
					appCfg.MDM.VolumePurchasingProgram.Value,
					[]fleet.MDMAppleVolumePurchasingProgramInfo{
						{
							Location: "Acme Inc.",
							Teams: []string{
								"💻 Workstations",
							},
						},
						{
							Location: "Fleet Device Management Inc.",
							Teams: []string{
								"📱🏢 Company-owned iPhones",
								"🔳🏢 Company-owned iPads",
							},
						},
					},
				)
				assert.Contains(t, out, "[!] gitops succeeded")
			},
		},
		{
			name: "using an undefined team errors",
			cfgs: []string{
				global(`
                                  volume_purchasing_program:
                                    - location: Fleet Device Management Inc.
                                      teams:
                                        - "💻 Workstations"
                                        - "📱🏢 Company-owned iPhones"
                                        - "🔳🏢 Company-owned iPads"`),
				workstations,
				ipadTeam,
			},
			dryRunAssertion: func(t *testing.T, appCfg *fleet.AppConfig, ds fleet.Datastore, out string, err error) {
				assert.ErrorContains(t, err, "volume_purchasing_program team 📱🏢 Company-owned iPhones not found in team configs")
			},
			realRunAssertion: func(t *testing.T, appCfg *fleet.AppConfig, ds fleet.Datastore, out string, err error) {
				assert.ErrorContains(t, err, "volume_purchasing_program team 📱🏢 Company-owned iPhones not found in team configs")
			},
		},
		{
			name: "no team is supported",
			cfgs: []string{
				global(`
                                  volume_purchasing_program:
                                    - location: Fleet Device Management Inc.
                                      teams:
                                        - "💻 Workstations"
                                        - "📱🏢 Company-owned iPhones"
                                        - "No team"`),
				workstations,
				iosTeam,
			},
			dryRunAssertion: func(t *testing.T, appCfg *fleet.AppConfig, ds fleet.Datastore, out string, err error) {
				assert.NoError(t, err)
				assert.Empty(t, appCfg.MDM.VolumePurchasingProgram.Value)
				assert.Contains(t, out, "[!] gitops dry run succeeded")
			},
			realRunAssertion: func(t *testing.T, appCfg *fleet.AppConfig, ds fleet.Datastore, out string, err error) {
				assert.NoError(t, err)
				assert.ElementsMatch(
					t,
					appCfg.MDM.VolumePurchasingProgram.Value,
					[]fleet.MDMAppleVolumePurchasingProgramInfo{
						{
							Location: "Fleet Device Management Inc.",
							Teams: []string{
								"💻 Workstations",
								"📱🏢 Company-owned iPhones",
								"No team",
							},
						},
					},
				)
				assert.Contains(t, out, "[!] gitops succeeded")
			},
		},
		{
			name: "all teams is supported",
			cfgs: []string{
				global(`
                                  volume_purchasing_program:
                                    - location: Fleet Device Management Inc.
                                      teams:
                                        - "All teams"`),
				workstations,
				iosTeam,
			},
			dryRunAssertion: func(t *testing.T, appCfg *fleet.AppConfig, ds fleet.Datastore, out string, err error) {
				assert.NoError(t, err)
				assert.Empty(t, appCfg.MDM.VolumePurchasingProgram.Value)
				assert.Contains(t, out, "[!] gitops dry run succeeded")
			},
			realRunAssertion: func(t *testing.T, appCfg *fleet.AppConfig, ds fleet.Datastore, out string, err error) {
				assert.NoError(t, err)
				assert.ElementsMatch(
					t,
					appCfg.MDM.VolumePurchasingProgram.Value,
					[]fleet.MDMAppleVolumePurchasingProgramInfo{
						{
							Location: "Fleet Device Management Inc.",
							Teams: []string{
								"All teams",
							},
						},
					},
				)
				assert.Contains(t, out, "[!] gitops succeeded")
			},
		},
		{
			name: "not provided teams defaults to no team",
			cfgs: []string{
				global(`
                                  volume_purchasing_program:
                                    - location: Fleet Device Management Inc.
                                      teams:`),
				workstations,
				ipadTeam,
			},
			dryRunAssertion: func(t *testing.T, appCfg *fleet.AppConfig, ds fleet.Datastore, out string, err error) {
				assert.NoError(t, err)
				assert.Empty(t, appCfg.MDM.VolumePurchasingProgram.Value)
				assert.Contains(t, out, "[!] gitops dry run succeeded")
			},
			realRunAssertion: func(t *testing.T, appCfg *fleet.AppConfig, ds fleet.Datastore, out string, err error) {
				assert.NoError(t, err)
				assert.ElementsMatch(
					t,
					appCfg.MDM.VolumePurchasingProgram.Value,
					[]fleet.MDMAppleVolumePurchasingProgramInfo{
						{
							Location: "Fleet Device Management Inc.",
							Teams:    nil,
						},
					},
				)
				assert.Contains(t, out, "[!] gitops succeeded")
			},
		},
		{
			name: "non existent location fails",
			cfgs: []string{
				global(`
                                  volume_purchasing_program:
                                    - location: Does not exist
                                      teams:`),
				workstations,
				ipadTeam,
			},
			dryRunAssertion: func(t *testing.T, appCfg *fleet.AppConfig, ds fleet.Datastore, out string, err error) {
				assert.ErrorContains(t, err, "token with location Does not exist doesn't exist")
				assert.Empty(t, appCfg.MDM.VolumePurchasingProgram.Value)
				assert.NotContains(t, out, "[!] gitops dry run succeeded")
			},
			realRunAssertion: func(t *testing.T, appCfg *fleet.AppConfig, ds fleet.Datastore, out string, err error) {
				assert.ErrorContains(t, err, "token with location Does not exist doesn't exist")
				assert.Empty(t, appCfg.MDM.VolumePurchasingProgram.Value)
				assert.NotContains(t, out, "[!] gitops dry run succeeded")
			},
		},
	}

	for _, tt := range cases {
		t.Run(tt.name, func(t *testing.T) {
			ds, savedAppConfigPtr, savedTeams := setupFullGitOpsPremiumServer(t)

			ds.ListVPPTokensFunc = func(ctx context.Context) ([]fleet.VPPTokenDB, error) {
				return []fleet.VPPTokenDB{{Location: "Fleet Device Management Inc."}, {Location: "Acme Inc."}}, nil
			}

			ds.ListABMTokensFunc = func(ctx context.Context) ([]*fleet.ABMToken, error) {
				return []*fleet.ABMToken{{OrganizationName: "Fleet Device Management Inc."}, {OrganizationName: "Foo Inc."}}, nil
			}

			ds.TeamsSummaryFunc = func(ctx context.Context) ([]*fleet.TeamSummary, error) {
				var res []*fleet.TeamSummary
				for _, tm := range savedTeams {
					res = append(res, &fleet.TeamSummary{Name: (*tm).Name, ID: (*tm).ID})
				}
				return res, nil
			}

			ds.SaveABMTokenFunc = func(ctx context.Context, tok *fleet.ABMToken) error {
				return nil
			}

			args := []string{"gitops"}
			for _, cfg := range tt.cfgs {
				if cfg != "" {
					tmpFile, err := os.CreateTemp(t.TempDir(), "*.yml")
					require.NoError(t, err)
					_, err = tmpFile.WriteString(cfg)
					require.NoError(t, err)
					args = append(args, "-f", tmpFile.Name())
				}
			}

			// Dry run
			out, err := runAppNoChecks(append(args, "--dry-run"))
			tt.dryRunAssertion(t, *savedAppConfigPtr, ds, out.String(), err)
			if t.Failed() {
				t.FailNow()
			}

			// Real run
			out, err = runAppNoChecks(args)
			tt.realRunAssertion(t, *savedAppConfigPtr, ds, out.String(), err)

			// Second real run, now that all the teams are saved
			out, err = runAppNoChecks(args)
			tt.realRunAssertion(t, *savedAppConfigPtr, ds, out.String(), err)
		})
	}

=======
>>>>>>> 128216e9
}<|MERGE_RESOLUTION|>--- conflicted
+++ resolved
@@ -1833,11 +1833,6 @@
 }
 
 func TestABMGitOps(t *testing.T) {
-<<<<<<< HEAD
-=======
-	// Cannot run t.Parallel() because it sets environment variables
-	// mdm test configuration must be set so that activating windows MDM works.
->>>>>>> 128216e9
 	global := func(mdm string) string {
 		return fmt.Sprintf(`
 controls:
@@ -2189,8 +2184,6 @@
 			tt.realRunAssertion(t, *savedAppConfigPtr, ds, out.String(), err)
 		})
 	}
-
-<<<<<<< HEAD
 }
 
 func TestVPPGitOps(t *testing.T) {
@@ -2514,7 +2507,4 @@
 			tt.realRunAssertion(t, *savedAppConfigPtr, ds, out.String(), err)
 		})
 	}
-
-=======
->>>>>>> 128216e9
 }