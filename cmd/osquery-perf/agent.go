--- conflicted
+++ resolved
@@ -743,12 +743,8 @@
 			Hostname:       a.CachedString("hostname"),
 		},
 		nil,
-<<<<<<< HEAD
-		nil,
+		signerWrapper,
 		"",
-=======
-		signerWrapper,
->>>>>>> 1d1c174d
 	)
 	if err != nil {
 		log.Println("creating orbit client: ", err)
