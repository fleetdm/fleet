--- conflicted
+++ resolved
@@ -2666,16 +2666,10 @@
 				baseVersion := s["version"]
 				alternateVersion := baseVersion + ".1"
 				m := map[string]string{
-<<<<<<< HEAD
 					"name":         s["name"],
 					"source":       s["source"],
-					"version":      randomizeVersion(baseVersion, alternateVersion),
+					"version":      a.selectSoftwareVersion(s["name"], baseVersion, alternateVersion),
 					"upgrade_code": s["upgrade_code"],
-=======
-					"name":    s["name"],
-					"source":  s["source"],
-					"version": a.selectSoftwareVersion(s["name"], baseVersion, alternateVersion),
->>>>>>> 50e7947b
 				}
 				results = append(results, m)
 			}
