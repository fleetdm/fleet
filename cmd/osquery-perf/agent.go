--- conflicted
+++ resolved
@@ -439,17 +439,13 @@
 	}
 }
 
-<<<<<<< HEAD
-func loadUbuntuSoftware(ver string) []fleet.Software {
+func loadSoftware(platform string, ver string) []fleet.Software {
 	_, exFilename, _, ok := runtime.Caller(0)
 	if !ok {
 		panic("No caller information")
 	}
 	exDir := path.Dir(exFilename)
 
-=======
-func loadSoftware(platform string, ver string) []fleet.Software {
->>>>>>> 3048a07f
 	srcPath := filepath.Join(
 		exDir,
 		"..",
