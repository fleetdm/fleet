--- conflicted
+++ resolved
@@ -153,7 +153,6 @@
 }
 
 type agent struct {
-<<<<<<< HEAD
 	agentIndex      int
 	softwareCount   softwareEntityCount
 	userCount       entityCount
@@ -167,20 +166,7 @@
 	nodeKeyManager  *nodeKeyManager
 	nodeKey         string
 	templates       *template.Template
-=======
-	agentIndex     int
-	softwareCount  softwareEntityCount
-	userCount      entityCount
-	policyPassProb float64
-	strings        map[string]string
-	serverAddress  string
-	fastClient     fasthttp.Client
-	stats          *Stats
-	nodeKeyManager *nodeKeyManager
-	nodeKey        string
-	templates      *template.Template
-	os             string
->>>>>>> f9bb0b3d
+	os              string
 	// deviceAuthToken holds Fleet Desktop device authentication token.
 	//
 	// Non-nil means the agent is identified as orbit osquery,
