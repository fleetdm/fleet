--- conflicted
+++ resolved
@@ -111,43 +111,4 @@
     "platform_mask":"21"
   }
 ]
-{{- end }}
-
-<<<<<<< HEAD
-{{ define "fleet_detail_query_users" -}}
-[
-  {{ range $index, $item := .HostUsersMacOS }}
-  {{if $index}},{{end}}
-  {
-    "uid": "{{ .Uid }}",
-    "username": "{{ .Username }}",
-    "type": "{{ .Type }}",
-    "groupname": "{{ .GroupName }}",
-    "shell": "{{ .Shell }}"
-  }
-  {{- end }}
-]
-{{- end }}
-
-{{ define "fleet_detail_query_software_linux" -}}
-[
-  {{ range $index, $item := .SoftwareUbuntu2004 }}
-  {{if $index}},{{end}}
-  {
-    "name": "{{ .Name }}",
-    "version": "{{ .Version }}",
-    "type": "Application",
-    "bundle_identifier": "{{ .BundleIdentifier }}",
-    "source": "apps",
-    {{/* Note that in Go < 1.18, `{{ or (and .LastOpendedAt .LastOpenedAt.Unix) "" }}` won't work as expected because "and" and "or" don't short circuit. This was changed in Go 1.18 */}}
-    {{if .LastOpenedAt}}
-    "last_opened_at": "{{ .LastOpenedAt.Unix }}"
-    {{else}}
-    "last_opened_at": "-1"
-    {{end}}
-  }
-  {{- end }}
-]
-{{- end }}
-=======
->>>>>>> f9bb0b3d
+{{- end }}