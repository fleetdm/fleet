--- conflicted
+++ resolved
@@ -249,26 +249,9 @@
 
 	ctx, cancelFunc := context.WithCancel(context.Background())
 	defer cancelFunc()
-<<<<<<< HEAD
-	ds := new(mock.Store)
-	ds.AppConfigFunc = func(ctx context.Context) (*fleet.AppConfig, error) {
-		return &fleet.AppConfig{
-			Features: fleet.Features{EnableSoftwareInventory: true},
-		}, nil
-	}
-	ds.LockFunc = func(ctx context.Context, name string, owner string, expiration time.Duration) (bool, error) {
-		return true, nil
-	}
-	ds.UnlockFunc = func(ctx context.Context, name string, owner string) error {
-		return nil
-	}
-	ds.SyncHostsSoftwareFunc = func(ctx context.Context, updatedAt time.Time) error {
-		return nil
-=======
 
 	appConfig := &fleet.AppConfig{
-		HostSettings: fleet.HostSettings{EnableSoftwareInventory: true},
->>>>>>> c943e066
+		Features: fleet.Features{EnableSoftwareInventory: true},
 	}
 	ds := new(mock.Store)
 
