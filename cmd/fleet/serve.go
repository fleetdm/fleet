package main

import (
	"context"
	"crypto/sha256"
	"crypto/subtle"
	"crypto/tls"
	"database/sql/driver"
	"errors"
	"fmt"
	"io/ioutil"
	"math/rand"
	"net"
	"net/http"
	"net/url"
	"os"
	"os/signal"
	"regexp"
	"strings"
	"syscall"
	"time"

	"github.com/WatchBeam/clock"
	"github.com/e-dard/netbug"
	"github.com/fleetdm/fleet/v4/ee/server/licensing"
	eeservice "github.com/fleetdm/fleet/v4/ee/server/service"
	"github.com/fleetdm/fleet/v4/server"
	"github.com/fleetdm/fleet/v4/server/config"
	configpkg "github.com/fleetdm/fleet/v4/server/config"
	"github.com/fleetdm/fleet/v4/server/contexts/ctxerr"
	"github.com/fleetdm/fleet/v4/server/datastore/cached_mysql"
	"github.com/fleetdm/fleet/v4/server/datastore/mysql"
	"github.com/fleetdm/fleet/v4/server/datastore/mysqlredis"
	"github.com/fleetdm/fleet/v4/server/datastore/redis"
	"github.com/fleetdm/fleet/v4/server/datastore/s3"
	"github.com/fleetdm/fleet/v4/server/errorstore"
	"github.com/fleetdm/fleet/v4/server/fleet"
	"github.com/fleetdm/fleet/v4/server/health"
	"github.com/fleetdm/fleet/v4/server/launcher"
	"github.com/fleetdm/fleet/v4/server/live_query"
	"github.com/fleetdm/fleet/v4/server/logging"
	"github.com/fleetdm/fleet/v4/server/mail"
	"github.com/fleetdm/fleet/v4/server/pubsub"
	"github.com/fleetdm/fleet/v4/server/service"
	"github.com/fleetdm/fleet/v4/server/service/async"
	"github.com/fleetdm/fleet/v4/server/service/redis_policy_set"
	"github.com/fleetdm/fleet/v4/server/sso"
	"github.com/getsentry/sentry-go"
	kitlog "github.com/go-kit/kit/log"
	"github.com/go-kit/kit/log/level"
	kitprometheus "github.com/go-kit/kit/metrics/prometheus"
	"github.com/kolide/kit/version"
	"github.com/ngrok/sqlmw"
	"github.com/prometheus/client_golang/prometheus"
	"github.com/prometheus/client_golang/prometheus/promhttp"
	"github.com/spf13/cobra"
	"go.elastic.co/apm/module/apmhttp"
	_ "go.elastic.co/apm/module/apmsql"
	_ "go.elastic.co/apm/module/apmsql/mysql"
	"go.opentelemetry.io/otel"
	"go.opentelemetry.io/otel/exporters/otlp/otlptrace"
	"go.opentelemetry.io/otel/exporters/otlp/otlptrace/otlptracegrpc"
	sdktrace "go.opentelemetry.io/otel/sdk/trace"
	"google.golang.org/grpc"
)

var allowedURLPrefixRegexp = regexp.MustCompile("^(?:/[a-zA-Z0-9_.~-]+)+$")

type initializer interface {
	// Initialize is used to populate a datastore with
	// preloaded data
	Initialize() error
}

func createServeCmd(configManager configpkg.Manager) *cobra.Command {
	// Whether to enable the debug endpoints
	debug := false
	// Whether to enable developer options
	dev := false
	// Whether to enable development Fleet Premium license
	devLicense := false
	// Whether to enable development Fleet Premium license with an expired license
	devExpiredLicense := false

	serveCmd := &cobra.Command{
		Use:   "serve",
		Short: "Launch the Fleet server",
		Long: `
Launch the Fleet server

Use fleet serve to run the main HTTPS server. The Fleet server bundles
together all static assets and dependent libraries into a statically linked go
binary (which you're executing right now). Use the options below to customize
the way that the Fleet server works.
`,
		Run: func(cmd *cobra.Command, args []string) {
			config := configManager.LoadConfig()

			if dev {
				applyDevFlags(&config)
			}

			if devLicense {
				// This license key is valid for development only
				config.License.Key = "eyJhbGciOiJFUzI1NiIsInR5cCI6IkpXVCJ9.eyJpc3MiOiJGbGVldCBEZXZpY2UgTWFuYWdlbWVudCBJbmMuIiwiZXhwIjoxNzUxMjQxNjAwLCJzdWIiOiJkZXZlbG9wbWVudC1vbmx5IiwiZGV2aWNlcyI6MTAwLCJub3RlIjoiZm9yIGRldmVsb3BtZW50IG9ubHkiLCJ0aWVyIjoicHJlbWl1bSIsImlhdCI6MTY1NjY5NDA4N30.dvfterOvfTGdrsyeWYH9_lPnyovxggM5B7tkSl1q1qgFYk_GgOIxbaqIZ6gJlL0cQuBF9nt5NgV0AUT9RmZUaA"
			} else if devExpiredLicense {
				// An expired license key
				config.License.Key = "eyJhbGciOiJFUzI1NiIsInR5cCI6IkpXVCJ9.eyJpc3MiOiJGbGVldCBEZXZpY2UgTWFuYWdlbWVudCBJbmMuIiwiZXhwIjoxNjI5NzYzMjAwLCJzdWIiOiJEZXYgbGljZW5zZSAoZXhwaXJlZCkiLCJkZXZpY2VzIjo1MDAwMDAsIm5vdGUiOiJUaGlzIGxpY2Vuc2UgaXMgdXNlZCB0byBmb3IgZGV2ZWxvcG1lbnQgcHVycG9zZXMuIiwidGllciI6ImJhc2ljIiwiaWF0IjoxNjI5OTA0NzMyfQ.AOppRkl1Mlc_dYKH9zwRqaTcL0_bQzs7RM3WSmxd3PeCH9CxJREfXma8gm0Iand6uIWw8gHq5Dn0Ivtv80xKvQ"
			}

			license, err := licensing.LoadLicense(config.License.Key)
			if err != nil {
				initFatal(
					err,
					"failed to load license - for help use https://fleetdm.com/contact",
				)
			}

			if license != nil && license.IsPremium() && license.IsExpired() {
				fleet.WriteExpiredLicenseBanner(os.Stderr)
			}

			var logger kitlog.Logger
			{
				output := os.Stderr
				if config.Logging.JSON {
					logger = kitlog.NewJSONLogger(output)
				} else {
					logger = kitlog.NewLogfmtLogger(output)
				}
				if config.Logging.Debug {
					logger = level.NewFilter(logger, level.AllowDebug())
				} else {
					logger = level.NewFilter(logger, level.AllowInfo())
				}
				logger = kitlog.With(logger, "ts", kitlog.DefaultTimestampUTC)
			}

			// Init tracing
			if config.Logging.TracingEnabled {
				ctx := context.Background()
				client := otlptracegrpc.NewClient()
				otlpTraceExporter, err := otlptrace.New(ctx, client)
				if err != nil {
					initFatal(err, "Failed to initialize tracing")
				}
				batchSpanProcessor := sdktrace.NewBatchSpanProcessor(otlpTraceExporter)
				tracerProvider := sdktrace.NewTracerProvider(
					sdktrace.WithSpanProcessor(batchSpanProcessor),
				)
				otel.SetTracerProvider(tracerProvider)
			}

			allowedHostIdentifiers := map[string]bool{
				"provided": true,
				"instance": true,
				"uuid":     true,
				"hostname": true,
			}
			if !allowedHostIdentifiers[config.Osquery.HostIdentifier] {
				initFatal(fmt.Errorf("%s is not a valid value for osquery_host_identifier", config.Osquery.HostIdentifier), "set host identifier")
			}

			if len(config.Server.URLPrefix) > 0 {
				// Massage provided prefix to match expected format
				config.Server.URLPrefix = strings.TrimSuffix(config.Server.URLPrefix, "/")
				if len(config.Server.URLPrefix) > 0 && !strings.HasPrefix(config.Server.URLPrefix, "/") {
					config.Server.URLPrefix = "/" + config.Server.URLPrefix
				}

				if !allowedURLPrefixRegexp.MatchString(config.Server.URLPrefix) {
					initFatal(
						fmt.Errorf("prefix must match regexp \"%s\"", allowedURLPrefixRegexp.String()),
						"setting server URL prefix",
					)
				}
			}

			var ds fleet.Datastore
			var carveStore fleet.CarveStore
			var installerStore fleet.InstallerStore
			mailService := mail.NewService()

			opts := []mysql.DBOption{mysql.Logger(logger), mysql.WithFleetConfig(&config)}
			if config.MysqlReadReplica.Address != "" {
				opts = append(opts, mysql.Replica(&config.MysqlReadReplica))
			}
			if dev && os.Getenv("FLEET_ENABLE_DEV_SQL_INTERCEPTOR") != "" {
				opts = append(opts, mysql.WithInterceptor(&devSQLInterceptor{
					logger: kitlog.With(logger, "component", "sql-interceptor"),
				}))
			}

			if config.Logging.TracingEnabled {
				opts = append(opts, mysql.TracingEnabled(&config.Logging))
			}

			ds, err = mysql.New(config.Mysql, clock.C, opts...)
			if err != nil {
				initFatal(err, "initializing datastore")
			}

			if config.S3.Bucket != "" {
				carveStore, err = s3.NewCarveStore(config.S3, ds)
				if err != nil {
					initFatal(err, "initializing S3 carvestore")
				}
			} else {
				carveStore = ds
			}

			if config.Packaging.S3.Bucket != "" {
				var err error
				installerStore, err = s3.NewInstallerStore(config.Packaging.S3)
				if err != nil {
					initFatal(err, "initializing S3 installer store")
				}
			}

			migrationStatus, err := ds.MigrationStatus(cmd.Context())
			if err != nil {
				initFatal(err, "retrieving migration status")
			}

			switch migrationStatus.StatusCode {
			case fleet.AllMigrationsCompleted:
				// OK
			case fleet.UnknownMigrations:
				fmt.Printf("################################################################################\n"+
					"# WARNING:\n"+
					"#   Your Fleet database has unrecognized migrations. This could happen when\n"+
					"#   running an older version of Fleet on a newer migrated database.\n"+
					"#\n"+
					"#   Unknown migrations: tables=%v, data=%v.\n"+
					"################################################################################\n",
					migrationStatus.UnknownTable, migrationStatus.UnknownData)
				if dev {
					os.Exit(1)
				}
			case fleet.SomeMigrationsCompleted:
				fmt.Printf("################################################################################\n"+
					"# WARNING:\n"+
					"#   Your Fleet database is missing required migrations. This is likely to cause\n"+
					"#   errors in Fleet.\n"+
					"#\n"+
					"#   Missing migrations: tables=%v, data=%v.\n"+
					"#\n"+
					"#   Run `%s prepare db` to perform migrations.\n"+
					"#\n"+
					"#   To run the server without performing migrations:\n"+
					"#     - Set environment variable FLEET_UPGRADES_ALLOW_MISSING_MIGRATIONS=1, or,\n"+
					"#     - Set config updates.allow_mising_migrations to true, or,\n"+
					"#     - Use command line argument --upgrades_allow_missing_migrations=true\n"+
					"################################################################################\n",
					migrationStatus.MissingTable, migrationStatus.MissingData, os.Args[0])
				if !config.Upgrades.AllowMissingMigrations {
					os.Exit(1)
				}
			case fleet.NoMigrationsCompleted:
				fmt.Printf("################################################################################\n"+
					"# ERROR:\n"+
					"#   Your Fleet database is not initialized. Fleet cannot start up.\n"+
					"#\n"+
					"#   Run `%s prepare db` to initialize the database.\n"+
					"################################################################################\n",
					os.Args[0])
				os.Exit(1)
			}

			if initializingDS, ok := ds.(initializer); ok {
				if err := initializingDS.Initialize(); err != nil {
					initFatal(err, "loading built in data")
				}
			}

			if config.Packaging.GlobalEnrollSecret != "" {
				secrets, err := ds.GetEnrollSecrets(cmd.Context(), nil)
				if err != nil {
					initFatal(err, "loading enroll secrets")
				}

				var globalEnrollSecret string
				for _, secret := range secrets {
					if secret.TeamID == nil {
						globalEnrollSecret = secret.Secret
						break
					}
				}

				if globalEnrollSecret != "" {
					if globalEnrollSecret != config.Packaging.GlobalEnrollSecret {
						fmt.Printf("################################################################################\n" +
							"# WARNING:\n" +
							"#  You have provided a global enroll secret config, but there's\n" +
							"#  already one set up for your application.\n" +
							"#\n" +
							"#  This is generally an error and the provided value will be\n" +
							"#  ignored, if you really need to configure an enroll secret please\n" +
							"#  remove the global enroll secret from the database manually.\n" +
							"################################################################################\n")
						os.Exit(1)
					}
				} else {
					ds.ApplyEnrollSecrets(cmd.Context(), nil, []*fleet.EnrollSecret{{Secret: config.Packaging.GlobalEnrollSecret}})
				}
			}

			redisPool, err := redis.NewPool(redis.PoolConfig{
				Server:                    config.Redis.Address,
				Password:                  config.Redis.Password,
				Database:                  config.Redis.Database,
				UseTLS:                    config.Redis.UseTLS,
				ConnTimeout:               config.Redis.ConnectTimeout,
				KeepAlive:                 config.Redis.KeepAlive,
				ConnectRetryAttempts:      config.Redis.ConnectRetryAttempts,
				ClusterFollowRedirections: config.Redis.ClusterFollowRedirections,
				ClusterReadFromReplica:    config.Redis.ClusterReadFromReplica,
				TLSCert:                   config.Redis.TLSCert,
				TLSKey:                    config.Redis.TLSKey,
				TLSCA:                     config.Redis.TLSCA,
				TLSServerName:             config.Redis.TLSServerName,
				TLSHandshakeTimeout:       config.Redis.TLSHandshakeTimeout,
				MaxIdleConns:              config.Redis.MaxIdleConns,
				MaxOpenConns:              config.Redis.MaxOpenConns,
				ConnMaxLifetime:           config.Redis.ConnMaxLifetime,
				IdleTimeout:               config.Redis.IdleTimeout,
				ConnWaitTimeout:           config.Redis.ConnWaitTimeout,
				WriteTimeout:              config.Redis.WriteTimeout,
				ReadTimeout:               config.Redis.ReadTimeout,
			})
			if err != nil {
				initFatal(err, "initialize Redis")
			}
			level.Info(logger).Log("component", "redis", "mode", redisPool.Mode())

			ds = cached_mysql.New(ds)
			var dsOpts []mysqlredis.Option
			if license.DeviceCount > 0 && config.License.EnforceHostLimit {
				dsOpts = append(dsOpts, mysqlredis.WithEnforcedHostLimit(license.DeviceCount))
			}
			redisWrapperDS := mysqlredis.New(ds, redisPool, dsOpts...)
			ds = redisWrapperDS

			resultStore := pubsub.NewRedisQueryResults(redisPool, config.Redis.DuplicateResults)
			liveQueryStore := live_query.NewRedisLiveQuery(redisPool)
			ssoSessionStore := sso.NewSessionStore(redisPool)

			osqueryLogger, err := logging.New(config, logger)
			if err != nil {
				initFatal(err, "initializing osquery logging")
			}

			failingPolicySet := redis_policy_set.NewFailing(redisPool)

			task := async.NewTask(ds, redisPool, clock.C, config.Osquery)

			if config.Sentry.Dsn != "" {
				v := version.Version()
				err = sentry.Init(sentry.ClientOptions{
					Dsn:     config.Sentry.Dsn,
					Release: fmt.Sprintf("%s_%s_%s", v.Version, v.Branch, v.Revision),
				})
				if err != nil {
					initFatal(err, "initializing sentry")
				}
				level.Info(logger).Log("msg", "sentry initialized", "dsn", config.Sentry.Dsn)

				defer sentry.Recover()
				defer sentry.Flush(2 * time.Second)
			}

			var geoIP fleet.GeoIP
			geoIP = &fleet.NoOpGeoIP{}
			if config.GeoIP.DatabasePath != "" {
				maxmind, err := fleet.NewMaxMindGeoIP(logger, config.GeoIP.DatabasePath)
				if err != nil {
					level.Error(logger).Log("msg", "failed to initialize maxmind geoip, check database path", "database_path", config.GeoIP.DatabasePath, "error", err)
				} else {
					geoIP = maxmind
				}
			}

			ctx, cancelFunc := context.WithCancel(context.Background())
			defer cancelFunc()
			eh := errorstore.NewHandler(ctx, redisPool, logger, config.Logging.ErrorRetentionPeriod)
			ctx = ctxerr.NewContext(ctx, eh)
			svc, err := service.NewService(ctx, ds, task, resultStore, logger, osqueryLogger, config, mailService, clock.C, ssoSessionStore, liveQueryStore, carveStore, installerStore, *license, failingPolicySet, geoIP, redisWrapperDS)
			if err != nil {
				initFatal(err, "initializing service")
			}

			if license.IsPremium() {
				svc, err = eeservice.NewService(svc, ds, logger, config, mailService, clock.C, license)
				if err != nil {
					initFatal(err, "initial Fleet Premium service")
				}
			}

			instanceID, err := server.GenerateRandomText(64)
			if err != nil {
				initFatal(errors.New("Error generating random instance identifier"), "")
			}
			runCrons(ctx, ds, task, kitlog.With(logger, "component", "crons"), config, license, failingPolicySet, instanceID)
			if err := startSchedules(ctx, ds, logger, config, license, redisWrapperDS, instanceID); err != nil {
				initFatal(err, "failed to register schedules")
			}

			// Flush seen hosts every second
			hostsAsyncCfg := config.Osquery.AsyncConfigForTask(configpkg.AsyncTaskHostLastSeen)
			if !hostsAsyncCfg.Enabled {
				go func() {
					for range time.Tick(time.Duration(rand.Intn(10)+1) * time.Second) {
						if err := task.FlushHostsLastSeen(context.Background(), clock.C.Now()); err != nil {
							level.Info(logger).Log(
								"err", err,
								"msg", "failed to update host seen times",
							)
						}
					}
				}()
			}

			fieldKeys := []string{"method", "error"}
			requestCount := kitprometheus.NewCounterFrom(prometheus.CounterOpts{
				Namespace: "api",
				Subsystem: "service",
				Name:      "request_count",
				Help:      "Number of requests received.",
			}, fieldKeys)
			requestLatency := kitprometheus.NewSummaryFrom(prometheus.SummaryOpts{
				Namespace: "api",
				Subsystem: "service",
				Name:      "request_latency_microseconds",
				Help:      "Total duration of requests in microseconds.",
			}, fieldKeys)

			svc = service.NewMetricsService(svc, requestCount, requestLatency)

			httpLogger := kitlog.With(logger, "component", "http")

			limiterStore := &redis.ThrottledStore{
				Pool:      redisPool,
				KeyPrefix: "ratelimit::",
			}

			var apiHandler, frontendHandler http.Handler
			{
				frontendHandler = service.PrometheusMetricsHandler(
					"get_frontend",
					service.ServeFrontend(config.Server.URLPrefix, config.Server.SandboxEnabled, httpLogger),
				)
				apiHandler = service.MakeHandler(svc, config, httpLogger, limiterStore)

				setupRequired, err := svc.SetupRequired(context.Background())
				if err != nil {
					initFatal(err, "fetching setup requirement")
				}
				// WithSetup will check if first time setup is required
				// By performing the same check inside main, we can make server startups
				// more efficient after the first startup.
				if setupRequired {
					apiHandler = service.WithSetup(svc, logger, apiHandler)
					frontendHandler = service.RedirectLoginToSetup(svc, logger, frontendHandler, config.Server.URLPrefix)
				} else {
					frontendHandler = service.RedirectSetupToLogin(svc, logger, frontendHandler, config.Server.URLPrefix)
				}

			}

			healthCheckers := make(map[string]health.Checker)
			{
				// a list of dependencies which could affect the status of the app if unavailable.
				deps := map[string]interface{}{
					"mysql": ds,
					"redis": resultStore,
				}

				// convert all dependencies to health.Checker if they implement the healthz methods.
				for name, dep := range deps {
					if hc, ok := dep.(health.Checker); ok {
						healthCheckers[name] = hc
					} else {
						initFatal(errors.New(name+" should be a health.Checker"), "initializing health checks")
					}
				}

			}

			// Instantiate a gRPC service to handle launcher requests.
			launcher := launcher.New(svc, logger, grpc.NewServer(), healthCheckers)

			rootMux := http.NewServeMux()
			rootMux.Handle("/healthz", service.PrometheusMetricsHandler("healthz", health.Handler(httpLogger, healthCheckers)))
			rootMux.Handle("/version", service.PrometheusMetricsHandler("version", version.Handler()))
			rootMux.Handle("/assets/", service.PrometheusMetricsHandler("static_assets", service.ServeStaticAssets("/assets/")))

			if config.Prometheus.BasicAuth.Username != "" && config.Prometheus.BasicAuth.Password != "" {
				metricsHandler := basicAuthHandler(config.Prometheus.BasicAuth.Username, config.Prometheus.BasicAuth.Password, service.PrometheusMetricsHandler("metrics", promhttp.Handler()))
				rootMux.Handle("/metrics", metricsHandler)
			} else {
				level.Info(logger).Log("msg", "metrics endpoint disabled (http basic auth credentials not set)")
			}

			rootMux.Handle("/api/", apiHandler)
			rootMux.Handle("/", frontendHandler)

			debugHandler := &debugMux{
				fleetAuthenticatedHandler: service.MakeDebugHandler(svc, config, logger, eh, ds),
			}
			rootMux.Handle("/debug/", debugHandler)

			if path, ok := os.LookupEnv("FLEET_TEST_PAGE_PATH"); ok {
				// test that we can load this
				_, err := ioutil.ReadFile(path)
				if err != nil {
					initFatal(err, "loading FLEET_TEST_PAGE_PATH")
				}
				rootMux.HandleFunc("/test", func(rw http.ResponseWriter, req *http.Request) {
					testPage, err := ioutil.ReadFile(path)
					if err != nil {
						rw.WriteHeader(http.StatusNotFound)
						return
					}
					rw.Write(testPage)
					rw.WriteHeader(http.StatusOK)
				})
			}

			if debug {
				// Add debug endpoints with a random
				// authorization token
				debugToken, err := server.GenerateRandomText(24)
				if err != nil {
					initFatal(err, "generating debug token")
				}
				debugHandler.tokenAuthenticatedHandler = http.StripPrefix("/debug/", netbug.AuthHandler(debugToken))
				fmt.Printf("*** Debug mode enabled ***\nAccess the debug endpoints at /debug/?token=%s\n", url.QueryEscape(debugToken))
			}

			if len(config.Server.URLPrefix) > 0 {
				prefixMux := http.NewServeMux()
				prefixMux.Handle(config.Server.URLPrefix+"/", http.StripPrefix(config.Server.URLPrefix, rootMux))
				rootMux = prefixMux
			}

			liveQueryRestPeriod := 90 * time.Second // default (see #1798)
			if v := os.Getenv("FLEET_LIVE_QUERY_REST_PERIOD"); v != "" {
				duration, err := time.ParseDuration(v)
				if err != nil {
					level.Error(logger).Log("live_query_rest_period_err", err)
				} else {
					liveQueryRestPeriod = duration
				}
			}

			defaultWritetimeout := 40 * time.Second
			writeTimeout := defaultWritetimeout
			// The "GET /api/latest/fleet/queries/run" API requires
			// WriteTimeout to be higher than the live query rest period
			// (otherwise the response is not sent back to the client).
			//
			// We add 10s to the live query rest period to allow the writing
			// of the response.
			liveQueryRestPeriod += 10 * time.Second
			if liveQueryRestPeriod > writeTimeout {
				writeTimeout = liveQueryRestPeriod
			}

			// Create the handler based on whether tracing should be there
			var handler http.Handler
			if config.Logging.TracingEnabled && config.Logging.TracingType == "elasticapm" {
				handler = launcher.Handler(apmhttp.Wrap(rootMux))
			} else {
				handler = launcher.Handler(rootMux)
			}

			srv := &http.Server{
				Addr:              config.Server.Address,
				Handler:           handler,
				ReadTimeout:       25 * time.Second,
				WriteTimeout:      writeTimeout,
				ReadHeaderTimeout: 5 * time.Second,
				IdleTimeout:       5 * time.Minute,
				MaxHeaderBytes:    1 << 18, // 0.25 MB (262144 bytes)
				BaseContext: func(l net.Listener) context.Context {
					return ctx
				},
			}
			srv.SetKeepAlivesEnabled(config.Server.Keepalive)
			errs := make(chan error, 2)
			go func() {
				if !config.Server.TLS {
					logger.Log("transport", "http", "address", config.Server.Address, "msg", "listening")
					errs <- srv.ListenAndServe()
				} else {
					logger.Log("transport", "https", "address", config.Server.Address, "msg", "listening")
					srv.TLSConfig = getTLSConfig(config.Server.TLSProfile)
					errs <- srv.ListenAndServeTLS(
						config.Server.Cert,
						config.Server.Key,
					)
				}
			}()
			go func() {
				sig := make(chan os.Signal, 1)
				signal.Notify(sig, syscall.SIGINT, syscall.SIGTERM)
				<-sig // block on signal
				ctx, cancel := context.WithTimeout(context.Background(), 30*time.Second)
				defer cancel()
				errs <- func() error {
					cancelFunc()
					launcher.GracefulStop()
					return srv.Shutdown(ctx)
				}()
			}()

			logger.Log("terminated", <-errs)
		},
	}

	serveCmd.PersistentFlags().BoolVar(&debug, "debug", false, "Enable debug endpoints")
	serveCmd.PersistentFlags().BoolVar(&dev, "dev", false, "Enable developer options")
	serveCmd.PersistentFlags().BoolVar(&devLicense, "dev_license", false, "Enable development license")
	serveCmd.PersistentFlags().BoolVar(&devExpiredLicense, "dev_expired_license", false, "Enable expired development license")

	return serveCmd
}

// basicAuthHandler wraps the given handler behind HTTP Basic Auth.
func basicAuthHandler(username, password string, next http.Handler) http.HandlerFunc {
	hashFn := func(s string) []byte {
		h := sha256.Sum256([]byte(s))
		return h[:]
	}
	expectedUsernameHash := hashFn(username)
	expectedPasswordHash := hashFn(password)

	return func(w http.ResponseWriter, r *http.Request) {
		recvUsername, recvPassword, ok := r.BasicAuth()
		if ok {
			usernameMatch := subtle.ConstantTimeCompare(hashFn(recvUsername), expectedUsernameHash) == 1
			passwordMatch := subtle.ConstantTimeCompare(hashFn(recvPassword), expectedPasswordHash) == 1

			if usernameMatch && passwordMatch {
				next.ServeHTTP(w, r)
				return
			}
		}

		w.Header().Set("WWW-Authenticate", `Basic realm="restricted", charset="UTF-8"`)
		http.Error(w, "Unauthorized", http.StatusUnauthorized)
	}
}

const (
	lockKeyVulnerabilities         = "vulnerabilities"
	lockKeyWebhooksHostStatus      = "webhooks" // keeping this name for backwards compatibility.
	lockKeyWebhooksFailingPolicies = "webhooks:global_failing_policies"
	lockKeyWorker                  = "worker"
)

// runCrons runs cron jobs not yet ported to use the schedule package (startSchedules)
func runCrons(
	ctx context.Context,
	ds fleet.Datastore,
	task *async.Task,
	logger kitlog.Logger,
	config configpkg.FleetConfig,
	license *fleet.LicenseInfo,
	failingPoliciesSet fleet.FailingPolicySet,
	ourIdentifier string,
) {
	// StartCollectors starts a goroutine per collector, using ctx to cancel.
	task.StartCollectors(ctx, kitlog.With(logger, "cron", "async_task"))

<<<<<<< HEAD
=======
	go cronDB(ctx, ds, kitlog.With(logger, "cron", "cleanups"), ourIdentifier, &config, license, enrollHostLimiter)
>>>>>>> 02944660
	go cronVulnerabilities(
		ctx, ds, kitlog.With(logger, "cron", "vulnerabilities"), ourIdentifier, &config.Vulnerabilities)
	go cronWebhooks(ctx, ds, kitlog.With(logger, "cron", "webhooks"), ourIdentifier, failingPoliciesSet, 1*time.Hour)
	go cronWorker(ctx, ds, kitlog.With(logger, "cron", "worker"), ourIdentifier)
}

func startSchedules(
	ctx context.Context,
	ds fleet.Datastore,
	logger kitlog.Logger,
	config config.FleetConfig,
	license *fleet.LicenseInfo,
	enrollHostLimiter fleet.EnrollHostLimiter,
	instanceID string,
) error {
	startCleanupsAndAggregationSchedule(ctx, instanceID, ds, logger, enrollHostLimiter)
	startSendStatsSchedule(ctx, instanceID, ds, config, license, logger)

	return nil
}

// Support for TLS security profiles, we set up the TLS configuation based on
// value supplied to server_tls_compatibility command line flag. The default
// profile is 'modern'.
// See https://wiki.mozilla.org/index.php?title=Security/Server_Side_TLS&oldid=1229478
func getTLSConfig(profile string) *tls.Config {
	cfg := tls.Config{
		PreferServerCipherSuites: true,
	}

	switch profile {
	case configpkg.TLSProfileModern:
		cfg.MinVersion = tls.VersionTLS13
		cfg.CurvePreferences = append(cfg.CurvePreferences,
			tls.X25519,
			tls.CurveP256,
			tls.CurveP384,
		)
		cfg.CipherSuites = append(cfg.CipherSuites,
			tls.TLS_AES_128_GCM_SHA256,
			tls.TLS_AES_256_GCM_SHA384,
			tls.TLS_CHACHA20_POLY1305_SHA256,
			// These cipher suites not explicitly listed by Mozilla, but
			// required by Go's HTTP/2 implementation
			// See: https://go-review.googlesource.com/c/net/+/200317/
			tls.TLS_ECDHE_RSA_WITH_AES_128_GCM_SHA256,
			tls.TLS_ECDHE_ECDSA_WITH_AES_128_GCM_SHA256,
		)
	case configpkg.TLSProfileIntermediate:
		cfg.MinVersion = tls.VersionTLS12
		cfg.CurvePreferences = append(cfg.CurvePreferences,
			tls.X25519,
			tls.CurveP256,
			tls.CurveP384,
		)
		cfg.CipherSuites = append(cfg.CipherSuites,
			tls.TLS_AES_128_GCM_SHA256,
			tls.TLS_AES_256_GCM_SHA384,
			tls.TLS_CHACHA20_POLY1305_SHA256,
			tls.TLS_ECDHE_ECDSA_WITH_AES_128_GCM_SHA256,
			tls.TLS_ECDHE_RSA_WITH_AES_128_GCM_SHA256,
			tls.TLS_ECDHE_ECDSA_WITH_AES_256_GCM_SHA384,
			tls.TLS_ECDHE_RSA_WITH_AES_256_GCM_SHA384,
			tls.TLS_ECDHE_ECDSA_WITH_CHACHA20_POLY1305,
			tls.TLS_ECDHE_RSA_WITH_CHACHA20_POLY1305,
		)
	default:
		initFatal(
			fmt.Errorf("%s is invalid", profile),
			"set TLS profile",
		)
	}

	return &cfg
}

// devSQLInterceptor is a sql interceptor to be used for development purposes.
type devSQLInterceptor struct {
	sqlmw.NullInterceptor

	logger kitlog.Logger
}

func (in *devSQLInterceptor) StmtQueryContext(ctx context.Context, stmt driver.StmtQueryContext, query string, args []driver.NamedValue) (driver.Rows, error) {
	start := time.Now()
	rows, err := stmt.QueryContext(ctx, args)
	in.logQuery(start, query, args, err)
	return rows, err
}

func (in *devSQLInterceptor) StmtExecContext(ctx context.Context, stmt driver.StmtExecContext, query string, args []driver.NamedValue) (driver.Result, error) {
	start := time.Now()
	result, err := stmt.ExecContext(ctx, args)
	in.logQuery(start, query, args, err)
	return result, err
}

var spaceRegex = regexp.MustCompile(`\s+`)

func (in *devSQLInterceptor) logQuery(start time.Time, query string, args []driver.NamedValue, err error) {
	logLevel := level.Debug
	if err != nil {
		logLevel = level.Error
	}
	query = strings.TrimSpace(spaceRegex.ReplaceAllString(query, " "))
	logLevel(in.logger).Log("duration", time.Since(start), "query", query, "args", argsToString(args), "err", err)
}

func argsToString(args []driver.NamedValue) string {
	var allArgs strings.Builder
	allArgs.WriteString("{")
	for i, arg := range args {
		if i > 0 {
			allArgs.WriteString(", ")
		}
		if arg.Name != "" {
			allArgs.WriteString(fmt.Sprintf("%s=", arg.Name))
		}
		allArgs.WriteString(fmt.Sprintf("%v", arg.Value))
	}
	allArgs.WriteString("}")
	return allArgs.String()
}

// The debugMux directs the request to either the fleet-authenticated handler,
// which is the standard handler for debug endpoints (using a Fleet
// authorization bearer token), or to the token-authenticated handler if a
// query-string token is provided and such a handler is set. The only wayt to
// set this handler is if the --debug flag was provided to the fleet serve
// command.
type debugMux struct {
	fleetAuthenticatedHandler http.Handler
	tokenAuthenticatedHandler http.Handler
}

func (m *debugMux) ServeHTTP(w http.ResponseWriter, r *http.Request) {
	if r.URL.Query().Has("token") && m.tokenAuthenticatedHandler != nil {
		m.tokenAuthenticatedHandler.ServeHTTP(w, r)
		return
	}
	m.fleetAuthenticatedHandler.ServeHTTP(w, r)
}<|MERGE_RESOLUTION|>--- conflicted
+++ resolved
@@ -673,10 +673,6 @@
 	// StartCollectors starts a goroutine per collector, using ctx to cancel.
 	task.StartCollectors(ctx, kitlog.With(logger, "cron", "async_task"))
 
-<<<<<<< HEAD
-=======
-	go cronDB(ctx, ds, kitlog.With(logger, "cron", "cleanups"), ourIdentifier, &config, license, enrollHostLimiter)
->>>>>>> 02944660
 	go cronVulnerabilities(
 		ctx, ds, kitlog.With(logger, "cron", "vulnerabilities"), ourIdentifier, &config.Vulnerabilities)
 	go cronWebhooks(ctx, ds, kitlog.With(logger, "cron", "webhooks"), ourIdentifier, failingPoliciesSet, 1*time.Hour)
