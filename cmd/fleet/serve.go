--- conflicted
+++ resolved
@@ -516,21 +516,13 @@
 		level.Error(logger).Log("config", "couldn't read app config", "err", err)
 		return
 	}
-<<<<<<< HEAD
-	vulnPath := appConfig.VulnerabilitySettings.DatabasesPath
-	if vulnPath == "" {
-=======
-	if ptr.StringValueOrZero(appConfig.VulnerabilityDatabasesPath) == "" &&
+	if appConfig.VulnerabilityDatabasesPath == "" &&
 		config.Vulnerabilities.DatabasesPath == "" {
->>>>>>> 70f728fe
 		level.Info(logger).Log("vulnerability scanning", "not configured")
 		return
 	}
 
-<<<<<<< HEAD
-	ticker := time.NewTicker(1 * time.Hour)
-=======
-	vulnPath := ptr.StringValueOrZero(appConfig.VulnerabilityDatabasesPath)
+	vulnPath := appConfig.VulnerabilityDatabasesPath
 	if vulnPath == "" {
 		vulnPath = config.Vulnerabilities.DatabasesPath
 	}
@@ -545,7 +537,6 @@
 	level.Info(logger).Log("periodicity", config.Vulnerabilities.Periodicity)
 
 	ticker := time.NewTicker(10 * time.Second)
->>>>>>> 70f728fe
 	for {
 		level.Debug(logger).Log("waiting", "on ticker")
 		select {
