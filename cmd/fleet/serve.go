--- conflicted
+++ resolved
@@ -638,28 +638,15 @@
 	return ds.RecordStatisticsSent(ctx)
 }
 
-<<<<<<< HEAD
 func runSchedules(
 	ctx context.Context,
 	ds fleet.Datastore,
-=======
-func runCrons(
-	ds fleet.Datastore,
-	task *async.Task,
->>>>>>> 922da159
 	logger kitlog.Logger,
 	config config.FleetConfig,
 	license *fleet.LicenseInfo,
 	failingPoliciesSet fleet.FailingPolicySet,
-<<<<<<< HEAD
 ) {
 	instanceID, err := server.GenerateRandomText(64)
-=======
-) context.CancelFunc {
-	ctx, cancelBackground := context.WithCancel(context.Background())
-
-	ourIdentifier, err := server.GenerateRandomText(64)
->>>>>>> 922da159
 	if err != nil {
 		initFatal(errors.New("Error generating random instance identifier"), "")
 	}
@@ -711,324 +698,15 @@
 	// StartCollectors starts a goroutine per collector, using ctx to cancel.
 	task.StartCollectors(ctx, config.Osquery.AsyncHostCollectMaxJitterPercent, kitlog.With(logger, "cron", "async_task"))
 
-<<<<<<< HEAD
-	// ourIdentifier, err := server.GenerateRandomText(64)
-	// if err != nil {
-	// 	initFatal(errors.New("Error generating random instance identifier"), "")
-	// }
-
-	// go cronCleanups(ctx, ds, kitlog.With(logger, "cron", "cleanups"), ourIdentifier, license)
-	// go cronVulnerabilities(
-	// 	ctx, ds, kitlog.With(logger, "cron", "vulnerabilities"), ourIdentifier, config)
-	// go cronWebhooks(ctx, ds, kitlog.With(logger, "cron", "webhooks"), ourIdentifier, failingPoliciesSet, 1*time.Hour)
-=======
-	go cronDB(ctx, ds, kitlog.With(logger, "cron", "cleanups"), ourIdentifier, license)
-	go cronVulnerabilities(
-		ctx, ds, kitlog.With(logger, "cron", "vulnerabilities"), ourIdentifier, config)
-	go cronWebhooks(ctx, ds, kitlog.With(logger, "cron", "webhooks"), ourIdentifier, failingPoliciesSet, 1*time.Hour)
+	ourIdentifier, err := server.GenerateRandomText(64)
+	if err != nil {
+		initFatal(errors.New("Error generating random instance identifier"), "")
+	}
 	go cronWorker(ctx, ds, kitlog.With(logger, "cron", "worker"), ourIdentifier)
->>>>>>> 922da159
 
 	return cancelBackground
 }
 
-<<<<<<< HEAD
-// TODO: This has been moved to the schedule package and will be deleted after confirming no recent changes need to be ported
-func cronCleanups(ctx context.Context, ds fleet.Datastore, logger kitlog.Logger, identifier string, license *fleet.LicenseInfo) {
-	ticker := time.NewTicker(10 * time.Second)
-	for {
-		level.Debug(logger).Log("waiting", "on ticker")
-		select {
-		case <-ticker.C:
-			level.Debug(logger).Log("waiting", "done")
-			ticker.Reset(1 * time.Hour)
-		case <-ctx.Done():
-			level.Debug(logger).Log("exit", "done with cron.")
-			return
-		}
-		if locked, err := ds.Lock(ctx, lockKeyLeader, identifier, time.Hour); err != nil || !locked {
-			level.Debug(logger).Log("leader", "Not the leader. Skipping...")
-			continue
-		}
-		_, err := ds.CleanupDistributedQueryCampaigns(ctx, time.Now())
-		if err != nil {
-			level.Error(logger).Log("err", "cleaning distributed query campaigns", "details", err)
-			sentry.CaptureException(err)
-		}
-		err = ds.CleanupIncomingHosts(ctx, time.Now())
-		if err != nil {
-			level.Error(logger).Log("err", "cleaning incoming hosts", "details", err)
-			sentry.CaptureException(err)
-		}
-		_, err = ds.CleanupCarves(ctx, time.Now())
-		if err != nil {
-			level.Error(logger).Log("err", "cleaning carves", "details", err)
-			sentry.CaptureException(err)
-		}
-		err = ds.UpdateQueryAggregatedStats(ctx)
-		if err != nil {
-			level.Error(logger).Log("err", "aggregating query stats", "details", err)
-			sentry.CaptureException(err)
-		}
-		err = ds.UpdateScheduledQueryAggregatedStats(ctx)
-		if err != nil {
-			level.Error(logger).Log("err", "aggregating scheduled query stats", "details", err)
-			sentry.CaptureException(err)
-		}
-		err = ds.CleanupExpiredHosts(ctx)
-		if err != nil {
-			level.Error(logger).Log("err", "cleaning expired hosts", "details", err)
-			sentry.CaptureException(err)
-		}
-		err = ds.GenerateAggregatedMunkiAndMDM(ctx)
-		if err != nil {
-			level.Error(logger).Log("err", "aggregating munki and mdm data", "details", err)
-			sentry.CaptureException(err)
-		}
-		err = ds.CleanupPolicyMembership(ctx, time.Now())
-		if err != nil {
-			level.Error(logger).Log("err", "cleanup policy membership", "details", err)
-			sentry.CaptureException(err)
-		}
-		err = trySendStatistics(ctx, ds, fleet.StatisticsFrequency, "https://fleetdm.com/api/v1/webhooks/receive-usage-analytics", license)
-		if err != nil {
-			level.Error(logger).Log("err", "sending statistics", "details", err)
-			sentry.CaptureException(err)
-		}
-		level.Debug(logger).Log("loop", "done")
-	}
-}
-
-// TODO: This has been moved to the schedule package and will be deleted after confirming no recent changes need to be ported
-func cronVulnerabilities(
-	ctx context.Context,
-	ds fleet.Datastore,
-	logger kitlog.Logger,
-	identifier string,
-	config config.FleetConfig,
-) {
-	if config.Vulnerabilities.CurrentInstanceChecks == "no" || config.Vulnerabilities.CurrentInstanceChecks == "0" {
-		level.Info(logger).Log("vulnerability scanning", "host not configured to check for vulnerabilities")
-		return
-	}
-
-	appConfig, err := ds.AppConfig(ctx)
-	if err != nil {
-		level.Error(logger).Log("config", "couldn't read app config", "err", err)
-		return
-	}
-
-	vulnDisabled := false
-	if appConfig.VulnerabilitySettings.DatabasesPath == "" &&
-		config.Vulnerabilities.DatabasesPath == "" {
-		level.Info(logger).Log("vulnerability scanning", "not configured")
-		vulnDisabled = true
-	}
-	if !appConfig.HostSettings.EnableSoftwareInventory {
-		level.Info(logger).Log("software inventory", "not configured")
-		return
-	}
-
-	vulnPath := appConfig.VulnerabilitySettings.DatabasesPath
-	if vulnPath == "" {
-		vulnPath = config.Vulnerabilities.DatabasesPath
-	}
-	if config.Vulnerabilities.DatabasesPath != "" && config.Vulnerabilities.DatabasesPath != vulnPath {
-		vulnPath = config.Vulnerabilities.DatabasesPath
-		level.Info(logger).Log(
-			"databases_path", "fleet config takes precedence over app config when both are configured",
-			"result", vulnPath)
-	}
-
-	if !vulnDisabled {
-		level.Info(logger).Log("databases-path", vulnPath)
-	}
-	level.Info(logger).Log("periodicity", config.Vulnerabilities.Periodicity)
-
-	if !vulnDisabled {
-		if config.Vulnerabilities.CurrentInstanceChecks == "auto" {
-			level.Debug(logger).Log("current instance checks", "auto", "trying to create databases-path", vulnPath)
-			err := os.MkdirAll(vulnPath, 0o755)
-			if err != nil {
-				level.Error(logger).Log("databases-path", "creation failed, returning", "err", err)
-				return
-			}
-		}
-	}
-
-	ticker := time.NewTicker(10 * time.Second)
-	for {
-		level.Debug(logger).Log("waiting", "on ticker")
-		select {
-		case <-ticker.C:
-			level.Debug(logger).Log("waiting", "done")
-			ticker.Reset(config.Vulnerabilities.Periodicity)
-		case <-ctx.Done():
-			level.Debug(logger).Log("exit", "done with cron.")
-			return
-		}
-		if config.Vulnerabilities.CurrentInstanceChecks == "auto" {
-			if locked, err := ds.Lock(ctx, lockKeyVulnerabilities, identifier, time.Hour); err != nil || !locked {
-				level.Debug(logger).Log("leader", "Not the leader. Skipping...")
-				continue
-			}
-		}
-
-		if !vulnDisabled {
-			recentVulns := checkVulnerabilities(ctx, ds, logger, vulnPath, config, appConfig.WebhookSettings.VulnerabilitiesWebhook)
-			if len(recentVulns) > 0 {
-				if err := webhooks.TriggerVulnerabilitiesWebhook(ctx, ds, kitlog.With(logger, "webhook", "vulnerabilities"),
-					recentVulns, appConfig, time.Now()); err != nil {
-
-					level.Error(logger).Log("err", "triggering vulnerabilities webhook", "details", err)
-					sentry.CaptureException(err)
-				}
-			}
-		}
-
-		if err := ds.CalculateHostsPerSoftware(ctx, time.Now()); err != nil {
-			level.Error(logger).Log("msg", "calculating hosts count per software", "err", err)
-			sentry.CaptureException(err)
-		}
-
-		// It's important vulnerabilities.PostProcess runs after ds.CalculateHostsPerSoftware
-		// because it cleans up any software that's not installed on the fleet (e.g. hosts removal,
-		// or software being uninstalled on hosts).
-		if !vulnDisabled {
-			if err := vulnerabilities.PostProcess(ctx, ds, vulnPath, logger, config); err != nil {
-				level.Error(logger).Log("msg", "post processing CVEs", "err", err)
-				sentry.CaptureException(err)
-			}
-		}
-
-		level.Debug(logger).Log("loop", "done")
-	}
-}
-
-// TODO: This has been moved to the schedule package and will be deleted after confirming no recent changes need to be ported
-func checkVulnerabilities(ctx context.Context, ds fleet.Datastore, logger kitlog.Logger,
-	vulnPath string, config config.FleetConfig, vulnWebhookCfg fleet.VulnerabilitiesWebhookSettings,
-) map[string][]string {
-	err := vulnerabilities.TranslateSoftwareToCPE(ctx, ds, vulnPath, logger, config)
-	if err != nil {
-		level.Error(logger).Log("msg", "analyzing vulnerable software: Software->CPE", "err", err)
-		sentry.CaptureException(err)
-		return nil
-	}
-
-	recentVulns, err := vulnerabilities.TranslateCPEToCVE(ctx, ds, vulnPath, logger, config, vulnWebhookCfg.Enable)
-	if err != nil {
-		level.Error(logger).Log("msg", "analyzing vulnerable software: CPE->CVE", "err", err)
-		sentry.CaptureException(err)
-		return nil
-	}
-	return recentVulns
-}
-
-// TODO: This will be deleted after confirming no recent changes need to be ported
-func cronWebhooks(
-	ctx context.Context,
-	ds fleet.Datastore,
-	logger kitlog.Logger,
-	identifier string,
-	failingPoliciesSet fleet.FailingPolicySet,
-	intervalReload time.Duration,
-) {
-	appConfig, err := ds.AppConfig(ctx)
-	if err != nil {
-		level.Error(logger).Log("config", "couldn't read app config", "err", err)
-		return
-	}
-
-	interval := appConfig.WebhookSettings.Interval.ValueOr(24 * time.Hour)
-	level.Debug(logger).Log("interval", interval.String())
-	ticker := time.NewTicker(interval)
-	start := time.Now()
-	for {
-		level.Debug(logger).Log("waiting", "on ticker")
-		select {
-		case <-ticker.C:
-			level.Debug(logger).Log("waiting", "done")
-		case <-ctx.Done():
-			level.Debug(logger).Log("exit", "done with cron.")
-			return
-		case <-time.After(intervalReload):
-			// Reload interval and check if it has been reduced.
-			appConfig, err := ds.AppConfig(ctx)
-			if err != nil {
-				level.Error(logger).Log("config", "couldn't read app config", "err", err)
-				continue
-			}
-			if currInterval := appConfig.WebhookSettings.Interval.ValueOr(24 * time.Hour); time.Since(start) < currInterval {
-				continue
-			}
-		}
-
-		// Reread app config to be able to read latest data used by the webhook
-		// and update the ticker for the next run.
-		appConfig, err = ds.AppConfig(ctx)
-		if err != nil {
-			level.Error(logger).Log("config", "couldn't read app config", "err", err)
-			sentry.CaptureException(err)
-		} else {
-			ticker.Reset(appConfig.WebhookSettings.Interval.ValueOr(24 * time.Hour))
-			start = time.Now()
-		}
-
-		// We set the db lock durations to match the intervalReload.
-		maybeTriggerHostStatus(ctx, ds, logger, identifier, appConfig, intervalReload)
-		maybeTriggerFailingPoliciesWebhook(ctx, ds, logger, identifier, appConfig, intervalReload, failingPoliciesSet)
-
-		level.Debug(logger).Log("loop", "done")
-	}
-}
-
-// TODO: This has been moved to the schedule package and will be deleted after confirming no recent changes need to be ported
-func maybeTriggerHostStatus(
-	ctx context.Context,
-	ds fleet.Datastore,
-	logger kitlog.Logger,
-	identifier string,
-	appConfig *fleet.AppConfig,
-	lockDuration time.Duration,
-) {
-	if locked, err := ds.Lock(ctx, lockKeyWebhooksHostStatus, identifier, lockDuration); err != nil || !locked {
-		level.Debug(logger).Log("leader-host-status", "Not the leader. Skipping...")
-		return
-	}
-
-	if err := webhooks.TriggerHostStatusWebhook(
-		ctx, ds, kitlog.With(logger, "webhook", "host_status"), appConfig,
-	); err != nil {
-		level.Error(logger).Log("err", "triggering host status webhook", "details", err)
-		sentry.CaptureException(err)
-	}
-}
-
-func maybeTriggerFailingPoliciesWebhook(
-	ctx context.Context,
-	ds fleet.Datastore,
-	logger kitlog.Logger,
-	identifier string,
-	appConfig *fleet.AppConfig,
-	lockDuration time.Duration,
-	failingPoliciesSet fleet.FailingPolicySet,
-) {
-	if locked, err := ds.Lock(ctx, lockKeyWebhooksFailingPolicies, identifier, lockDuration); err != nil || !locked {
-		level.Debug(logger).Log("leader-failing-policies", "Not the leader. Skipping...")
-		return
-	}
-
-	if err := webhooks.TriggerFailingPoliciesWebhook(
-		ctx, ds, kitlog.With(logger, "webhook", "failing_policies"), appConfig, failingPoliciesSet, time.Now(),
-	); err != nil {
-		level.Error(logger).Log("err", "triggering failing policies webhook", "details", err)
-		sentry.CaptureException(err)
-	}
-}
-
-=======
->>>>>>> 922da159
 // Support for TLS security profiles, we set up the TLS configuation based on
 // value supplied to server_tls_compatibility command line flag. The default
 // profile is 'modern'.
