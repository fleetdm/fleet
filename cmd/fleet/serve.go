--- conflicted
+++ resolved
@@ -25,6 +25,7 @@
 	"github.com/fleetdm/fleet/v4/ee/server/licensing"
 	eeservice "github.com/fleetdm/fleet/v4/ee/server/service"
 	"github.com/fleetdm/fleet/v4/server"
+	"github.com/fleetdm/fleet/v4/server/config"
 	configpkg "github.com/fleetdm/fleet/v4/server/config"
 	"github.com/fleetdm/fleet/v4/server/contexts/ctxerr"
 	"github.com/fleetdm/fleet/v4/server/datastore/cached_mysql"
@@ -602,7 +603,7 @@
 	ctx context.Context,
 	ds fleet.Datastore,
 	logger kitlog.Logger,
-	config config.FleetConfig,
+	config configpkg.FleetConfig,
 	license *fleet.LicenseInfo,
 	failingPoliciesSet fleet.FailingPolicySet,
 ) error {
@@ -623,40 +624,19 @@
 	return nil
 }
 
-<<<<<<< HEAD
+// runCrons runs cron jobs not yet ported to use the schedule package (startSchedules).
 func runCrons(ds fleet.Datastore, task *async.Task, logger kitlog.Logger, config config.FleetConfig, license *fleet.LicenseInfo, failingPoliciesSet fleet.FailingPolicySet) context.CancelFunc {
-=======
-func runCrons(
-	ds fleet.Datastore,
-	task *async.Task,
-	logger kitlog.Logger,
-	config configpkg.FleetConfig,
-	license *fleet.LicenseInfo,
-	failingPoliciesSet fleet.FailingPolicySet,
-) context.CancelFunc {
->>>>>>> ade929bc
 	ctx, cancelBackground := context.WithCancel(context.Background())
 
 	// StartCollectors starts a goroutine per collector, using ctx to cancel.
-	task.StartCollectors(ctx, config.Osquery.AsyncHostCollectMaxJitterPercent, kitlog.With(logger, "cron", "async_task"))
+	task.StartCollectors(ctx, kitlog.With(logger, "cron", "async_task"))
 
 	ourIdentifier, err := server.GenerateRandomText(64)
 	if err != nil {
 		initFatal(errors.New("Error generating random instance identifier"), "")
 	}
 
-<<<<<<< HEAD
 	go cronIntegrations(ctx, ds, kitlog.With(logger, "cron", "worker"), ourIdentifier)
-=======
-	// StartCollectors starts a goroutine per collector, using ctx to cancel.
-	task.StartCollectors(ctx, kitlog.With(logger, "cron", "async_task"))
-
-	go cronDB(ctx, ds, kitlog.With(logger, "cron", "cleanups"), ourIdentifier, license)
-	go cronVulnerabilities(
-		ctx, ds, kitlog.With(logger, "cron", "vulnerabilities"), ourIdentifier, config)
-	go cronWebhooks(ctx, ds, kitlog.With(logger, "cron", "webhooks"), ourIdentifier, failingPoliciesSet, 1*time.Hour)
-	go cronWorker(ctx, ds, kitlog.With(logger, "cron", "worker"), ourIdentifier)
->>>>>>> ade929bc
 
 	return cancelBackground
 }
