--- conflicted
+++ resolved
@@ -726,7 +726,24 @@
 	}
 }
 
-<<<<<<< HEAD
+func checkVulnerabilities(ctx context.Context, ds fleet.Datastore, logger kitlog.Logger,
+	vulnPath string, config config.FleetConfig, vulnWebhookCfg fleet.VulnerabilitiesWebhookSettings) map[string][]string {
+	err := vulnerabilities.TranslateSoftwareToCPE(ctx, ds, vulnPath, logger, config)
+	if err != nil {
+		level.Error(logger).Log("msg", "analyzing vulnerable software: Software->CPE", "err", err)
+		sentry.CaptureException(err)
+		return nil
+	}
+
+	recentVulns, err := vulnerabilities.TranslateCPEToCVE(ctx, ds, vulnPath, logger, config, vulnWebhookCfg.Enable)
+	if err != nil {
+		level.Error(logger).Log("msg", "analyzing vulnerable software: CPE->CVE", "err", err)
+		sentry.CaptureException(err)
+		return nil
+	}
+	return recentVulns
+}
+
 func cronWebhooks(
 	ctx context.Context,
 	ds fleet.Datastore,
@@ -735,27 +752,6 @@
 	failingPoliciesSet fleet.FailingPolicySet,
 	intervalReload time.Duration,
 ) {
-=======
-func checkVulnerabilities(ctx context.Context, ds fleet.Datastore, logger kitlog.Logger,
-	vulnPath string, config config.FleetConfig, vulnWebhookCfg fleet.VulnerabilitiesWebhookSettings) map[string][]string {
-	err := vulnerabilities.TranslateSoftwareToCPE(ctx, ds, vulnPath, logger, config)
-	if err != nil {
-		level.Error(logger).Log("msg", "analyzing vulnerable software: Software->CPE", "err", err)
-		sentry.CaptureException(err)
-		return nil
-	}
-
-	recentVulns, err := vulnerabilities.TranslateCPEToCVE(ctx, ds, vulnPath, logger, config, vulnWebhookCfg.Enable)
-	if err != nil {
-		level.Error(logger).Log("msg", "analyzing vulnerable software: CPE->CVE", "err", err)
-		sentry.CaptureException(err)
-		return nil
-	}
-	return recentVulns
-}
-
-func cronWebhooks(ctx context.Context, ds fleet.Datastore, logger kitlog.Logger, identifier string, failingPoliciesSet fleet.FailingPolicySet) {
->>>>>>> 62fc985c
 	appConfig, err := ds.AppConfig(ctx)
 	if err != nil {
 		level.Error(logger).Log("config", "couldn't read app config", "err", err)
