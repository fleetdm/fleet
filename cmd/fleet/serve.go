--- conflicted
+++ resolved
@@ -536,21 +536,6 @@
 				}
 			}
 
-<<<<<<< HEAD
-			if len(config.Server.PrivateKey) > 0 && len([]byte(config.Server.PrivateKey)) != 32 {
-				initFatal(errors.New("private key must be 32 bytes long"), "validate private key")
-			}
-=======
-			appCfg, err := ds.AppConfig(context.Background())
-			if err != nil {
-				initFatal(err, "loading app config")
-			}
-			// assume MDM is disabled until we verify that
-			// everything is properly configured below
-			appCfg.MDM.EnabledAndConfigured = false
-			appCfg.MDM.AppleBMEnabledAndConfigured = false
->>>>>>> c62300cb
-
 			// validate Apple BM config
 			if config.MDM.IsAppleBMSet() {
 				if !license.IsPremium() {
