--- conflicted
+++ resolved
@@ -662,11 +662,7 @@
 						config.Logging.Debug,
 					)
 				}); err != nil {
-<<<<<<< HEAD
-					initFatal(err, "failed to register apple_mdm_dep_profile_assigner schedule")
-=======
 					initFatal(err, "failed to register mdm_apple_profile_manager schedule")
->>>>>>> 262e9870
 				}
 			}
 
