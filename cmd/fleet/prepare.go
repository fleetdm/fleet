package main

import (
	"bufio"
	"fmt"
	"os"

	"github.com/WatchBeam/clock"
	"github.com/fleetdm/fleet/v4/server/config"
	"github.com/fleetdm/fleet/v4/server/datastore/mysql"
	"github.com/fleetdm/fleet/v4/server/fleet"
	"github.com/spf13/cobra"
)

func createPrepareCmd(configManager config.Manager) *cobra.Command {
	prepareCmd := &cobra.Command{
		Use:   "prepare",
		Short: "Subcommands for initializing Fleet infrastructure",
		Long: `
Subcommands for initializing Fleet infrastructure

To setup Fleet infrastructure, use one of the available commands.
`,
		Run: func(cmd *cobra.Command, args []string) {
			cmd.Help()
		},
	}

	noPrompt := false
	// Whether to enable developer options
	dev := false

	dbCmd := &cobra.Command{
		Use:   "db",
		Short: "Given correct database configurations, prepare the databases for use",
		Long:  ``,
		Run: func(cmd *cobra.Command, args []string) {
			config := configManager.LoadConfig()

			if dev {
				applyDevFlags(&config)
				noPrompt = true
			}

			ds, err := mysql.New(config.Mysql, clock.C)
			if err != nil {
				initFatal(err, "creating db connection")
			}

			status, err := ds.MigrationStatus(cmd.Context())
			if err != nil {
				initFatal(err, "retrieving migration status")
			}

<<<<<<< HEAD
			switch status {
			case fleet.NoMigrationsCompleted:
				// OK, from scratch.
=======
			switch status.StatusCode {
			case fleet.NoMigrationsCompleted:
				// OK
>>>>>>> 0642bfdb
			case fleet.AllMigrationsCompleted:
				fmt.Println("Migrations already completed. Nothing to do.")
				return
			case fleet.SomeMigrationsCompleted:
				if !noPrompt {
					fmt.Printf("################################################################################\n"+
						"# WARNING:\n"+
						"#   This will perform Fleet database migrations. Please back up your data before\n"+
						"#   continuing.\n"+
						"#\n"+
						"#   Missing migrations: tables=%v, data=%v.\n"+
						"#\n"+
						"#   Press Enter to continue, or Control-c to exit.\n"+
						"################################################################################\n",
						status.MissingTable, status.MissingData)
					bufio.NewScanner(os.Stdin).Scan()
				}
			case fleet.UnknownMigrations:
				fmt.Printf("################################################################################\n"+
					"# ERROR:\n"+
					"#   Your Fleet database has unrecognized migrations. This could happen when\n"+
					"#   running an older version of Fleet on a newer migrated database.\n"+
					"#\n"+
					"#   Unknown migrations: tables=%v, data=%v.\n"+
					"#\n"+
					"#   Upgrade Fleet server version.\n"+
					"################################################################################\n",
					status.UnknownTable, status.UnknownData)
				os.Exit(1)
			}

			if err := ds.MigrateTables(cmd.Context()); err != nil {
				initFatal(err, "migrating db schema")
			}

			if err := ds.MigrateData(cmd.Context()); err != nil {
				initFatal(err, "migrating builtin data")
			}

			fmt.Println("Migrations completed.")
		},
	}

	dbCmd.PersistentFlags().BoolVar(&noPrompt, "no-prompt", false, "disable prompting before migrations (for use in scripts)")
	dbCmd.PersistentFlags().BoolVar(&dev, "dev", false, "Enable developer options")

	prepareCmd.AddCommand(dbCmd)
	return prepareCmd
}<|MERGE_RESOLUTION|>--- conflicted
+++ resolved
@@ -52,15 +52,9 @@
 				initFatal(err, "retrieving migration status")
 			}
 
-<<<<<<< HEAD
-			switch status {
-			case fleet.NoMigrationsCompleted:
-				// OK, from scratch.
-=======
 			switch status.StatusCode {
 			case fleet.NoMigrationsCompleted:
 				// OK
->>>>>>> 0642bfdb
 			case fleet.AllMigrationsCompleted:
 				fmt.Println("Migrations already completed. Nothing to do.")
 				return
