--- conflicted
+++ resolved
@@ -240,7 +240,6 @@
 						recentVulns,
 						appConfig,
 						time.Now()); err != nil {
-
 						errHandler(ctx, logger, "triggering vulnerabilities webhook", err)
 					}
 
@@ -273,16 +272,9 @@
 			}
 		}
 
-<<<<<<< HEAD
-		if err := ds.CalculateHostsPerSoftware(ctx, time.Now()); err != nil {
-			level.Error(logger).Log("msg", "calculating hosts count per software", "err", err)
-			sentry.CaptureException(err)
-=======
 		if err := ds.SyncHostsSoftware(ctx, time.Now()); err != nil {
 			errHandler(ctx, logger, "calculating hosts count per software", err)
->>>>>>> 9d01ba33
-		}
-
+		}
 		level.Debug(logger).Log("loop", "done")
 	}
 }
