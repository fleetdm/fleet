package main

import (
	"context"
	"net/url"
	"os"
	"strconv"
	"strings"
	"time"

	"github.com/fleetdm/fleet/v4/pkg/fleethttp"
	"github.com/fleetdm/fleet/v4/server"
	"github.com/fleetdm/fleet/v4/server/config"
	"github.com/fleetdm/fleet/v4/server/contexts/ctxerr"
	"github.com/fleetdm/fleet/v4/server/fleet"
	"github.com/fleetdm/fleet/v4/server/policies"
	"github.com/fleetdm/fleet/v4/server/service/externalsvc"
	"github.com/fleetdm/fleet/v4/server/service/schedule"
	"github.com/fleetdm/fleet/v4/server/vulnerabilities"
	"github.com/fleetdm/fleet/v4/server/vulnerabilities/oval"
	"github.com/fleetdm/fleet/v4/server/webhooks"
	"github.com/fleetdm/fleet/v4/server/worker"
	"github.com/getsentry/sentry-go"
	kitlog "github.com/go-kit/kit/log"
	"github.com/go-kit/kit/log/level"
)

func errHandler(ctx context.Context, logger kitlog.Logger, msg string, err error) {
	level.Error(logger).Log("err", msg, "details", err)
	sentry.CaptureException(err)
	ctxerr.Handle(ctx, err)
}

<<<<<<< HEAD
=======
func cronDB(ctx context.Context, ds fleet.Datastore, logger kitlog.Logger, identifier string, config *config.FleetConfig, license *fleet.LicenseInfo, enrollHostLimiter fleet.EnrollHostLimiter) {
	logger = kitlog.With(logger, "cron", lockKeyLeader)

	ticker := time.NewTicker(10 * time.Second)
	for {
		level.Debug(logger).Log("waiting", "on ticker")
		select {
		case <-ticker.C:
			level.Debug(logger).Log("waiting", "done")
			ticker.Reset(1 * time.Hour)
		case <-ctx.Done():
			level.Debug(logger).Log("exit", "done with cron.")
			return
		}

		if locked, err := ds.Lock(ctx, lockKeyLeader, identifier, 1*time.Hour); err != nil {
			level.Error(logger).Log("msg", "Error acquiring lock", "err", err)
			continue
		} else if !locked {
			level.Debug(logger).Log("msg", "Not the leader. Skipping...")
			continue
		}

		_, err := ds.CleanupDistributedQueryCampaigns(ctx, time.Now())
		if err != nil {
			errHandler(ctx, logger, "cleaning distributed query campaigns", err)
		}
		_, err = ds.CleanupIncomingHosts(ctx, time.Now())
		if err != nil {
			errHandler(ctx, logger, "cleaning incoming hosts", err)
		}
		_, err = ds.CleanupCarves(ctx, time.Now())
		if err != nil {
			errHandler(ctx, logger, "cleaning carves", err)
		}
		err = ds.UpdateQueryAggregatedStats(ctx)
		if err != nil {
			errHandler(ctx, logger, "aggregating query stats", err)
		}
		err = ds.UpdateScheduledQueryAggregatedStats(ctx)
		if err != nil {
			errHandler(ctx, logger, "aggregating scheduled query stats", err)
		}
		_, err = ds.CleanupExpiredHosts(ctx)
		if err != nil {
			errHandler(ctx, logger, "cleaning expired hosts", err)
		}
		err = ds.GenerateAggregatedMunkiAndMDM(ctx)
		if err != nil {
			errHandler(ctx, logger, "aggregating munki and mdm data", err)
		}
		err = ds.CleanupPolicyMembership(ctx, time.Now())
		if err != nil {
			errHandler(ctx, logger, "cleanup policy membership", err)
		}
		err = ds.UpdateOSVersions(ctx)
		if err != nil {
			errHandler(ctx, logger, "update os versions", err)
		}
		err = enrollHostLimiter.SyncEnrolledHostIDs(ctx)
		if err != nil {
			errHandler(ctx, logger, "sync enrolled host ids", err)
		}

		// NOTE(mna): this is not a route from the fleet server (not in server/service/handler.go) so it
		// will not automatically support the /latest/ versioning. Leaving it as /v1/ for that reason.
		err = trySendStatistics(ctx, ds, fleet.StatisticsFrequency, "https://fleetdm.com/api/v1/webhooks/receive-usage-analytics", *config, license)
		if err != nil {
			errHandler(ctx, logger, "sending statistics", err)
		}

		level.Debug(logger).Log("loop", "done")
	}
}

>>>>>>> 02944660
func cronVulnerabilities(
	ctx context.Context,
	ds fleet.Datastore,
	logger kitlog.Logger,
	identifier string,
	config *config.VulnerabilitiesConfig,
) {
	logger = kitlog.With(logger, "cron", lockKeyVulnerabilities)

	if config.CurrentInstanceChecks == "no" || config.CurrentInstanceChecks == "0" {
		level.Info(logger).Log("vulnerability scanning", "host not configured to check for vulnerabilities")
		return
	}

	appConfig, err := ds.AppConfig(ctx)
	if err != nil {
		level.Error(logger).Log("config", "couldn't read app config", "err", err)
		return
	}

	vulnDisabled := false
	if appConfig.VulnerabilitySettings.DatabasesPath == "" &&
		config.DatabasesPath == "" {
		level.Info(logger).Log("vulnerability scanning", "not configured")
		vulnDisabled = true
	}
	if !appConfig.HostSettings.EnableSoftwareInventory {
		level.Info(logger).Log("software inventory", "not configured")
		return
	}

	vulnPath := appConfig.VulnerabilitySettings.DatabasesPath
	if vulnPath == "" {
		vulnPath = config.DatabasesPath
	}
	if config.DatabasesPath != "" && config.DatabasesPath != vulnPath {
		vulnPath = config.DatabasesPath
		level.Info(logger).Log(
			"databases_path", "fleet config takes precedence over app config when both are configured",
			"result", vulnPath)
	}

	if !vulnDisabled {
		level.Info(logger).Log("databases-path", vulnPath)
	}
	level.Info(logger).Log("periodicity", config.Periodicity)

	if !vulnDisabled {
		if config.CurrentInstanceChecks == "auto" {
			level.Debug(logger).Log("current instance checks", "auto", "trying to create databases-path", vulnPath)
			err := os.MkdirAll(vulnPath, 0o755)
			if err != nil {
				level.Error(logger).Log("databases-path", "creation failed, returning", "err", err)
				return
			}
		}
	}

	ticker := time.NewTicker(10 * time.Second)
	for {
		level.Debug(logger).Log("waiting", "on ticker")
		select {
		case <-ticker.C:
			level.Debug(logger).Log("waiting", "done")
			ticker.Reset(config.Periodicity)
		case <-ctx.Done():
			level.Debug(logger).Log("exit", "done with cron.")
			return
		}
		if config.CurrentInstanceChecks == "auto" {
			if locked, err := ds.Lock(ctx, lockKeyVulnerabilities, identifier, 1*time.Hour); err != nil {
				errHandler(ctx, logger, "error acquiring lock", err)
				continue
			} else if !locked {
				level.Debug(logger).Log("msg", "Not the leader. Skipping...")
				continue
			}
		}

		if !vulnDisabled {
			// refresh app config to check if webhook or any jira integration is
			// enabled, as this can be changed dynamically.
			if freshAppConfig, err := ds.AppConfig(ctx); err != nil {
				errHandler(ctx, logger, "couldn't refresh app config", err)
				// continue with stale app config
			} else {
				appConfig = freshAppConfig
			}

			var vulnAutomationEnabled string

			// only one vuln automation (i.e. webhook or integration) can be enabled at a
			// time, enforced when updating the appconfig.
			if appConfig.WebhookSettings.VulnerabilitiesWebhook.Enable {
				vulnAutomationEnabled = "webhook"
			}
			// check for jira integrations
			for _, j := range appConfig.Integrations.Jira {
				if j.EnableSoftwareVulnerabilities {
					if vulnAutomationEnabled != "" {
						err := ctxerr.New(ctx, "jira check")
						errHandler(ctx, logger, "more than one automation enabled", err)
					}
					vulnAutomationEnabled = "jira"
					break
				}
			}
			// check for Zendesk integrations
			for _, z := range appConfig.Integrations.Zendesk {
				if z.EnableSoftwareVulnerabilities {
					if vulnAutomationEnabled != "" {
						err := ctxerr.New(ctx, "zendesk check")
						errHandler(ctx, logger, "more than one automation enabled", err)
					}
					vulnAutomationEnabled = "zendesk"
					break
				}
			}
			level.Debug(logger).Log("vulnAutomationEnabled", vulnAutomationEnabled)

			collectVulns := vulnAutomationEnabled != ""
			nvdVulns := checkNVDVulnerabilities(ctx, ds, logger, vulnPath, config, collectVulns)
			ovalVulns := checkOvalVulnerabilities(ctx, ds, logger, vulnPath, config, collectVulns)
			recentVulns := filterRecentVulns(ctx, ds, logger, nvdVulns, ovalVulns, config.RecentVulnerabilityMaxAge)

			if len(recentVulns) > 0 {
				switch vulnAutomationEnabled {
				case "webhook":
					// send recent vulnerabilities via webhook
					if err := webhooks.TriggerVulnerabilitiesWebhook(
						ctx,
						ds,
						kitlog.With(logger, "webhook", "vulnerabilities"),
						recentVulns,
						appConfig,
						time.Now()); err != nil {
						errHandler(ctx, logger, "triggering vulnerabilities webhook", err)
					}

				case "jira":
					// queue job to create jira issues
					if err := worker.QueueJiraVulnJobs(
						ctx,
						ds,
						kitlog.With(logger, "jira", "vulnerabilities"),
						recentVulns,
					); err != nil {
						errHandler(ctx, logger, "queueing vulnerabilities to jira", err)
					}

				case "zendesk":
					// queue job to create zendesk ticket
					if err := worker.QueueZendeskVulnJobs(
						ctx,
						ds,
						kitlog.With(logger, "zendesk", "vulnerabilities"),
						recentVulns,
					); err != nil {
						errHandler(ctx, logger, "queueing vulnerabilities to Zendesk", err)
					}

				default:
					err = ctxerr.New(ctx, "no vuln automations enabled")
					errHandler(ctx, logger, "attempting to process vuln automations", err)
				}
			}
		}

		if err := ds.SyncHostsSoftware(ctx, time.Now()); err != nil {
			errHandler(ctx, logger, "calculating hosts count per software", err)
		}
		level.Debug(logger).Log("loop", "done")
	}
}

func filterRecentVulns(
	ctx context.Context,
	ds fleet.Datastore,
	logger kitlog.Logger,
	nvdVulns []fleet.SoftwareVulnerability,
	ovalVulns []fleet.SoftwareVulnerability,
	maxAge time.Duration,
) []fleet.SoftwareVulnerability {
	if len(nvdVulns) == 0 && len(ovalVulns) == 0 {
		return nil
	}

	recent, err := ds.ListCVEs(ctx, maxAge)
	if err != nil {
		errHandler(ctx, logger, "could not fetch recent CVEs", err)
		return nil
	}

	lookup := make(map[string]bool)
	for _, r := range recent {
		lookup[r.CVE] = true
	}

	filtered := make(map[string]fleet.SoftwareVulnerability)
	for _, v := range nvdVulns {
		if _, ok := lookup[v.CVE]; ok {
			filtered[v.Key()] = v
		}
	}
	for _, v := range ovalVulns {
		if _, ok := lookup[v.CVE]; ok {
			filtered[v.Key()] = v
		}
	}

	result := make([]fleet.SoftwareVulnerability, 0, len(filtered))
	for _, v := range filtered {
		result = append(result, v)
	}

	return result
}

func checkOvalVulnerabilities(
	ctx context.Context,
	ds fleet.Datastore,
	logger kitlog.Logger,
	vulnPath string,
	config *config.VulnerabilitiesConfig,
	collectVulns bool,
) []fleet.SoftwareVulnerability {
	if config.DisableDataSync {
		return nil
	}

	var results []fleet.SoftwareVulnerability

	// Get Platforms
	versions, err := ds.OSVersions(ctx, nil, nil)
	if err != nil {
		errHandler(ctx, logger, "updating oval definitions", err)
		return nil
	}

	// Sync on disk OVAL definitions with current OS Versions.
	client := fleethttp.NewClient()
	downloaded, err := oval.Refresh(ctx, client, versions, vulnPath)
	if err != nil {
		errHandler(ctx, logger, "updating oval definitions", err)
	}
	for _, d := range downloaded {
		level.Debug(logger).Log("oval-sync-downloaded", d)
	}

	// Analyze all supported os versions using the synched OVAL definitions.
	for _, version := range versions.OSVersions {
		start := time.Now()
		r, err := oval.Analyze(ctx, ds, version, vulnPath, collectVulns)
		elapsed := time.Since(start)
		level.Debug(logger).Log(
			"msg", "oval-analysis-done",
			"platform", version.Name,
			"elapsed", elapsed,
			"found new", len(r))
		results = append(results, r...)
		if err != nil {
			errHandler(ctx, logger, "analyzing oval definitions", err)
		}
	}

	return results
}

func checkNVDVulnerabilities(
	ctx context.Context,
	ds fleet.Datastore,
	logger kitlog.Logger,
	vulnPath string,
	config *config.VulnerabilitiesConfig,
	collectVulns bool,
) []fleet.SoftwareVulnerability {
	if !config.DisableDataSync {
		err := vulnerabilities.Sync(vulnPath, config.CPEDatabaseURL)
		if err != nil {
			errHandler(ctx, logger, "syncing vulnerability database", err)
			return nil
		}
	}

	if err := vulnerabilities.LoadCVEMeta(logger, vulnPath, ds); err != nil {
		errHandler(ctx, logger, "load cve meta", err)
		// don't return, continue on ...
	}

	err := vulnerabilities.TranslateSoftwareToCPE(ctx, ds, vulnPath, logger)
	if err != nil {
		errHandler(ctx, logger, "analyzing vulnerable software: Software->CPE", err)
		return nil
	}

	vulns, err := vulnerabilities.TranslateCPEToCVE(ctx, ds, vulnPath, logger, collectVulns)
	if err != nil {
		errHandler(ctx, logger, "analyzing vulnerable software: CPE->CVE", err)
		return nil
	}

	return vulns
}

func cronWebhooks(
	ctx context.Context,
	ds fleet.Datastore,
	logger kitlog.Logger,
	identifier string,
	failingPoliciesSet fleet.FailingPolicySet,
	intervalReload time.Duration,
) {
	appConfig, err := ds.AppConfig(ctx)
	if err != nil {
		level.Error(logger).Log("config", "couldn't read app config", "err", err)
		return
	}

	interval := appConfig.WebhookSettings.Interval.ValueOr(24 * time.Hour)
	level.Debug(logger).Log("interval", interval.String())
	ticker := time.NewTicker(interval)
	start := time.Now()
	for {
		level.Debug(logger).Log("waiting", "on ticker")
		select {
		case <-ticker.C:
			level.Debug(logger).Log("waiting", "done")
		case <-ctx.Done():
			level.Debug(logger).Log("exit", "done with cron.")
			return
		case <-time.After(intervalReload):
			// Reload interval and check if it has been reduced.
			appConfig, err := ds.AppConfig(ctx)
			if err != nil {
				level.Error(logger).Log("config", "couldn't read app config", "err", err)
				continue
			}
			if currInterval := appConfig.WebhookSettings.Interval.ValueOr(24 * time.Hour); time.Since(start) < currInterval {
				continue
			}
		}

		// Reread app config to be able to read latest data used by the webhook
		// and update the ticker for the next run.
		appConfig, err = ds.AppConfig(ctx)
		if err != nil {
			errHandler(ctx, logger, "couldn't read app config", err)
		} else {
			ticker.Reset(appConfig.WebhookSettings.Interval.ValueOr(24 * time.Hour))
			start = time.Now()
		}

		// We set the db lock durations to match the intervalReload.
		maybeTriggerHostStatus(ctx, ds, logger, identifier, appConfig, intervalReload)
		maybeTriggerFailingPoliciesAutomation(ctx, ds, logger, identifier, appConfig, intervalReload, failingPoliciesSet)

		level.Debug(logger).Log("loop", "done")
	}
}

func maybeTriggerHostStatus(
	ctx context.Context,
	ds fleet.Datastore,
	logger kitlog.Logger,
	identifier string,
	appConfig *fleet.AppConfig,
	lockDuration time.Duration,
) {
	logger = kitlog.With(logger, "cron", lockKeyWebhooksHostStatus)

	if locked, err := ds.Lock(ctx, lockKeyWebhooksHostStatus, identifier, lockDuration); err != nil {
		level.Error(logger).Log("msg", "Error acquiring lock", "err", err)
		return
	} else if !locked {
		level.Debug(logger).Log("msg", "Not the leader. Skipping...")
		return
	}

	if err := webhooks.TriggerHostStatusWebhook(
		ctx, ds, kitlog.With(logger, "webhook", "host_status"), appConfig,
	); err != nil {
		errHandler(ctx, logger, "triggering host status webhook", err)
	}
}

func maybeTriggerFailingPoliciesAutomation(
	ctx context.Context,
	ds fleet.Datastore,
	logger kitlog.Logger,
	identifier string,
	appConfig *fleet.AppConfig,
	lockDuration time.Duration,
	failingPoliciesSet fleet.FailingPolicySet,
) {
	logger = kitlog.With(logger, "cron", lockKeyWebhooksFailingPolicies)

	if locked, err := ds.Lock(ctx, lockKeyWebhooksFailingPolicies, identifier, lockDuration); err != nil {
		level.Error(logger).Log("msg", "Error acquiring lock", "err", err)
		return
	} else if !locked {
		level.Debug(logger).Log("msg", "Not the leader. Skipping...")
		return
	}

	serverURL, err := url.Parse(appConfig.ServerSettings.ServerURL)
	if err != nil {
		errHandler(ctx, logger, "parsing appConfig.ServerSettings.ServerURL", err)
		return
	}

	logger = kitlog.With(logger, "webhook", "failing_policies")
	err = policies.TriggerFailingPoliciesAutomation(ctx, ds, logger, appConfig, failingPoliciesSet, func(policy *fleet.Policy, cfg policies.FailingPolicyAutomationConfig) error {
		switch cfg.AutomationType {
		case policies.FailingPolicyWebhook:
			return webhooks.SendFailingPoliciesBatchedPOSTs(
				ctx, policy, failingPoliciesSet, cfg.HostBatchSize, serverURL, cfg.WebhookURL, time.Now(), logger)

		case policies.FailingPolicyJira:
			hosts, err := failingPoliciesSet.ListHosts(policy.ID)
			if err != nil {
				return ctxerr.Wrapf(ctx, err, "listing hosts for failing policies set %d", policy.ID)
			}
			if err := worker.QueueJiraFailingPolicyJob(ctx, ds, logger, policy, hosts); err != nil {
				return err
			}
			if err := failingPoliciesSet.RemoveHosts(policy.ID, hosts); err != nil {
				return ctxerr.Wrapf(ctx, err, "removing %d hosts from failing policies set %d", len(hosts), policy.ID)
			}

		case policies.FailingPolicyZendesk:
			hosts, err := failingPoliciesSet.ListHosts(policy.ID)
			if err != nil {
				return ctxerr.Wrapf(ctx, err, "listing hosts for failing policies set %d", policy.ID)
			}
			if err := worker.QueueZendeskFailingPolicyJob(ctx, ds, logger, policy, hosts); err != nil {
				return err
			}
			if err := failingPoliciesSet.RemoveHosts(policy.ID, hosts); err != nil {
				return ctxerr.Wrapf(ctx, err, "removing %d hosts from failing policies set %d", len(hosts), policy.ID)
			}
		}
		return nil
	})
	if err != nil {
		errHandler(ctx, logger, "triggering failing policies automation", err)
	}
}

func cronWorker(
	ctx context.Context,
	ds fleet.Datastore,
	logger kitlog.Logger,
	identifier string,
) {
	const (
		lockDuration        = 10 * time.Minute
		lockAttemptInterval = 10 * time.Minute
	)

	logger = kitlog.With(logger, "cron", lockKeyWorker)

	// create the worker and register the Jira and Zendesk jobs even if no
	// integration is enabled, as that config can change live (and if it's not
	// there won't be any records to process so it will mostly just sleep).
	w := worker.NewWorker(ds, logger)
	jira := &worker.Jira{
		Datastore:     ds,
		Log:           logger,
		NewClientFunc: newJiraClient,
	}
	zendesk := &worker.Zendesk{
		Datastore:     ds,
		Log:           logger,
		NewClientFunc: newZendeskClient,
	}
	// leave the url empty for now, will be filled when the lock is acquired with
	// the up-to-date config.
	w.Register(jira)
	w.Register(zendesk)

	// Read app config a first time before starting, to clear up any failer client
	// configuration if we're not on a fleet-owned server. Technically, the ServerURL
	// could change dynamically, but for the needs of forced client failures, this
	// is not a possible scenario.
	appConfig, err := ds.AppConfig(ctx)
	if err != nil {
		errHandler(ctx, logger, "couldn't read app config", err)
	}
	// we clear it even if we fail to load the app config, not a likely scenario
	// in our test environments for the needs of forced failures.
	if !strings.Contains(appConfig.ServerSettings.ServerURL, "fleetdm") {
		os.Unsetenv("FLEET_JIRA_CLIENT_FORCED_FAILURES")
		os.Unsetenv("FLEET_ZENDESK_CLIENT_FORCED_FAILURES")
	}

	ticker := time.NewTicker(10 * time.Second)
	for {
		select {
		case <-ticker.C:
			level.Debug(logger).Log("waiting", "done")
			ticker.Reset(lockAttemptInterval)
		case <-ctx.Done():
			level.Debug(logger).Log("exit", "done with cron.")
			return
		}

		if locked, err := ds.Lock(ctx, lockKeyWorker, identifier, lockDuration); err != nil {
			level.Error(logger).Log("msg", "Error acquiring lock", "err", err)
			continue
		} else if !locked {
			level.Debug(logger).Log("msg", "Not the leader. Skipping...")
			continue
		}

		// Read app config to be able to use the latest configuration for the Jira
		// integration.
		appConfig, err := ds.AppConfig(ctx)
		if err != nil {
			errHandler(ctx, logger, "couldn't read app config", err)
			continue
		}

		jira.FleetURL = appConfig.ServerSettings.ServerURL
		zendesk.FleetURL = appConfig.ServerSettings.ServerURL

		workCtx, cancel := context.WithTimeout(ctx, lockDuration)
		if err := w.ProcessJobs(workCtx); err != nil {
			errHandler(ctx, logger, "Error processing jobs", err)
		}
		cancel() // don't use defer inside loop
	}
}

func newJiraClient(opts *externalsvc.JiraOptions) (worker.JiraClient, error) {
	client, err := externalsvc.NewJiraClient(opts)
	if err != nil {
		return nil, err
	}

	// create client wrappers to introduce forced failures if configured
	// to do so via the environment variable.
	// format is "<modulo number>;<cve1>,<cve2>,<cve3>,..."
	failerClient := newFailerClient(os.Getenv("FLEET_JIRA_CLIENT_FORCED_FAILURES"))
	if failerClient != nil {
		failerClient.JiraClient = client
		return failerClient, nil
	}
	return client, nil
}

func newZendeskClient(opts *externalsvc.ZendeskOptions) (worker.ZendeskClient, error) {
	client, err := externalsvc.NewZendeskClient(opts)
	if err != nil {
		return nil, err
	}

	// create client wrappers to introduce forced failures if configured
	// to do so via the environment variable.
	// format is "<modulo number>;<cve1>,<cve2>,<cve3>,..."
	failerClient := newFailerClient(os.Getenv("FLEET_ZENDESK_CLIENT_FORCED_FAILURES"))
	if failerClient != nil {
		failerClient.ZendeskClient = client
		return failerClient, nil
	}
	return client, nil
}

func newFailerClient(forcedFailures string) *worker.TestAutomationFailer {
	var failerClient *worker.TestAutomationFailer
	if forcedFailures != "" {

		parts := strings.Split(forcedFailures, ";")
		if len(parts) == 2 {
			mod, _ := strconv.Atoi(parts[0])
			cves := strings.Split(parts[1], ",")
			if mod > 0 || len(cves) > 0 {
				failerClient = &worker.TestAutomationFailer{
					FailCallCountModulo: mod,
					AlwaysFailCVEs:      cves,
				}
			}
		}
	}
	return failerClient
}

func startCleanupsAndAggregationSchedule(
	ctx context.Context, instanceID string, ds fleet.Datastore, logger kitlog.Logger, enrollHostLimiter fleet.EnrollHostLimiter,
) {
	schedule.New(
		ctx, "cleanups_then_aggregation", instanceID, 1*time.Hour, ds,
		// Using leader for the lock to be backwards compatilibity with old deployments.
		schedule.WithAltLockID("leader"),
		schedule.WithLogger(kitlog.With(logger, "cron", "cleanups_then_aggregation")),
		// Run cleanup jobs first.
		schedule.WithJob(
			"distributed_query_campaings",
			func(ctx context.Context) error {
				_, err := ds.CleanupDistributedQueryCampaigns(ctx, time.Now())
				return err
			},
		),
		schedule.WithJob(
			"incoming_hosts",
			func(ctx context.Context) error {
				_, err := ds.CleanupIncomingHosts(ctx, time.Now())
				return err
			},
		),
		schedule.WithJob(
			"carves",
			func(ctx context.Context) error {
				_, err := ds.CleanupCarves(ctx, time.Now())
				return err
			},
		),
		schedule.WithJob(
			"expired_hosts",
			func(ctx context.Context) error {
				_, err := ds.CleanupExpiredHosts(ctx)
				return err
			},
		),
		schedule.WithJob(
			"policy_membership",
			func(ctx context.Context) error {
				return ds.CleanupPolicyMembership(ctx, time.Now())
			},
		),
		schedule.WithJob(
			"sync_enrolled_host_ids",
			func(ctx context.Context) error {
				return enrollHostLimiter.SyncEnrolledHostIDs(ctx)
			},
		),
		// Run aggregation jobs after cleanups.
		schedule.WithJob(
			"query_aggregated_stats",
			func(ctx context.Context) error {
				return ds.UpdateQueryAggregatedStats(ctx)
			},
		),
		schedule.WithJob(
			"scheduled_query_aggregated_stats",
			func(ctx context.Context) error {
				return ds.UpdateScheduledQueryAggregatedStats(ctx)
			},
		),
		schedule.WithJob(
			"aggregated_munki_and_mdm",
			func(ctx context.Context) error {
				return ds.GenerateAggregatedMunkiAndMDM(ctx)
			},
		),
		schedule.WithJob(
			"update_os_versions",
			func(ctx context.Context) error {
				return ds.UpdateOSVersions(ctx)
			},
		),
	).Start()
}

func startSendStatsSchedule(ctx context.Context, instanceID string, ds fleet.Datastore, config config.FleetConfig, license *fleet.LicenseInfo, logger kitlog.Logger) {
	schedule.New(
		ctx, "stats", instanceID, 1*time.Hour, ds,
		schedule.WithLogger(kitlog.With(logger, "cron", "stats")),
		schedule.WithJob(
			"try_send_statistics",
			func(ctx context.Context) error {
				// NOTE(mna): this is not a route from the fleet server (not in server/service/handler.go) so it
				// will not automatically support the /latest/ versioning. Leaving it as /v1/ for that reason.
				return trySendStatistics(ctx, ds, fleet.StatisticsFrequency, "https://fleetdm.com/api/v1/webhooks/receive-usage-analytics", config, license)
			},
		),
	).Start()
}

func trySendStatistics(ctx context.Context, ds fleet.Datastore, frequency time.Duration, url string, config config.FleetConfig, license *fleet.LicenseInfo) error {
	ac, err := ds.AppConfig(ctx)
	if err != nil {
		return err
	}
	if !ac.ServerSettings.EnableAnalytics {
		return nil
	}

	stats, shouldSend, err := ds.ShouldSendStatistics(ctx, frequency, config, license)
	if err != nil {
		return err
	}
	if !shouldSend {
		return nil
	}

	err = server.PostJSONWithTimeout(ctx, url, stats)
	if err != nil {
		return err
	}
	return ds.RecordStatisticsSent(ctx)
}<|MERGE_RESOLUTION|>--- conflicted
+++ resolved
@@ -31,84 +31,6 @@
 	ctxerr.Handle(ctx, err)
 }
 
-<<<<<<< HEAD
-=======
-func cronDB(ctx context.Context, ds fleet.Datastore, logger kitlog.Logger, identifier string, config *config.FleetConfig, license *fleet.LicenseInfo, enrollHostLimiter fleet.EnrollHostLimiter) {
-	logger = kitlog.With(logger, "cron", lockKeyLeader)
-
-	ticker := time.NewTicker(10 * time.Second)
-	for {
-		level.Debug(logger).Log("waiting", "on ticker")
-		select {
-		case <-ticker.C:
-			level.Debug(logger).Log("waiting", "done")
-			ticker.Reset(1 * time.Hour)
-		case <-ctx.Done():
-			level.Debug(logger).Log("exit", "done with cron.")
-			return
-		}
-
-		if locked, err := ds.Lock(ctx, lockKeyLeader, identifier, 1*time.Hour); err != nil {
-			level.Error(logger).Log("msg", "Error acquiring lock", "err", err)
-			continue
-		} else if !locked {
-			level.Debug(logger).Log("msg", "Not the leader. Skipping...")
-			continue
-		}
-
-		_, err := ds.CleanupDistributedQueryCampaigns(ctx, time.Now())
-		if err != nil {
-			errHandler(ctx, logger, "cleaning distributed query campaigns", err)
-		}
-		_, err = ds.CleanupIncomingHosts(ctx, time.Now())
-		if err != nil {
-			errHandler(ctx, logger, "cleaning incoming hosts", err)
-		}
-		_, err = ds.CleanupCarves(ctx, time.Now())
-		if err != nil {
-			errHandler(ctx, logger, "cleaning carves", err)
-		}
-		err = ds.UpdateQueryAggregatedStats(ctx)
-		if err != nil {
-			errHandler(ctx, logger, "aggregating query stats", err)
-		}
-		err = ds.UpdateScheduledQueryAggregatedStats(ctx)
-		if err != nil {
-			errHandler(ctx, logger, "aggregating scheduled query stats", err)
-		}
-		_, err = ds.CleanupExpiredHosts(ctx)
-		if err != nil {
-			errHandler(ctx, logger, "cleaning expired hosts", err)
-		}
-		err = ds.GenerateAggregatedMunkiAndMDM(ctx)
-		if err != nil {
-			errHandler(ctx, logger, "aggregating munki and mdm data", err)
-		}
-		err = ds.CleanupPolicyMembership(ctx, time.Now())
-		if err != nil {
-			errHandler(ctx, logger, "cleanup policy membership", err)
-		}
-		err = ds.UpdateOSVersions(ctx)
-		if err != nil {
-			errHandler(ctx, logger, "update os versions", err)
-		}
-		err = enrollHostLimiter.SyncEnrolledHostIDs(ctx)
-		if err != nil {
-			errHandler(ctx, logger, "sync enrolled host ids", err)
-		}
-
-		// NOTE(mna): this is not a route from the fleet server (not in server/service/handler.go) so it
-		// will not automatically support the /latest/ versioning. Leaving it as /v1/ for that reason.
-		err = trySendStatistics(ctx, ds, fleet.StatisticsFrequency, "https://fleetdm.com/api/v1/webhooks/receive-usage-analytics", *config, license)
-		if err != nil {
-			errHandler(ctx, logger, "sending statistics", err)
-		}
-
-		level.Debug(logger).Log("loop", "done")
-	}
-}
-
->>>>>>> 02944660
 func cronVulnerabilities(
 	ctx context.Context,
 	ds fleet.Datastore,
