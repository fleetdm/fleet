--- conflicted
+++ resolved
@@ -220,12 +220,8 @@
 				ctx,
 				ds,
 				kitlog.With(logger, "jira", "vulnerabilities"),
-<<<<<<< HEAD
 				recentV,
-=======
-				vulns,
 				meta,
->>>>>>> 52da2a31
 			); err != nil {
 				errHandler(ctx, logger, "queueing vulnerabilities to jira", err)
 			}
@@ -236,12 +232,8 @@
 				ctx,
 				ds,
 				kitlog.With(logger, "zendesk", "vulnerabilities"),
-<<<<<<< HEAD
 				recentV,
-=======
-				vulns,
 				meta,
->>>>>>> 52da2a31
 			); err != nil {
 				errHandler(ctx, logger, "queueing vulnerabilities to Zendesk", err)
 			}
