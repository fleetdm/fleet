package main

import (
	"context"
	"encoding/json"
	"errors"
	"fmt"
	"net/url"
	"os"
	"strconv"
	"strings"
	"time"

	eeservice "github.com/fleetdm/fleet/v4/ee/server/service"
	eewebhooks "github.com/fleetdm/fleet/v4/ee/server/webhooks"
	"github.com/fleetdm/fleet/v4/server"
	"github.com/fleetdm/fleet/v4/server/config"
	"github.com/fleetdm/fleet/v4/server/contexts/ctxerr"
	"github.com/fleetdm/fleet/v4/server/contexts/license"
	"github.com/fleetdm/fleet/v4/server/datastore/mysql"
	"github.com/fleetdm/fleet/v4/server/fleet"
	"github.com/fleetdm/fleet/v4/server/mdm"
	apple_mdm "github.com/fleetdm/fleet/v4/server/mdm/apple"
	"github.com/fleetdm/fleet/v4/server/mdm/apple/vpp"
	"github.com/fleetdm/fleet/v4/server/mdm/assets"
	maintained_apps "github.com/fleetdm/fleet/v4/server/mdm/maintainedapps"
	"github.com/fleetdm/fleet/v4/server/mdm/nanodep/godep"
	"github.com/fleetdm/fleet/v4/server/policies"
	"github.com/fleetdm/fleet/v4/server/ptr"
	"github.com/fleetdm/fleet/v4/server/service"
	"github.com/fleetdm/fleet/v4/server/service/externalsvc"
	"github.com/fleetdm/fleet/v4/server/service/schedule"
	"github.com/fleetdm/fleet/v4/server/vulnerabilities/customcve"
	"github.com/fleetdm/fleet/v4/server/vulnerabilities/goval_dictionary"
	"github.com/fleetdm/fleet/v4/server/vulnerabilities/macoffice"
	"github.com/fleetdm/fleet/v4/server/vulnerabilities/msrc"
	"github.com/fleetdm/fleet/v4/server/vulnerabilities/nvd"
	"github.com/fleetdm/fleet/v4/server/vulnerabilities/oval"
	"github.com/fleetdm/fleet/v4/server/vulnerabilities/utils"
	"github.com/fleetdm/fleet/v4/server/webhooks"
	"github.com/fleetdm/fleet/v4/server/worker"
	kitlog "github.com/go-kit/log"
	"github.com/go-kit/log/level"
	"github.com/hashicorp/go-multierror"
)

func errHandler(ctx context.Context, logger kitlog.Logger, msg string, err error) {
	level.Error(logger).Log("msg", msg, "err", err)
	ctxerr.Handle(ctx, err)
}

func newVulnerabilitiesSchedule(
	ctx context.Context,
	instanceID string,
	ds fleet.Datastore,
	logger kitlog.Logger,
	config *config.VulnerabilitiesConfig,
) (*schedule.Schedule, error) {
	const name = string(fleet.CronVulnerabilities)
	interval := config.Periodicity
	vulnerabilitiesLogger := kitlog.With(logger, "cron", name)

	var options []schedule.Option

	options = append(options, schedule.WithLogger(vulnerabilitiesLogger))

	vulnFuncs := getVulnFuncs(ctx, ds, vulnerabilitiesLogger, config)
	for _, fn := range vulnFuncs {
		options = append(options, schedule.WithJob(fn.Name, fn.VulnFunc))
	}

	s := schedule.New(ctx, name, instanceID, interval, ds, ds, options...)

	return s, nil
}

func cronVulnerabilities(
	ctx context.Context,
	ds fleet.Datastore,
	logger kitlog.Logger,
	config *config.VulnerabilitiesConfig,
) error {
	if config == nil {
		return errors.New("nil configuration")
	}

	level.Info(logger).Log("periodicity", config.Periodicity)

	appConfig, err := ds.AppConfig(ctx)
	if err != nil {
		return fmt.Errorf("reading app config: %w", err)
	}

	if !appConfig.Features.EnableSoftwareInventory {
		level.Info(logger).Log("msg", "software inventory not configured")
		return nil
	}

	vulnPath := configureVulnPath(*config, appConfig, logger)
	if vulnPath != "" {
		level.Info(logger).Log("msg", "scanning vulnerabilities")
		if err := scanVulnerabilities(ctx, ds, logger, config, appConfig, vulnPath); err != nil {
			return fmt.Errorf("scanning vulnerabilities: %w", err)
		}

		if err := updateVulnHostCounts(ctx, ds, logger, config.MaxConcurrency); err != nil {
			return err
		}

	}

	return nil
}

func updateVulnHostCounts(ctx context.Context, ds fleet.Datastore, logger kitlog.Logger, maxConcurrency int) error {
	// Prevent invalid values for max concurrency
	if maxConcurrency <= 0 {
		level.Info(logger).Log("msg", "invalid maxConcurrency value provided, setting value to 1", "providedValue", maxConcurrency)
		maxConcurrency = 1
	}

	start := time.Now()
	level.Info(logger).Log("msg", "updating vulnerability host counts")

	if err := ds.UpdateVulnerabilityHostCounts(ctx, maxConcurrency); err != nil {
		return fmt.Errorf("updating vulnerability host counts: %w", err)
	}
	level.Info(logger).Log("msg", "vulnerability host counts updated", "took", time.Since(start).Seconds())

	return nil
}

func scanVulnerabilities(
	ctx context.Context,
	ds fleet.Datastore,
	logger kitlog.Logger,
	config *config.VulnerabilitiesConfig,
	appConfig *fleet.AppConfig,
	vulnPath string,
) error {
	level.Debug(logger).Log("msg", "creating vulnerabilities databases path", "databases_path", vulnPath)
	err := os.MkdirAll(vulnPath, 0o755)
	if err != nil {
		return fmt.Errorf("create vulnerabilities databases directory: %w", err)
	}

	var vulnAutomationEnabled string

	// only one vuln automation (i.e. webhook or integration) can be enabled at a
	// time, enforced when updating the appconfig.
	if appConfig.WebhookSettings.VulnerabilitiesWebhook.Enable {
		vulnAutomationEnabled = "webhook"
	}

	// check for jira integrations
	for _, j := range appConfig.Integrations.Jira {
		if j.EnableSoftwareVulnerabilities {
			if vulnAutomationEnabled != "" {
				err := ctxerr.New(ctx, "jira check")
				errHandler(ctx, logger, "more than one automation enabled", err)
			}
			vulnAutomationEnabled = "jira"
			break
		}
	}

	// check for Zendesk integrations
	for _, z := range appConfig.Integrations.Zendesk {
		if z.EnableSoftwareVulnerabilities {
			if vulnAutomationEnabled != "" {
				err := ctxerr.New(ctx, "zendesk check")
				errHandler(ctx, logger, "more than one automation enabled", err)
			}
			vulnAutomationEnabled = "zendesk"
			break
		}
	}

	level.Debug(logger).Log("vulnAutomationEnabled", vulnAutomationEnabled)

	nvdVulns := checkNVDVulnerabilities(ctx, ds, logger, vulnPath, config, vulnAutomationEnabled != "")
	ovalVulns := checkOvalVulnerabilities(ctx, ds, logger, vulnPath, config, vulnAutomationEnabled != "")
	govalDictVulns := checkGovalDictionaryVulnerabilities(ctx, ds, logger, vulnPath, config, vulnAutomationEnabled != "")
	macOfficeVulns := checkMacOfficeVulnerabilities(ctx, ds, logger, vulnPath, config, vulnAutomationEnabled != "")
	customVulns := checkCustomVulnerabilities(ctx, ds, logger, config, vulnAutomationEnabled != "")

	checkWinVulnerabilities(ctx, ds, logger, vulnPath, config, vulnAutomationEnabled != "")

	// If no automations enabled, then there is nothing else to do...
	if vulnAutomationEnabled == "" {
		return nil
	}

	vulns := make([]fleet.SoftwareVulnerability, 0, len(nvdVulns)+len(ovalVulns)+len(macOfficeVulns))
	vulns = append(vulns, nvdVulns...)
	vulns = append(vulns, ovalVulns...)
	vulns = append(vulns, macOfficeVulns...)
	vulns = append(vulns, govalDictVulns...)
	vulns = append(vulns, customVulns...)

	meta, err := ds.ListCVEs(ctx, config.RecentVulnerabilityMaxAge)
	if err != nil {
		errHandler(ctx, logger, "could not fetch CVE meta", err)
		return nil
	}

	recentV, matchingMeta := utils.RecentVulns(vulns, meta)

	if len(recentV) > 0 {
		switch vulnAutomationEnabled {
		case "webhook":
			args := webhooks.VulnArgs{
				Vulnerablities: recentV,
				Meta:           matchingMeta,
				AppConfig:      appConfig,
				Time:           time.Now(),
			}
			mapper := webhooks.NewMapper()
			if license.IsPremium(ctx) {
				mapper = eewebhooks.NewMapper()
			}
			// send recent vulnerabilities via webhook
			if err := webhooks.TriggerVulnerabilitiesWebhook(
				ctx,
				ds,
				kitlog.With(logger, "webhook", "vulnerabilities"),
				args,
				mapper,
			); err != nil {
				errHandler(ctx, logger, "triggering vulnerabilities webhook", err)
			}

		case "jira":
			// queue job to create jira issues
			if err := worker.QueueJiraVulnJobs(
				ctx,
				ds,
				kitlog.With(logger, "jira", "vulnerabilities"),
				recentV,
				matchingMeta,
			); err != nil {
				errHandler(ctx, logger, "queueing vulnerabilities to jira", err)
			}

		case "zendesk":
			// queue job to create zendesk ticket
			if err := worker.QueueZendeskVulnJobs(
				ctx,
				ds,
				kitlog.With(logger, "zendesk", "vulnerabilities"),
				recentV,
				matchingMeta,
			); err != nil {
				errHandler(ctx, logger, "queueing vulnerabilities to Zendesk", err)
			}

		default:
			err = ctxerr.New(ctx, "no vuln automations enabled")
			errHandler(ctx, logger, "attempting to process vuln automations", err)
		}
	}

	return nil
}

func checkCustomVulnerabilities(
	ctx context.Context,
	ds fleet.Datastore,
	logger kitlog.Logger,
	config *config.VulnerabilitiesConfig,
	collectVulns bool,
) []fleet.SoftwareVulnerability {
	vulns, err := customcve.CheckCustomVulnerabilities(ctx, ds, logger, config.Periodicity)
	if err != nil {
		errHandler(ctx, logger, "checking custom vulnerabilities", err)
	}

	level.Debug(logger).Log("msg", "custom-vulnerabilities-analysis-done", "found new", len(vulns))

	if !collectVulns {
		return nil
	}

	return vulns
}

func checkWinVulnerabilities(
	ctx context.Context,
	ds fleet.Datastore,
	logger kitlog.Logger,
	vulnPath string,
	config *config.VulnerabilitiesConfig,
	collectVulns bool,
) []fleet.OSVulnerability {
	var results []fleet.OSVulnerability

	// Get OS
	os, err := ds.ListOperatingSystems(ctx)
	if err != nil {
		errHandler(ctx, logger, "fetching list of operating systems", err)
		return nil
	}

	if !config.DisableDataSync {
		// Sync MSRC definitions
		err = msrc.SyncFromGithub(ctx, vulnPath, os)
		if err != nil {
			errHandler(ctx, logger, "updating msrc definitions", err)
		}
	}

	// Analyze all Win OS using the synched MSRC artifact.
	if !config.DisableWinOSVulnerabilities {
		for _, o := range os {
			if !o.IsWindows() {
				continue
			}

			start := time.Now()
			r, err := msrc.Analyze(ctx, ds, o, vulnPath, collectVulns, logger)
			elapsed := time.Since(start)
			level.Debug(logger).Log(
				"msg", "msrc-analysis-done",
				"os name", o.Name,
				"os version", o.Version,
				"display version", o.DisplayVersion,
				"elapsed", elapsed,
				"found new", len(r))
			results = append(results, r...)
			if err != nil {
				errHandler(ctx, kitlog.With(logger, "os name", o.Name, "display version", o.DisplayVersion), "analyzing hosts for Windows vulnerabilities", err)
			}
		}
	}

	return results
}

func checkOvalVulnerabilities(
	ctx context.Context,
	ds fleet.Datastore,
	logger kitlog.Logger,
	vulnPath string,
	config *config.VulnerabilitiesConfig,
	collectVulns bool,
) []fleet.SoftwareVulnerability {
	var results []fleet.SoftwareVulnerability

	// Get Platforms
	versions, err := ds.OSVersions(ctx, nil, nil, nil, nil)
	if err != nil {
		errHandler(ctx, logger, "updating oval definitions", err)
		return nil
	}

	if !config.DisableDataSync {
		// Sync on disk OVAL definitions with current OS Versions.
		downloaded, err := oval.Refresh(ctx, versions, vulnPath)
		if err != nil {
			errHandler(ctx, logger, "updating oval definitions", err)
		}
		for _, d := range downloaded {
			level.Debug(logger).Log("oval-sync-downloaded", d)
		}
	}

	// Analyze all supported os versions using the synched OVAL definitions.
	for _, version := range versions.OSVersions {
		start := time.Now()
		r, err := oval.Analyze(ctx, ds, version, vulnPath, collectVulns)
		if err != nil && errors.Is(err, oval.ErrUnsupportedPlatform) {
			level.Debug(logger).Log("msg", "oval-analysis-unsupported", "platform", version.Name)
			continue
		}

		elapsed := time.Since(start)
		level.Debug(logger).Log(
			"msg", "oval-analysis-done",
			"platform", version.Name,
			"elapsed", elapsed,
			"found new", len(r))
		results = append(results, r...)
		if err != nil {
			errHandler(ctx, logger, "analyzing oval definitions", err)
		}
	}

	return results
}

func checkGovalDictionaryVulnerabilities(
	ctx context.Context,
	ds fleet.Datastore,
	logger kitlog.Logger,
	vulnPath string,
	config *config.VulnerabilitiesConfig,
	collectVulns bool,
) []fleet.SoftwareVulnerability {
	var results []fleet.SoftwareVulnerability

	// Get Platforms
	versions, err := ds.OSVersions(ctx, nil, nil, nil, nil)
	if err != nil {
		errHandler(ctx, logger, "listing platforms for goval_dictionary pulls", err)
		return nil
	}

	if !config.DisableDataSync {
		// Sync on disk goval_dictionary sqlite with current OS Versions.
		downloaded, err := goval_dictionary.Refresh(versions, vulnPath, logger)
		if err != nil {
			errHandler(ctx, logger, "updating goval_dictionary databases", err)
		}
		for _, d := range downloaded {
			level.Debug(logger).Log("goval_dictionary-sync-downloaded", d)
		}
	}

	// Analyze all supported os versions using the synced goval_dictionary definitions.
	for _, version := range versions.OSVersions {
		start := time.Now()
		r, err := goval_dictionary.Analyze(ctx, ds, version, vulnPath, collectVulns, logger)
		if err != nil && errors.Is(err, goval_dictionary.ErrUnsupportedPlatform) {
			level.Debug(logger).Log("msg", "goval_dictionary-analysis-unsupported", "platform", version.Name)
			continue
		}
		elapsed := time.Since(start)
		level.Debug(logger).Log(
			"msg", "goval_dictionary-analysis-done",
			"platform", version.Name,
			"elapsed", elapsed,
			"found new", len(r))
		results = append(results, r...)
		if err != nil {
			errHandler(ctx, logger, "analyzing goval_dictionary definitions", err)
		}
	}

	return results
}

func checkNVDVulnerabilities(
	ctx context.Context,
	ds fleet.Datastore,
	logger kitlog.Logger,
	vulnPath string,
	config *config.VulnerabilitiesConfig,
	collectVulns bool,
) []fleet.SoftwareVulnerability {
	if !config.DisableDataSync {
		opts := nvd.SyncOptions{
			VulnPath:           config.DatabasesPath,
			CPEDBURL:           config.CPEDatabaseURL,
			CPETranslationsURL: config.CPETranslationsURL,
			CVEFeedPrefixURL:   config.CVEFeedPrefixURL,
		}
		err := nvd.Sync(opts, logger)
		if err != nil {
			errHandler(ctx, logger, "syncing vulnerability database", err)
			// don't return, continue on ...
		}
	}

	if err := nvd.LoadCVEMeta(ctx, logger, vulnPath, ds); err != nil {
		errHandler(ctx, logger, "load cve meta", err)
		// don't return, continue on ...
	}

	err := nvd.TranslateSoftwareToCPE(ctx, ds, vulnPath, logger)
	if err != nil {
		errHandler(ctx, logger, "analyzing vulnerable software: Software->CPE", err)
		return nil
	}

	vulns, err := nvd.TranslateCPEToCVE(ctx, ds, vulnPath, logger, collectVulns, config.Periodicity)
	if err != nil {
		errHandler(ctx, logger, "analyzing vulnerable software: CPE->CVE", err)
		return nil
	}

	return vulns
}

func checkMacOfficeVulnerabilities(
	ctx context.Context,
	ds fleet.Datastore,
	logger kitlog.Logger,
	vulnPath string,
	config *config.VulnerabilitiesConfig,
	collectVulns bool,
) []fleet.SoftwareVulnerability {
	if !config.DisableDataSync {
		err := macoffice.SyncFromGithub(ctx, vulnPath)
		if err != nil {
			errHandler(ctx, logger, "updating mac office release notes", err)
		}

		level.Debug(logger).Log("msg", "finished sync mac office release notes")
	}

	start := time.Now()
	r, err := macoffice.Analyze(ctx, ds, vulnPath, collectVulns)
	elapsed := time.Since(start)

	level.Debug(logger).Log(
		"msg", "mac-office-analysis-done",
		"elapsed", elapsed,
		"found new", len(r))

	if err != nil {
		errHandler(ctx, logger, "analyzing mac office products for vulnerabilities", err)
	}

	return r
}

func newAutomationsSchedule(
	ctx context.Context,
	instanceID string,
	ds fleet.Datastore,
	logger kitlog.Logger,
	intervalReload time.Duration,
	failingPoliciesSet fleet.FailingPolicySet,
) (*schedule.Schedule, error) {
	const (
		name            = string(fleet.CronAutomations)
		defaultInterval = 24 * time.Hour
	)
	appConfig, err := ds.AppConfig(ctx)
	if err != nil {
		return nil, fmt.Errorf("getting app config: %w", err)
	}
	s := schedule.New(
		// TODO(sarah): Reconfigure settings so automations interval doesn't reside under webhook settings
		ctx, name, instanceID, appConfig.WebhookSettings.Interval.ValueOr(defaultInterval), ds, ds,
		schedule.WithLogger(kitlog.With(logger, "cron", name)),
		schedule.WithConfigReloadInterval(intervalReload, func(ctx context.Context) (time.Duration, error) {
			appConfig, err := ds.AppConfig(ctx)
			if err != nil {
				return 0, err
			}
			newInterval := appConfig.WebhookSettings.Interval.ValueOr(defaultInterval)
			return newInterval, nil
		}),
		schedule.WithJob(
			"host_status_webhook",
			func(ctx context.Context) error {
				return webhooks.TriggerHostStatusWebhook(
					ctx, ds, kitlog.With(logger, "automation", "host_status"),
				)
			},
		),
		schedule.WithJob(
			"fire_outdated_automations",
			func(ctx context.Context) error {
				return scheduleFailingPoliciesAutomation(ctx, ds, kitlog.With(logger, "automation", "fire_outdated_automations"), failingPoliciesSet)
			},
		),
		schedule.WithJob(
			"failing_policies_automation",
			func(ctx context.Context) error {
				return triggerFailingPoliciesAutomation(ctx, ds, kitlog.With(logger, "automation", "failing_policies"), failingPoliciesSet)
			},
		),
	)

	return s, nil
}

func scheduleFailingPoliciesAutomation(
	ctx context.Context,
	ds fleet.Datastore,
	logger kitlog.Logger,
	failingPoliciesSet fleet.FailingPolicySet,
) error {
	for {
		batch, err := ds.OutdatedAutomationBatch(ctx)
		if err != nil {
			return ctxerr.Wrap(ctx, err, "OutdatedAutomationBatch")
		}
		if len(batch) == 0 {
			break
		}
		level.Debug(logger).Log("adding_hosts", len(batch))
		for _, p := range batch {
			if err := failingPoliciesSet.AddHost(p.PolicyID, p.Host); err != nil {
				return ctxerr.Wrap(ctx, err, "failingPolicesSet.AddHost")
			}
		}
	}
	return nil
}

func triggerFailingPoliciesAutomation(
	ctx context.Context,
	ds fleet.Datastore,
	logger kitlog.Logger,
	failingPoliciesSet fleet.FailingPolicySet,
) error {
	appConfig, err := ds.AppConfig(ctx)
	if err != nil {
		return fmt.Errorf("getting app config: %w", err)
	}
	serverURL, err := url.Parse(appConfig.ServerSettings.ServerURL)
	if err != nil {
		return fmt.Errorf("parsing appConfig.ServerSettings.ServerURL: %w", err)
	}

	err = policies.TriggerFailingPoliciesAutomation(ctx, ds, logger, failingPoliciesSet, func(policy *fleet.Policy, cfg policies.FailingPolicyAutomationConfig) error {
		switch cfg.AutomationType {
		case policies.FailingPolicyWebhook:
			return webhooks.SendFailingPoliciesBatchedPOSTs(
				ctx, policy, failingPoliciesSet, cfg.HostBatchSize, serverURL, cfg.WebhookURL, time.Now(), logger)

		case policies.FailingPolicyJira:
			hosts, err := failingPoliciesSet.ListHosts(policy.ID)
			if err != nil {
				return ctxerr.Wrapf(ctx, err, "listing hosts for failing policies set %d", policy.ID)
			}
			if err := worker.QueueJiraFailingPolicyJob(ctx, ds, logger, policy, hosts); err != nil {
				return err
			}
			if err := failingPoliciesSet.RemoveHosts(policy.ID, hosts); err != nil {
				return ctxerr.Wrapf(ctx, err, "removing %d hosts from failing policies set %d", len(hosts), policy.ID)
			}

		case policies.FailingPolicyZendesk:
			hosts, err := failingPoliciesSet.ListHosts(policy.ID)
			if err != nil {
				return ctxerr.Wrapf(ctx, err, "listing hosts for failing policies set %d", policy.ID)
			}
			if err := worker.QueueZendeskFailingPolicyJob(ctx, ds, logger, policy, hosts); err != nil {
				return err
			}
			if err := failingPoliciesSet.RemoveHosts(policy.ID, hosts); err != nil {
				return ctxerr.Wrapf(ctx, err, "removing %d hosts from failing policies set %d", len(hosts), policy.ID)
			}
		}
		return nil
	})
	if err != nil {
		return fmt.Errorf("triggering failing policies automation: %w", err)
	}

	return nil
}

func newWorkerIntegrationsSchedule(
	ctx context.Context,
	instanceID string,
	ds fleet.Datastore,
	logger kitlog.Logger,
	depStorage *mysql.NanoDEPStorage,
	commander *apple_mdm.MDMAppleCommander,
	bootstrapPackageStore fleet.MDMBootstrapPackageStore,
) (*schedule.Schedule, error) {
	const (
		name = string(fleet.CronWorkerIntegrations)

		// the schedule interval is shorter than the max run time of the scheduled
		// job, but that's ok - the job will acquire and extend the lock as long as
		// it runs, the shorter interval is to make sure we don't wait more than
		// that interval to start a new job when none is running.
		scheduleInterval = 1 * time.Minute  // schedule a worker to run every minute if none is running
		maxRunTime       = 10 * time.Minute // allow the worker to run for 10 minutes
	)

	logger = kitlog.With(logger, "cron", name)

	// create the worker and register the Jira and Zendesk jobs even if no
	// integration is enabled, as that config can change live (and if it's not
	// there won't be any records to process so it will mostly just sleep).
	w := worker.NewWorker(ds, logger)
	// leave the url empty for now, will be filled when the lock is acquired with
	// the up-to-date config.
	jira := &worker.Jira{
		Datastore:     ds,
		Log:           logger,
		NewClientFunc: newJiraClient,
	}
	zendesk := &worker.Zendesk{
		Datastore:     ds,
		Log:           logger,
		NewClientFunc: newZendeskClient,
	}
	var (
		depSvc *apple_mdm.DEPService
		depCli *godep.Client
	)
	// depStorage could be nil if mdm is not configured for fleet, in which case
	// we leave depSvc and deCli nil and macos setup assistants jobs will be
	// no-ops.
	if depStorage != nil {
		depSvc = apple_mdm.NewDEPService(ds, depStorage, logger)
		depCli = apple_mdm.NewDEPClient(depStorage, ds, logger)
	}
	macosSetupAsst := &worker.MacosSetupAssistant{
		Datastore:  ds,
		Log:        logger,
		DEPService: depSvc,
		DEPClient:  depCli,
	}
	appleMDM := &worker.AppleMDM{
		Datastore:             ds,
		Log:                   logger,
		Commander:             commander,
		BootstrapPackageStore: bootstrapPackageStore,
	}
	vppVerify := &worker.AppleSoftware{
		Datastore: ds,
		Log:       logger,
		Commander: commander,
	}
	dbMigrate := &worker.DBMigration{
		Datastore: ds,
		Log:       logger,
	}
	w.Register(jira, zendesk, macosSetupAsst, appleMDM, dbMigrate, vppVerify)

	// Read app config a first time before starting, to clear up any failer client
	// configuration if we're not on a fleet-owned server. Technically, the ServerURL
	// could change dynamically, but for the needs of forced client failures, this
	// is not a possible scenario.
	appConfig, err := ds.AppConfig(ctx)
	if err != nil {
		return nil, fmt.Errorf("getting app config: %w", err)
	}

	// we clear it even if we fail to load the app config, not a likely scenario
	// in our test environments for the needs of forced failures.
	if !strings.Contains(appConfig.ServerSettings.ServerURL, "fleetdm") {
		os.Unsetenv("FLEET_JIRA_CLIENT_FORCED_FAILURES")
		os.Unsetenv("FLEET_ZENDESK_CLIENT_FORCED_FAILURES")
	}

	s := schedule.New(
		ctx, name, instanceID, scheduleInterval, ds, ds,
		schedule.WithAltLockID("worker"),
		schedule.WithLogger(logger),
		schedule.WithJob("integrations_worker", func(ctx context.Context) error {
			// Read app config to be able to use the latest configuration for integrations.
			appConfig, err := ds.AppConfig(ctx)
			if err != nil {
				return fmt.Errorf("getting app config: %w", err)
			}

			jira.FleetURL = appConfig.ServerSettings.ServerURL
			zendesk.FleetURL = appConfig.ServerSettings.ServerURL

			workCtx, cancel := context.WithTimeout(ctx, maxRunTime)
			defer cancel()

			if err := w.ProcessJobs(workCtx); err != nil {
				return fmt.Errorf("processing integrations jobs: %w", err)
			}
			return nil
		}),
		schedule.WithJob("dep_cooldowns", func(ctx context.Context) error {
			return worker.ProcessDEPCooldowns(ctx, ds, logger)
		}),
	)

	return s, nil
}

func newJiraClient(opts *externalsvc.JiraOptions) (worker.JiraClient, error) {
	client, err := externalsvc.NewJiraClient(opts)
	if err != nil {
		return nil, err
	}

	// create client wrappers to introduce forced failures if configured
	// to do so via the environment variable.
	// format is "<modulo number>;<cve1>,<cve2>,<cve3>,..."
	failerClient := newFailerClient(os.Getenv("FLEET_JIRA_CLIENT_FORCED_FAILURES"))
	if failerClient != nil {
		failerClient.JiraClient = client
		return failerClient, nil
	}
	return client, nil
}

func newZendeskClient(opts *externalsvc.ZendeskOptions) (worker.ZendeskClient, error) {
	client, err := externalsvc.NewZendeskClient(opts)
	if err != nil {
		return nil, err
	}

	// create client wrappers to introduce forced failures if configured
	// to do so via the environment variable.
	// format is "<modulo number>;<cve1>,<cve2>,<cve3>,..."
	failerClient := newFailerClient(os.Getenv("FLEET_ZENDESK_CLIENT_FORCED_FAILURES"))
	if failerClient != nil {
		failerClient.ZendeskClient = client
		return failerClient, nil
	}
	return client, nil
}

func newFailerClient(forcedFailures string) *worker.TestAutomationFailer {
	var failerClient *worker.TestAutomationFailer
	if forcedFailures != "" {

		parts := strings.Split(forcedFailures, ";")
		if len(parts) == 2 {
			mod, _ := strconv.Atoi(parts[0])
			cves := strings.Split(parts[1], ",")
			if mod > 0 || len(cves) > 0 {
				failerClient = &worker.TestAutomationFailer{
					FailCallCountModulo: mod,
					AlwaysFailCVEs:      cves,
				}
			}
		}
	}
	return failerClient
}

func newCleanupsAndAggregationSchedule(
	ctx context.Context,
	instanceID string,
	ds fleet.Datastore,
	logger kitlog.Logger,
	enrollHostLimiter fleet.EnrollHostLimiter,
	config *config.FleetConfig,
	commander *apple_mdm.MDMAppleCommander,
	softwareInstallStore fleet.SoftwareInstallerStore,
	bootstrapPackageStore fleet.MDMBootstrapPackageStore,
) (*schedule.Schedule, error) {
	const (
		name            = string(fleet.CronCleanupsThenAggregation)
		defaultInterval = 1 * time.Hour
	)
	s := schedule.New(
		ctx, name, instanceID, defaultInterval, ds, ds,
		// Using leader for the lock to be backwards compatilibity with old deployments.
		schedule.WithAltLockID("leader"),
		schedule.WithLogger(kitlog.With(logger, "cron", name)),
		// Run cleanup jobs first.
		schedule.WithJob(
			"distributed_query_campaigns",
			func(ctx context.Context) error {
				_, err := ds.CleanupDistributedQueryCampaigns(ctx, time.Now().UTC())
				return err
			},
		),
		schedule.WithJob(
			"incoming_hosts",
			func(ctx context.Context) error {
				_, err := ds.CleanupIncomingHosts(ctx, time.Now())
				return err
			},
		),
		schedule.WithJob(
			"carves",
			func(ctx context.Context) error {
				_, err := ds.CleanupCarves(ctx, time.Now())
				return err
			},
		),
		schedule.WithJob(
			"expired_hosts",
			func(ctx context.Context) error {
				_, err := ds.CleanupExpiredHosts(ctx)
				return err
			},
		),
		schedule.WithJob(
			"policy_membership",
			func(ctx context.Context) error {
				return ds.CleanupPolicyMembership(ctx, time.Now())
			},
		),
		schedule.WithJob(
			"cleanup_host_issues",
			func(ctx context.Context) error {
				return ds.CleanupHostIssues(ctx)
			},
		),
		schedule.WithJob(
			"sync_enrolled_host_ids",
			func(ctx context.Context) error {
				return enrollHostLimiter.SyncEnrolledHostIDs(ctx)
			},
		),
		schedule.WithJob(
			"cleanup_host_operating_systems",
			func(ctx context.Context) error {
				return ds.CleanupHostOperatingSystems(ctx)
			},
		),
		schedule.WithJob(
			"cleanup_expired_password_reset_requests",
			func(ctx context.Context) error {
				return ds.CleanupExpiredPasswordResetRequests(ctx)
			},
		),
		schedule.WithJob(
			"expired_challenges",
			func(ctx context.Context) error {
				_, err := ds.CleanupExpiredChallenges(ctx)
				return err
			},
		),
		// Run aggregation jobs after cleanups.
		schedule.WithJob(
			"query_aggregated_stats",
			func(ctx context.Context) error {
				return ds.UpdateQueryAggregatedStats(ctx)
			},
		),
		schedule.WithJob(
			"policy_aggregated_stats",
			func(ctx context.Context) error {
				return ds.UpdateHostPolicyCounts(ctx)
			},
		),
		schedule.WithJob(
			"aggregated_munki_and_mdm",
			func(ctx context.Context) error {
				return ds.GenerateAggregatedMunkiAndMDM(ctx)
			},
		),
		schedule.WithJob(
			"increment_policy_violation_days",
			func(ctx context.Context) error {
				return ds.IncrementPolicyViolationDays(ctx)
			},
		),
		schedule.WithJob(
			"update_os_versions",
			func(ctx context.Context) error {
				return ds.UpdateOSVersions(ctx)
			},
		),
		schedule.WithJob(
			"verify_disk_encryption_keys",
			func(ctx context.Context) error {
				return verifyDiskEncryptionKeys(ctx, logger, ds)
			},
		),
		schedule.WithJob(
			"renew_scep_certificates",
			func(ctx context.Context) error {
				return service.RenewSCEPCertificates(ctx, logger, ds, config, commander)
			},
		),
		schedule.WithJob("renew_host_mdm_managed_certificates", func(ctx context.Context) error {
			return ds.RenewMDMManagedCertificates(ctx)
		}),
		schedule.WithJob("query_results_cleanup", func(ctx context.Context) error {
			config, err := ds.AppConfig(ctx)
			if err != nil {
				return err
			}

			if config.ServerSettings.QueryReportsDisabled {
				if err = ds.CleanupGlobalDiscardQueryResults(ctx); err != nil {
					return err
				}
			}

			if err = ds.CleanupDiscardedQueryResults(ctx); err != nil {
				return err
			}

			return nil
		}),
		schedule.WithJob("cleanup_unused_script_contents", func(ctx context.Context) error {
			return ds.CleanupUnusedScriptContents(ctx)
		}),
		schedule.WithJob("cleanup_activities", func(ctx context.Context) error {
			appConfig, err := ds.AppConfig(ctx)
			if err != nil {
				return err
			}
			if !appConfig.ActivityExpirySettings.ActivityExpiryEnabled {
				return nil
			}
			// A maxCount of 5,000 means that the cron job will keep the activities (and associated tables)
			// sizes in control for deployments that generate (5k x 24 hours) ~120,000 activities per day.
			const maxCount = 5000
			return ds.CleanupActivitiesAndAssociatedData(ctx, maxCount, appConfig.ActivityExpirySettings.ActivityExpiryWindow)
		}),
		schedule.WithJob("cleanup_unused_software_installers", func(ctx context.Context) error {
			// remove only those unused created more than a minute ago to avoid a
			// race where we delete those created after the mysql query to get those
			// in use.
			return ds.CleanupUnusedSoftwareInstallers(ctx, softwareInstallStore, time.Now().Add(-time.Minute))
		}),
		schedule.WithJob("cleanup_unused_bootstrap_packages", func(ctx context.Context) error {
			// remove only those unused created more than a minute ago to avoid a
			// race where we delete those created after the mysql query to get those
			// in use.
			return ds.CleanupUnusedBootstrapPackages(ctx, bootstrapPackageStore, time.Now().Add(-time.Minute))
		}),
		schedule.WithJob("cleanup_host_mdm_commands", func(ctx context.Context) error {
			return ds.CleanupHostMDMCommands(ctx)
		}),
		schedule.WithJob("cleanup_host_mdm_managed_certificates", func(ctx context.Context) error {
			return ds.CleanUpMDMManagedCertificates(ctx)
		}),
		schedule.WithJob("cleanup_host_mdm_apple_profiles", func(ctx context.Context) error {
			return ds.CleanupHostMDMAppleProfiles(ctx)
		}),
		schedule.WithJob("cleanup_worker_jobs", func(ctx context.Context) error {
			const (
				failedSince    = 365 * 24 * time.Hour // keep failed jobs for 1 year
				completedSince = 90 * 24 * time.Hour  // keep completed (successful) jobs for ~3 months
			)
			_, err := ds.CleanupWorkerJobs(ctx, failedSince, completedSince)
			return err
		}),
	)

	return s, nil
}

func newFrequentCleanupsSchedule(
	ctx context.Context,
	instanceID string,
	ds fleet.Datastore,
	lq fleet.LiveQueryStore,
	logger kitlog.Logger,
) (*schedule.Schedule, error) {
	const (
		name            = string(fleet.CronFrequentCleanups)
		defaultInterval = 15 * time.Minute
	)
	s := schedule.New(
		ctx, name, instanceID, defaultInterval, ds, ds,
		// Using leader for the lock to be backwards compatilibity with old deployments.
		schedule.WithAltLockID("leader_frequent_cleanups"),
		schedule.WithLogger(kitlog.With(logger, "cron", name)),
		// Run cleanup jobs first.
		schedule.WithJob("redis_live_queries", func(ctx context.Context) error {
			// It's necessary to avoid lingering live queries in case of:
			// - (Unknown) bug in the implementation, or,
			// - Redis is so overloaded already that the lq.StopQuery in svc.CompleteCampaign fails to execute, or,
			// - MySQL is so overloaded that ds.SaveDistributedQueryCampaign in svc.CompleteCampaign fails to execute.
			names, err := lq.LoadActiveQueryNames()
			if err != nil {
				return err
			}
			ids := stringSliceToUintSlice(names, logger)
			completed, err := ds.GetCompletedCampaigns(ctx, ids)
			if err != nil {
				return err
			}
			err = lq.CleanupInactiveQueries(ctx, completed)
			return err
		}),
	)

	return s, nil
}

func verifyDiskEncryptionKeys(
	ctx context.Context,
	logger kitlog.Logger,
	ds fleet.Datastore,
) error {
	appCfg, err := ds.AppConfig(ctx)
	if err != nil {
		logger.Log("err", "unable to get app config", "details", err)
		return ctxerr.Wrap(ctx, err, "fetching app config")
	}

	if !appCfg.MDM.EnabledAndConfigured {
		logger.Log("inf", "skipping verification of macOS encryption keys as MDM is not fully configured")
		return nil
	}

	keys, err := ds.GetUnverifiedDiskEncryptionKeys(ctx)
	if err != nil {
		logger.Log("err", "unable to get unverified disk encryption keys from the database", "details", err)
		return err
	}

	cert, err := assets.CAKeyPair(ctx, ds)
	if err != nil {
		logger.Log("err", "unable to get CA keypair", "details", err)
		return ctxerr.Wrap(ctx, err, "parsing SCEP keypair")
	}

	decryptable := []uint{}
	undecryptable := []uint{}
	var latest time.Time
	for _, key := range keys {
		if key.UpdatedAt.After(latest) {
			latest = key.UpdatedAt
		}
		if _, err := mdm.DecryptBase64CMS(key.Base64Encrypted, cert.Leaf, cert.PrivateKey); err != nil {
			undecryptable = append(undecryptable, key.HostID)
			continue
		}
		decryptable = append(decryptable, key.HostID)
	}

	if err := ds.SetHostsDiskEncryptionKeyStatus(ctx, decryptable, true, latest); err != nil {
		logger.Log("err", "unable to update decryptable status", "details", err)
		return err
	}
	if err := ds.SetHostsDiskEncryptionKeyStatus(ctx, undecryptable, false, latest); err != nil {
		logger.Log("err", "unable to update decryptable status", "details", err)
		return err
	}

	return nil
}

func newUsageStatisticsSchedule(ctx context.Context, instanceID string, ds fleet.Datastore, config config.FleetConfig, license *fleet.LicenseInfo, logger kitlog.Logger) (*schedule.Schedule, error) {
	const (
		name            = string(fleet.CronUsageStatistics)
		defaultInterval = 1 * time.Hour
	)
	s := schedule.New(
		ctx, name, instanceID, defaultInterval, ds, ds,
		schedule.WithLogger(kitlog.With(logger, "cron", name)),
		schedule.WithJob(
			"try_send_statistics",
			func(ctx context.Context) error {
				// NOTE(mna): this is not a route from the fleet server (not in server/service/handler.go) so it
				// will not automatically support the /latest/ versioning. Leaving it as /v1/ for that reason.
				return trySendStatistics(ctx, ds, fleet.StatisticsFrequency, "https://fleetdm.com/api/v1/webhooks/receive-usage-analytics", config)
			},
		),
	)

	return s, nil
}

func trySendStatistics(ctx context.Context, ds fleet.Datastore, frequency time.Duration, url string, config config.FleetConfig) error {
	ac, err := ds.AppConfig(ctx)
	if err != nil {
		return err
	}

	// If the license is Premium, we should always send usage statisics.
	if !ac.ServerSettings.EnableAnalytics && license.IsAllowDisableTelemetry(ctx) {
		return nil
	}

	stats, shouldSend, err := ds.ShouldSendStatistics(ctx, frequency, config)
	if err != nil {
		return err
	}
	if !shouldSend {
		return nil
	}

	if err := server.PostJSONWithTimeout(ctx, url, stats); err != nil {
		return err
	}

	if err := ds.CleanupStatistics(ctx); err != nil {
		return err
	}

	return ds.RecordStatisticsSent(ctx)
}

// newAppleMDMDEPProfileAssigner creates the schedule to run the DEP syncer+assigner.
// The DEP syncer+assigner fetches devices from Apple Business Manager (aka ABM) and applies
// the current configured DEP profile to them.
func newAppleMDMDEPProfileAssigner(
	ctx context.Context,
	instanceID string,
	periodicity time.Duration,
	ds fleet.Datastore,
	depStorage *mysql.NanoDEPStorage,
	logger kitlog.Logger,
) (*schedule.Schedule, error) {
	const name = string(fleet.CronAppleMDMDEPProfileAssigner)
	logger = kitlog.With(logger, "cron", name, "component", "nanodep-syncer")
	s := schedule.New(
		ctx, name, instanceID, periodicity, ds, ds,
		schedule.WithLogger(logger),
		schedule.WithJob("dep_syncer", appleMDMDEPSyncerJob(ds, depStorage, logger)),
	)

	return s, nil
}

func appleMDMDEPSyncerJob(
	ds fleet.Datastore,
	depStorage *mysql.NanoDEPStorage,
	logger kitlog.Logger,
) func(context.Context) error {
	var fleetSyncer *apple_mdm.DEPService
	return func(ctx context.Context) error {
		appCfg, err := ds.AppConfig(ctx)
		if err != nil {
			return ctxerr.Wrap(ctx, err, "retrieving app config")
		}

		if !appCfg.MDM.AppleBMEnabledAndConfigured {
			return nil
		}

		// As part of the DB migration of the single ABM token to the multi-ABM
		// token world (where the token was migrated from mdm_config_assets to
		// abm_tokens), we need to complete migration of the existing token as
		// during the DB migration we didn't have the organization name, apple id
		// and renewal date.
		incompleteToken, err := ds.GetABMTokenByOrgName(ctx, "")
		if err != nil && !fleet.IsNotFound(err) {
			return ctxerr.Wrap(ctx, err, "retrieving migrated ABM token")
		}
		if incompleteToken != nil {
			logger.Log("msg", "migrated ABM token found, updating its metadata")
			if err := apple_mdm.SetABMTokenMetadata(ctx, incompleteToken, depStorage, ds, logger, false); err != nil {
				return ctxerr.Wrap(ctx, err, "updating migrated ABM token metadata")
			}
			if err := ds.SaveABMToken(ctx, incompleteToken); err != nil {
				return ctxerr.Wrap(ctx, err, "saving updated migrated ABM token")
			}
			logger.Log("msg", "completed migration of existing ABM token")
		}

		if fleetSyncer == nil {
			fleetSyncer = apple_mdm.NewDEPService(ds, depStorage, logger)
		}

		return fleetSyncer.RunAssigner(ctx)
	}
}

func newAppleMDMProfileManagerSchedule(
	ctx context.Context,
	instanceID string,
	ds fleet.Datastore,
	commander *apple_mdm.MDMAppleCommander,
	logger kitlog.Logger,
) (*schedule.Schedule, error) {
	const (
		name = string(fleet.CronMDMAppleProfileManager)
		// Note: per a request from #g-product we are running this cron
		// every 30 seconds, we should re-evaluate how we handle the
		// cron interval as we scale to more hosts.
		defaultInterval = 30 * time.Second
	)

	logger = kitlog.With(logger, "cron", name)
	s := schedule.New(
		ctx, name, instanceID, defaultInterval, ds, ds,
		schedule.WithLogger(logger),
		schedule.WithJob("manage_apple_profiles", func(ctx context.Context) error {
			return service.ReconcileAppleProfiles(ctx, ds, commander, logger)
		}),
		schedule.WithJob("manage_apple_declarations", func(ctx context.Context) error {
			return service.ReconcileAppleDeclarations(ctx, ds, commander, logger)
		}),
	)

	return s, nil
}

func newWindowsMDMProfileManagerSchedule(
	ctx context.Context,
	instanceID string,
	ds fleet.Datastore,
	logger kitlog.Logger,
) (*schedule.Schedule, error) {
	const (
		name = string(fleet.CronMDMWindowsProfileManager)
		// Note: per a request from #g-product we are running this cron
		// every 30 seconds, we should re-evaluate how we handle the
		// cron interval as we scale to more hosts.
		defaultInterval = 30 * time.Second
	)

	logger = kitlog.With(logger, "cron", name)
	s := schedule.New(
		ctx, name, instanceID, defaultInterval, ds, ds,
		schedule.WithLogger(logger),
		schedule.WithJob("manage_windows_profiles", func(ctx context.Context) error {
			return service.ReconcileWindowsProfiles(ctx, ds, logger)
		}),
	)

	return s, nil
}

func newMDMAPNsPusher(
	ctx context.Context,
	instanceID string,
	ds fleet.Datastore,
	commander *apple_mdm.MDMAppleCommander,
	logger kitlog.Logger,
) (*schedule.Schedule, error) {
	const name = string(fleet.CronAppleMDMAPNsPusher)

	interval := 1 * time.Minute
	if intervalEnv := os.Getenv("FLEET_DEV_CUSTOM_APNS_PUSHER_INTERVAL"); intervalEnv != "" {
		var err error
		interval, err = time.ParseDuration(intervalEnv)
		if err != nil {
			level.Warn(logger).Log("msg", "invalid duration provided for FLEET_DEV_CUSTOM_APNS_PUSHER_INTERVAL, using default interval")
			interval = 1 * time.Minute
		}
	}

	logger = kitlog.With(logger, "cron", name)
	s := schedule.New(
		ctx, name, instanceID, interval, ds, ds,
		schedule.WithLogger(logger),
		schedule.WithJob("apns_push_to_pending_hosts", func(ctx context.Context) error {
			appCfg, err := ds.AppConfig(ctx)
			if err != nil {
				return ctxerr.Wrap(ctx, err, "retrieving app config")
			}

			if !appCfg.MDM.EnabledAndConfigured {
				return nil
			}

			return service.SendPushesToPendingDevices(ctx, ds, commander, logger)
		}),
	)

	return s, nil
}

func cleanupCronStatsOnShutdown(ctx context.Context, ds fleet.Datastore, logger kitlog.Logger, instanceID string) {
	if err := ds.UpdateAllCronStatsForInstance(ctx, instanceID, fleet.CronStatsStatusPending, fleet.CronStatsStatusCanceled); err != nil {
		logger.Log("err", "cancel pending cron stats for instance", "details", err)
	}
}

func newActivitiesStreamingSchedule(
	ctx context.Context,
	instanceID string,
	ds fleet.Datastore,
	logger kitlog.Logger,
	auditLogger fleet.JSONLogger,
) (*schedule.Schedule, error) {
	const (
		name     = string(fleet.CronActivitiesStreaming)
		interval = 5 * time.Minute
	)
	logger = kitlog.With(logger, "cron", name)
	s := schedule.New(
		ctx, name, instanceID, interval, ds, ds,
		schedule.WithLogger(logger),
		schedule.WithJob(
			"cron_activities_streaming",
			func(ctx context.Context) error {
				return cronActivitiesStreaming(ctx, ds, logger, auditLogger)
			},
		),
	)
	return s, nil
}

var ActivitiesToStreamBatchCount uint = 500

func cronActivitiesStreaming(
	ctx context.Context,
	ds fleet.Datastore,
	logger kitlog.Logger,
	auditLogger fleet.JSONLogger,
) error {
	page := uint(0)
	for {
		// (1) Get batch of activities that haven't been streamed.
		activitiesToStream, _, err := ds.ListActivities(ctx, fleet.ListActivitiesOptions{
			ListOptions: fleet.ListOptions{
				OrderKey:       "id",
				OrderDirection: fleet.OrderAscending,
				PerPage:        ActivitiesToStreamBatchCount,
				Page:           page,
			},
			Streamed: ptr.Bool(false),
		})
		if err != nil {
			return ctxerr.Wrap(ctx, err, "list activities")
		}
		if len(activitiesToStream) == 0 {
			return nil
		}

		// (2) Stream the activities.
		var (
			streamedIDs []uint
			multiErr    error
		)
		// We stream one activity at a time (instead of writing them all with
		// one auditLogger.Write call) to know which ones succeeded/failed,
		// and also because this method happens asynchronously,
		// so we don't need real-time performance.
		for _, activity := range activitiesToStream {
			b, err := json.Marshal(activity)
			if err != nil {
				return ctxerr.Wrap(ctx, err, "marshal activity")
			}
			if err := auditLogger.Write(ctx, []json.RawMessage{json.RawMessage(b)}); err != nil {
				if len(streamedIDs) == 0 {
					return ctxerr.Wrapf(ctx, err, "stream first activity: %d", activity.ID)
				}
				multiErr = multierror.Append(multiErr, ctxerr.Wrapf(ctx, err, "stream activity: %d", activity.ID))
				// We stop streaming upon the first error (will retry on next cron iteration)
				break
			}
			streamedIDs = append(streamedIDs, activity.ID)
		}

		logger.Log("streamed-events", len(streamedIDs))

		// (3) Mark the streamed activities as streamed.
		if err := ds.MarkActivitiesAsStreamed(ctx, streamedIDs); err != nil {
			multiErr = multierror.Append(multiErr, ctxerr.Wrap(ctx, err, "mark activities as streamed"))
		}

		// If there was an error while streaming or updating activities, return.
		if multiErr != nil {
			return multiErr
		}

		if len(activitiesToStream) < int(ActivitiesToStreamBatchCount) { //nolint:gosec // dismiss G115
			return nil
		}
		page += 1
	}
}

func newHostVitalsLabelMembershipSchedule(
	ctx context.Context,
	instanceID string,
	ds fleet.Datastore,
	logger kitlog.Logger,
) (*schedule.Schedule, error) {
	const (
		name     = string(fleet.CronHostVitalsLabelMembership)
		interval = 5 * time.Minute
	)
	logger = kitlog.With(logger, "cron", name)
	s := schedule.New(
		ctx, name, instanceID, interval, ds, ds,
		schedule.WithLogger(logger),
		schedule.WithJob(
			"cron_host_vitals_label_membership",
			func(ctx context.Context) error {
				return cronHostVitalsLabelMembership(ctx, ds)
			},
		),
	)
	return s, nil
}

func cronHostVitalsLabelMembership(
	ctx context.Context,
	ds fleet.Datastore,
) error {
	// Get all labels. We don't have a function for labels by membership type
	// so we'll filter them later.
	labels, err := ds.ListLabels(ctx, fleet.TeamFilter{}, fleet.ListOptions{
		PerPage: 0, // No limit.
	})
	if err != nil {
		return ctxerr.Wrap(ctx, err, "list labels")
	}
	// Iterate over all labels.
	for _, label := range labels {
		// Skip ones that aren't host vitals labels.
		if label.LabelMembershipType != fleet.LabelMembershipTypeHostVitals {
			continue
		}
		// Update membership for the label.
		_, err = ds.UpdateLabelMembershipByHostCriteria(ctx, label)
		if err != nil {
			return ctxerr.Wrapf(ctx, err, "update label membership for label %d (%s)", label.ID, label.Name)
		}
	}
	return nil
}

func stringSliceToUintSlice(s []string, logger kitlog.Logger) []uint {
	result := make([]uint, 0, len(s))
	for _, v := range s {
		i, err := strconv.ParseUint(v, 10, 64)
		if err != nil {
			level.Warn(logger).Log("msg", "failed to parse string to uint", "string", v, "err", err)
			continue
		}
		result = append(result, uint(i))
	}
	return result
}

// newIPhoneIPadRefetcher will enqueue DeviceInformation commands on iOS/iPadOS devices
// to refetch their host details.
//
// See https://developer.apple.com/documentation/devicemanagement/get_device_information.
//
// We will refetch iPhones/iPads every 1 hour (to match the default
// detail interval of all (osquery-capable) hosts in Fleet).
func newIPhoneIPadRefetcher(
	ctx context.Context,
	instanceID string,
	periodicity time.Duration,
	ds fleet.Datastore,
	commander *apple_mdm.MDMAppleCommander,
	logger kitlog.Logger,
) (*schedule.Schedule, error) {
	const name = string(fleet.CronAppleMDMIPhoneIPadRefetcher)
	logger = kitlog.With(logger, "cron", name, "component", "iphone-ipad-refetcher")
	s := schedule.New(
		ctx, name, instanceID, periodicity, ds, ds,
		schedule.WithLogger(logger),
		schedule.WithJob("cron_iphone_ipad_refetcher", func(ctx context.Context) error {
			return apple_mdm.IOSiPadOSRefetch(ctx, ds, commander, logger)
		}),
	)

	return s, nil
}

// cronUninstallSoftwareMigration will update uninstall scripts for software.
// Once all customers are using on Fleet 4.57 or later, this job can be removed.
func cronUninstallSoftwareMigration(
	ctx context.Context,
	instanceID string,
	ds fleet.Datastore,
	softwareInstallStore fleet.SoftwareInstallerStore,
	logger kitlog.Logger,
) (*schedule.Schedule, error) {
	const (
		name            = string(fleet.CronUninstallSoftwareMigration)
		defaultInterval = 24 * time.Hour
	)
	logger = kitlog.With(logger, "cron", name, "component", name)
	s := schedule.New(
		ctx, name, instanceID, defaultInterval, ds, ds,
		schedule.WithLogger(logger),
		schedule.WithRunOnce(true),
		schedule.WithJob(name, func(ctx context.Context) error {
			return eeservice.UninstallSoftwareMigration(ctx, ds, softwareInstallStore, logger)
		}),
	)
	return s, nil
}

// cronUpgradeCodeSoftwareMigration will update upgrade codes for MSI packages.
// Once all customers are using on Fleet 4.72 or later, this job can be removed.
func cronUpgradeCodeSoftwareMigration(
	ctx context.Context,
	instanceID string,
	ds fleet.Datastore,
	softwareInstallStore fleet.SoftwareInstallerStore,
	logger kitlog.Logger,
) (*schedule.Schedule, error) {
	const (
<<<<<<< HEAD
		name            = string(fleet.CronUninstallSoftwareMigration)
		defaultInterval = 24 * time.Hour
=======
		name            = string(fleet.CronUpgradeCodeSoftwareMigration)
		defaultInterval = 24 * time.Hour
		priorJobDiff    = -(defaultInterval - 30*time.Second)
>>>>>>> c6ab9939
	)
	logger = kitlog.With(logger, "cron", name, "component", name)
	s := schedule.New(
		ctx, name, instanceID, defaultInterval, ds, ds,
		schedule.WithLogger(logger),
		schedule.WithRunOnce(true),
<<<<<<< HEAD
=======
		// ensures it runs a few seconds after Fleet is started
		schedule.WithDefaultPrevRunCreatedAt(time.Now().Add(priorJobDiff)),
>>>>>>> c6ab9939
		schedule.WithJob(name, func(ctx context.Context) error {
			return eeservice.UpgradeCodeMigration(ctx, ds, softwareInstallStore, logger)
		}),
	)
	return s, nil
}

func newMaintainedAppSchedule(
	ctx context.Context,
	instanceID string,
	ds fleet.Datastore,
	logger kitlog.Logger,
) (*schedule.Schedule, error) {
	const (
		name            = string(fleet.CronMaintainedApps)
		defaultInterval = 1 * time.Hour
		priorJobDiff    = -(defaultInterval - 30*time.Second)
	)

	logger = kitlog.With(logger, "cron", name)
	s := schedule.New(
		ctx, name, instanceID, defaultInterval, ds, ds,
		schedule.WithLogger(logger),
		// ensures it runs a few seconds after Fleet is started
		schedule.WithDefaultPrevRunCreatedAt(time.Now().Add(priorJobDiff)),
		schedule.WithJob("refresh_maintained_apps", func(ctx context.Context) error {
			return maintained_apps.Refresh(ctx, ds, logger)
		}),
	)

	return s, nil
}

func newRefreshVPPAppVersionsSchedule(
	ctx context.Context,
	instanceID string,
	ds fleet.Datastore,
	logger kitlog.Logger,
) (*schedule.Schedule, error) {
	const (
		name            = string(fleet.CronRefreshVPPAppVersions)
		defaultInterval = 1 * time.Hour
	)

	logger = kitlog.With(logger, "cron", name)
	s := schedule.New(
		ctx, name, instanceID, defaultInterval, ds, ds,
		schedule.WithLogger(logger),
		schedule.WithJob("refresh_vpp_app_version", func(ctx context.Context) error {
			return vpp.RefreshVersions(ctx, ds)
		}),
	)

	return s, nil
}

// newIPhoneIPadReviver sends APNs push notifications to iPhone/iPad devices
// that were deleted from Fleet but are still enrolled in Fleet MDM as BYOD
// devices (ADE devices are never deleted from Fleet, their phantom host entry
// always persists).
func newIPhoneIPadReviver(
	ctx context.Context,
	instanceID string,
	ds fleet.Datastore,
	commander *apple_mdm.MDMAppleCommander,
	logger kitlog.Logger,
) (*schedule.Schedule, error) {
	const name = string(fleet.CronAppleMDMIPhoneIPadReviver)
	logger = kitlog.With(logger, "cron", name, "component", "iphone-ipad-reviver")
	s := schedule.New(
		ctx, name, instanceID, 1*time.Hour, ds, ds,
		schedule.WithLogger(logger),
		schedule.WithJob("cron_iphone_ipad_reviver", func(ctx context.Context) error {
			return apple_mdm.IOSiPadOSRevive(ctx, ds, commander, logger)
		}),
	)

	return s, nil
}

func newUpcomingActivitiesSchedule(
	ctx context.Context,
	instanceID string,
	ds fleet.Datastore,
	logger kitlog.Logger,
) (*schedule.Schedule, error) {
	const (
		name            = string(fleet.CronUpcomingActivitiesMaintenance)
		defaultInterval = 10 * time.Minute
	)
	s := schedule.New(
		ctx, name, instanceID, defaultInterval, ds, ds,
		schedule.WithLogger(kitlog.With(logger, "cron", name)),
		schedule.WithJob("unblock_hosts_upcoming_activity_queue", func(ctx context.Context) error {
			const maxUnblockHosts = 500
			_, err := ds.UnblockHostsUpcomingActivityQueue(ctx, maxUnblockHosts)
			return err
		}),
	)

	return s, nil
}<|MERGE_RESOLUTION|>--- conflicted
+++ resolved
@@ -1551,25 +1551,17 @@
 	logger kitlog.Logger,
 ) (*schedule.Schedule, error) {
 	const (
-<<<<<<< HEAD
-		name            = string(fleet.CronUninstallSoftwareMigration)
-		defaultInterval = 24 * time.Hour
-=======
 		name            = string(fleet.CronUpgradeCodeSoftwareMigration)
 		defaultInterval = 24 * time.Hour
 		priorJobDiff    = -(defaultInterval - 30*time.Second)
->>>>>>> c6ab9939
 	)
 	logger = kitlog.With(logger, "cron", name, "component", name)
 	s := schedule.New(
 		ctx, name, instanceID, defaultInterval, ds, ds,
 		schedule.WithLogger(logger),
 		schedule.WithRunOnce(true),
-<<<<<<< HEAD
-=======
 		// ensures it runs a few seconds after Fleet is started
 		schedule.WithDefaultPrevRunCreatedAt(time.Now().Add(priorJobDiff)),
->>>>>>> c6ab9939
 		schedule.WithJob(name, func(ctx context.Context) error {
 			return eeservice.UpgradeCodeMigration(ctx, ds, softwareInstallStore, logger)
 		}),
