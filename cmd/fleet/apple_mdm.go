package main

import (
	"crypto/x509"
	"errors"
	"fmt"
	"net/http"

	"github.com/fleetdm/fleet/v4/server/config"
	"github.com/fleetdm/fleet/v4/server/datastore/mysql"
	apple_mdm "github.com/fleetdm/fleet/v4/server/mdm/apple"
	kitlog "github.com/go-kit/kit/log"
	"github.com/go-kit/kit/log/level"
	"github.com/micromdm/nanomdm/certverify"
	httpmdm "github.com/micromdm/nanomdm/http/mdm"
	nanomdm_log "github.com/micromdm/nanomdm/log"
	nanomdm_service "github.com/micromdm/nanomdm/service"
	"github.com/micromdm/nanomdm/service/certauth"
	"github.com/micromdm/nanomdm/service/nanomdm"
	scep_depot "github.com/micromdm/scep/v2/depot"
	scepserver "github.com/micromdm/scep/v2/server"
)

// registerAppleMDMProtocolServices registers the HTTP handlers that serve
// the MDM services to Apple devices.
func registerAppleMDMProtocolServices(
	mux *http.ServeMux,
	scepConfig config.MDMAppleSCEPConfig,
	scepCertPEM []byte,
	scepKeyPEM []byte,
	mdmStorage *mysql.NanoMDMStorage,
	scepStorage *apple_mdm.SCEPMySQLDepot,
	logger kitlog.Logger,
) error {
	if err := registerSCEP(mux, scepConfig, scepCertPEM, scepKeyPEM, scepStorage, logger); err != nil {
		return fmt.Errorf("scep: %w", err)
	}
	if err := registerMDM(mux, scepCertPEM, mdmStorage, logger); err != nil {
		return fmt.Errorf("mdm: %w", err)
	}
	return nil
}

// registerSCEP registers the HTTP handler for SCEP service needed for enrollment to MDM.
// Returns the SCEP CA certificate that can be used by verifiers.
func registerSCEP(
	mux *http.ServeMux,
<<<<<<< HEAD
	config config.MDMAppleSCEPConfig,
	scepStorage *apple_mdm.SCEPMySQLDepot,
	logger kitlog.Logger,
) error {
	scepCACert, err := apple_mdm.DecodeCertPEM([]byte(config.CA.PEMCert))
=======
	scepConfig config.MDMAppleSCEPConfig,
	scepCertPEM []byte,
	scepKeyPEM []byte,
	scepStorage *scep_mysql.MySQLDepot,
	logger kitlog.Logger,
) error {
	scepCACrt, scepCAKey, err := scep_ca.Load(scepCertPEM, scepKeyPEM)
>>>>>>> 866829db
	if err != nil {
		return fmt.Errorf("load SCEP CA certificate: %w", err)
	}

	scepCAKey, err := apple_mdm.DecodePrivateKeyPEM([]byte(config.CA.PEMKey))
	if err != nil {
		return fmt.Errorf("load SCEP CA private key: %w", err)
	}

	var signer scepserver.CSRSigner = scep_depot.NewSigner(
		scepStorage,
		scep_depot.WithValidityDays(scepConfig.Signer.ValidityDays),
		scep_depot.WithAllowRenewalDays(scepConfig.Signer.AllowRenewalDays),
	)
	scepChallenge := scepConfig.Challenge
	if scepChallenge == "" {
		return errors.New("missing SCEP challenge")
	}

	signer = scepserver.ChallengeMiddleware(scepChallenge, signer)
	scepService, err := scepserver.NewService(scepCACert, scepCAKey, signer,
		scepserver.WithLogger(kitlog.With(logger, "component", "mdm-apple-scep")),
	)
	if err != nil {
		return fmt.Errorf("initialize SCEP service: %w", err)
	}
	scepLogger := kitlog.With(logger, "component", "http-mdm-apple-scep")
	e := scepserver.MakeServerEndpoints(scepService)
	e.GetEndpoint = scepserver.EndpointLoggingMiddleware(scepLogger)(e.GetEndpoint)
	e.PostEndpoint = scepserver.EndpointLoggingMiddleware(scepLogger)(e.PostEndpoint)
	scepHandler := scepserver.MakeHTTPHandler(e, scepService, scepLogger)
	mux.Handle(apple_mdm.SCEPPath, scepHandler)
	return nil
}

// NanoMDMLogger is a logger adapter for nanomdm.
type NanoMDMLogger struct {
	logger kitlog.Logger
}

func NewNanoMDMLogger(logger kitlog.Logger) *NanoMDMLogger {
	return &NanoMDMLogger{
		logger: logger,
	}
}

func (l *NanoMDMLogger) Info(keyvals ...interface{}) {
	level.Info(l.logger).Log(keyvals...)
}

func (l *NanoMDMLogger) Debug(keyvals ...interface{}) {
	level.Debug(l.logger).Log(keyvals...)
}

func (l *NanoMDMLogger) With(keyvals ...interface{}) nanomdm_log.Logger {
	newLogger := kitlog.With(l.logger, keyvals...)
	return &NanoMDMLogger{
		logger: newLogger,
	}
}

// registerMDM registers the HTTP handlers that serve core MDM services (like checking in for MDM commands).
func registerMDM(
	mux *http.ServeMux,
	scepCAPEM []byte,
	mdmStorage *mysql.NanoMDMStorage,
	logger kitlog.Logger,
) error {
	certVerifier, err := certverify.NewPoolVerifier(scepCAPEM, x509.ExtKeyUsageClientAuth)
	if err != nil {
		return fmt.Errorf("certificate pool verifier: %w", err)
	}
	mdmLogger := NewNanoMDMLogger(kitlog.With(logger, "component", "http-mdm-apple-mdm"))

	// As usual, handlers are applied from bottom to top:
	// 1. Extract and verify MDM signature.
	// 2. Verify signer certificate with CA.
	// 3. Verify new or enrolled certificate (certauth.CertAuth which wraps the MDM service)
	// 4. Run actual MDM service operation (checkin handler or command and results handler).
	var mdmService nanomdm_service.CheckinAndCommandService = nanomdm.New(mdmStorage, nanomdm.WithLogger(mdmLogger))
	mdmService = certauth.New(mdmService, mdmStorage)
	var mdmHandler http.Handler = httpmdm.CheckinAndCommandHandler(mdmService, mdmLogger.With("handler", "checkin-command"))
	mdmHandler = httpmdm.CertVerifyMiddleware(mdmHandler, certVerifier, mdmLogger.With("handler", "cert-verify"))
	mdmHandler = httpmdm.CertExtractMdmSignatureMiddleware(mdmHandler, mdmLogger.With("handler", "cert-extract"))
	mux.Handle(apple_mdm.MDMPath, mdmHandler)
	return nil
}<|MERGE_RESOLUTION|>--- conflicted
+++ resolved
@@ -45,26 +45,18 @@
 // Returns the SCEP CA certificate that can be used by verifiers.
 func registerSCEP(
 	mux *http.ServeMux,
-<<<<<<< HEAD
-	config config.MDMAppleSCEPConfig,
+	scepConfig config.MDMAppleSCEPConfig,
+	scepCertPEM []byte,
+	scepKeyPEM []byte,
 	scepStorage *apple_mdm.SCEPMySQLDepot,
 	logger kitlog.Logger,
 ) error {
-	scepCACert, err := apple_mdm.DecodeCertPEM([]byte(config.CA.PEMCert))
-=======
-	scepConfig config.MDMAppleSCEPConfig,
-	scepCertPEM []byte,
-	scepKeyPEM []byte,
-	scepStorage *scep_mysql.MySQLDepot,
-	logger kitlog.Logger,
-) error {
-	scepCACrt, scepCAKey, err := scep_ca.Load(scepCertPEM, scepKeyPEM)
->>>>>>> 866829db
+	scepCACert, err := apple_mdm.DecodeCertPEM(scepCertPEM)
 	if err != nil {
 		return fmt.Errorf("load SCEP CA certificate: %w", err)
 	}
 
-	scepCAKey, err := apple_mdm.DecodePrivateKeyPEM([]byte(config.CA.PEMKey))
+	scepCAKey, err := apple_mdm.DecodePrivateKeyPEM(scepKeyPEM)
 	if err != nil {
 		return fmt.Errorf("load SCEP CA private key: %w", err)
 	}
