--- conflicted
+++ resolved
@@ -278,12 +278,8 @@
 	tzUpdated := c.location.String() != event.TimeZone
 	
 	gEvent, err := c.config.API.GetEvent(details.ID, details.ETag)
-<<<<<<< HEAD
-
-	var deleted bool
-=======
+
 	var deleted, channelStopped bool
->>>>>>> b4b44986
 	switch {
 	// http.StatusNotModified is returned sometimes, but not always, so we need to check ETag explicitly later
 	case googleapi.IsNotModified(err):
@@ -297,15 +293,6 @@
 	// http.StatusNotFound should be very rare -- Google keeps events for a while after they are deleted
 	case isNotFound(err):
 		deleted = true
-<<<<<<< HEAD
-		// If event was deleted, we need to stop watching it
-		err = c.config.API.Stop(details.ChannelID, details.ResourceID)
-		if err != nil {
-			level.Warn(c.config.Logger).Log("msg", "stopping Google calendar event watch", "err", err)
-		}
-
-=======
->>>>>>> b4b44986
 	case err != nil:
 		return nil, false, ctxerr.Wrap(c.config.Context, err, "retrieving Google calendar event")
 	}
