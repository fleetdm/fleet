--- conflicted
+++ resolved
@@ -41,11 +41,7 @@
 	}))
 	t.Cleanup(ndesAdminServer.Close)
 
-<<<<<<< HEAD
-	proxy := fleet.NDESSCEPProxyCertAuthority{
-=======
 	proxy := fleet.NDESSCEPProxyCA{
->>>>>>> 8601fcd7
 		AdminURL: ndesAdminServer.URL,
 		Username: "admin",
 		Password: "password",
@@ -112,11 +108,7 @@
 	t.Parallel()
 	srv := newSCEPServer(t)
 
-<<<<<<< HEAD
-	proxy := fleet.NDESSCEPProxyCertAuthority{
-=======
 	proxy := fleet.NDESSCEPProxyCA{
->>>>>>> 8601fcd7
 		URL: srv.URL + "/scep",
 	}
 	logger := kitlog.NewNopLogger()
