--- conflicted
+++ resolved
@@ -248,7 +248,6 @@
 	return summary, nil
 }
 
-<<<<<<< HEAD
 func (svc *Service) MDMAppleCreateEULA(ctx context.Context, name string, f io.ReadSeeker) error {
 	if err := svc.authz.Authorize(ctx, &fleet.MDMAppleEULA{}, fleet.ActionWrite); err != nil {
 		return err
@@ -320,7 +319,8 @@
 	}
 
 	return eula, nil
-=======
+}
+
 func (svc *Service) SetOrUpdateMDMAppleSetupAssistant(ctx context.Context, asst *fleet.MDMAppleSetupAssistant) (*fleet.MDMAppleSetupAssistant, error) {
 	if err := svc.authz.Authorize(ctx, asst, fleet.ActionWrite); err != nil {
 		return nil, err
@@ -357,5 +357,4 @@
 		return err
 	}
 	return svc.ds.DeleteMDMAppleSetupAssistant(ctx, teamID)
->>>>>>> 582e85c8
 }