package digicert

import (
	"context"
	"crypto/rand"
	"crypto/rsa"
	"crypto/x509"
	"crypto/x509/pkix"
	"encoding/hex"
	"encoding/pem"
	"net/http"
	"net/url"
	"os"
	"strings"
	"time"

	"github.com/fleetdm/fleet/v4/pkg/fleethttp"
	"github.com/fleetdm/fleet/v4/server"
	"github.com/fleetdm/fleet/v4/server/contexts/ctxerr"
	"github.com/fleetdm/fleet/v4/server/fleet"
	"github.com/go-json-experiment/json"
	kitlog "github.com/go-kit/log"
	"github.com/go-kit/log/level"
	"software.sslmate.com/src/go-pkcs12"
)

// REST client for https://one.digicert.com/mpki/docs/swagger-ui/index.html

// defaultTimeout is the timeout for requests.
const defaultTimeout = 20 * time.Second

const (
	errMessageInvalidAPIToken = "The API token configured in %s certificate authority is invalid. " + // nolint:gosec // ignore G101
		"Status code for POST request: %d"
	errMessageInvalidProfile = "The \"profile_id\" configured in %s certificate authority doesn't exist. Status code for POST request: %d"
)

type Service struct {
	logger  kitlog.Logger
	timeout time.Duration
}

// Compile-time check for DigiCertService interface
var _ fleet.DigiCertService = (*Service)(nil)

func NewService(opts ...Opt) fleet.DigiCertService {
	s := &Service{}
	s.populateOpts(opts)
	return s
}

// Opt is the type for DigiCert integration options.
type Opt func(*Service)

// WithTimeout sets the timeout to use for the HTTP client.
func WithTimeout(t time.Duration) Opt {
	return func(s *Service) {
		s.timeout = t
	}
}

// WithLogger sets the logger to use for the service.
func WithLogger(logger kitlog.Logger) Opt {
	return func(s *Service) {
		s.logger = logger
	}
}

<<<<<<< HEAD
func (s *Service) VerifyProfileID(ctx context.Context, config fleet.DigiCertCertAuthority) error {
=======
func (s *Service) VerifyProfileID(ctx context.Context, config fleet.DigiCertCA) error {
>>>>>>> 8601fcd7
	client := fleethttp.NewClient(fleethttp.WithTimeout(s.timeout))

	config.URL = strings.TrimRight(config.URL, "/")
	req, err := http.NewRequest("GET", config.URL+"/mpki/api/v2/profile/"+url.PathEscape(config.ProfileID), nil)
	if err != nil {
		return ctxerr.Wrap(ctx, err, "creating DigiCert request")
	}
	req.Header.Set("X-API-key", config.APIToken)
	req.Header.Set("Accept", "application/json")

	resp, err := client.Do(req)
	if err != nil {
		return ctxerr.Wrap(ctx, err, "sending DigiCert request")
	}
	defer resp.Body.Close()

	switch resp.StatusCode {
	case http.StatusOK:
		// all good
	case http.StatusUnauthorized:
		return ctxerr.Errorf(ctx, "most likely invalid API token; status code: %d", resp.StatusCode)
	case http.StatusForbidden:
		return ctxerr.Errorf(ctx, "most likely invalid profile GUID; status code: %d", resp.StatusCode)
	default:
		return ctxerr.Errorf(ctx, "unexpected DigiCert status code: %d", resp.StatusCode)
	}

	type profile struct {
		ID     string `json:"id"`
		Name   string `json:"name"`
		Status string `json:"status"`
	}
	var p profile
	err = json.UnmarshalRead(resp.Body, &p)
	if err != nil {
		return ctxerr.Wrap(ctx, err, "unmarshaling DigiCert response")
	}
	if p.Status != "Active" {
		return ctxerr.Errorf(ctx, "DigiCert profile status is not Active: %s", p.Status)
	}
	level.Debug(s.logger).Log("msg", "DigiCert profile verified", "id", p.ID, "name", p.Name, "status", p.Status)
	return nil
}

func (s *Service) populateOpts(opts []Opt) {
	for _, opt := range opts {
		opt(s)
	}
	if s.timeout <= 0 {
		s.timeout = defaultTimeout
	}
	if s.logger == nil {
		s.logger = kitlog.NewLogfmtLogger(kitlog.NewSyncWriter(os.Stdout))
	}
}

<<<<<<< HEAD
func (s *Service) GetCertificate(ctx context.Context, config fleet.DigiCertCertAuthority) (*fleet.DigiCertCertificate, error) {
=======
func (s *Service) GetCertificate(ctx context.Context, config fleet.DigiCertCA) (*fleet.DigiCertCertificate, error) {
>>>>>>> 8601fcd7
	client := fleethttp.NewClient(fleethttp.WithTimeout(s.timeout))

	// Generate a CSR (Certificate Signing Request).
	privateKey, err := rsa.GenerateKey(rand.Reader, 2048)
	if err != nil {
		return nil, ctxerr.Wrap(ctx, err, "generating RSA private key")
	}

	csrTemplate := &x509.CertificateRequest{
		Subject: pkix.Name{
			CommonName: config.CertificateCommonName,
		},
	}

	csrBytes, err := x509.CreateCertificateRequest(rand.Reader, csrTemplate, privateKey)
	if err != nil {
		return nil, ctxerr.Wrap(ctx, err, "creating CSR")
	}

	csr := strings.TrimSpace(string(pem.EncodeToMemory(&pem.Block{
		Type:  "CERTIFICATE REQUEST",
		Bytes: csrBytes,
	})))

	reqBody := map[string]interface{}{
		"profile": map[string]string{
			"id": config.ProfileID,
		},
		"seat": map[string]string{
			"seat_id": config.CertificateSeatID,
		},
		"delivery_format": "x509",
		"attributes": map[string]interface{}{
			"subject": map[string]string{
				"common_name": config.CertificateCommonName,
			},
		},
		"csr": csr,
	}
	// UPN (User Principal Names) is only supported by User seat type (2025/03/10)
	// https://docs.digicert.com/fr/trust-lifecycle-manager/inventory/certificate-attributes-and-extensions/subject-alternative-name--san--attributes.html
	// Check that UPNs are present and not empty (we only support 1 as of 2025/03/27)
	if len(config.CertificateUserPrincipalNames) > 0 && len(strings.TrimSpace(config.CertificateUserPrincipalNames[0])) > 0 {
		attributes, ok := reqBody["attributes"].(map[string]interface{})
		if !ok {
			return nil, ctxerr.Errorf(ctx, "unexpected DigiCert attributes type: %T", reqBody["attributes"])
		}
		attributes["extensions"] = map[string]interface{}{
			"san": map[string]interface{}{
				"user_principal_names": config.CertificateUserPrincipalNames,
			},
		}
	}

	bodyBytes, err := json.Marshal(reqBody)
	if err != nil {
		return nil, ctxerr.Wrap(ctx, err, "marshaling request body")
	}

	config.URL = strings.TrimRight(config.URL, "/")
	req, err := http.NewRequest("POST", config.URL+"/mpki/api/v1/certificate", strings.NewReader(string(bodyBytes)))
	if err != nil {
		return nil, ctxerr.Wrap(ctx, err, "creating DigiCert POST request")
	}

	req.Header.Set("X-API-key", config.APIToken)
	req.Header.Set("Content-Type", "application/json")
	req.Header.Set("Accept", "application/json")

	resp, err := client.Do(req)
	if err != nil {
		return nil, ctxerr.Wrap(ctx, err, "sending DigiCert POST request")
	}
	defer resp.Body.Close()

	if resp.StatusCode != http.StatusCreated {
		// Try to see if errors are present in body
		type errorResponse struct {
			Errors []struct {
				Code    string `json:"code"`
				Message string `json:"message"`
			} `json:"errors"`
		}
		var errResp errorResponse
		err = json.UnmarshalRead(resp.Body, &errResp)
		if err != nil || len(errResp.Errors) == 0 {
			switch resp.StatusCode {
			case http.StatusUnauthorized:
				return nil, ctxerr.Errorf(ctx, errMessageInvalidAPIToken, config.Name, resp.StatusCode)
			case http.StatusForbidden:
				return nil, ctxerr.Errorf(ctx, errMessageInvalidProfile, config.Name, resp.StatusCode)
			}
			return nil, ctxerr.Errorf(ctx, "unexpected DigiCert status code for POST request: %d", resp.StatusCode)
		}

		combinedErrorMessages := make([]string, len(errResp.Errors))
		for i, e := range errResp.Errors {
			combinedErrorMessages[i] = e.Message
		}
		switch resp.StatusCode {
		case http.StatusUnauthorized:
			return nil, ctxerr.Errorf(ctx, errMessageInvalidAPIToken+", errors: %s", config.Name, resp.StatusCode,
				strings.Join(combinedErrorMessages, "; "))
		case http.StatusForbidden:
			return nil, ctxerr.Errorf(ctx, errMessageInvalidProfile+", errors: %s", config.Name, resp.StatusCode,
				strings.Join(combinedErrorMessages, "; "))
		}
		return nil, ctxerr.Errorf(ctx, "unexpected DigiCert status code for POST request: %d, errors: %s", resp.StatusCode,
			strings.Join(combinedErrorMessages, "; "))
	}

	type certificateResponse struct {
		SerialNumber   string `json:"serial_number"`
		DeliveryFormat string `json:"delivery_format"`
		Certificate    string `json:"certificate"`
	}

	var certResp certificateResponse
	err = json.UnmarshalRead(resp.Body, &certResp)
	if err != nil {
		return nil, ctxerr.Wrap(ctx, err, "unmarshaling DigiCert POST response")
	}

	if certResp.DeliveryFormat != "x509" {
		return nil, ctxerr.Errorf(ctx, "unexpected DigiCert delivery format: %s", certResp.DeliveryFormat)
	}

	// Serial number is an up to 20-byte(40 char) hex string
	_, err = hex.DecodeString(certResp.SerialNumber)
	if err != nil || certResp.SerialNumber == "" || len(certResp.SerialNumber) > 40 {
		level.Error(s.logger).Log("msg", "DigiCert certificate returned with invalid serial number", "serial_number", certResp.SerialNumber, "decode_err", err)
		return nil, ctxerr.Errorf(ctx, "invalid DigiCert serial number: %s", certResp.SerialNumber)
	}

	if len(certResp.Certificate) == 0 {
		return nil, ctxerr.Errorf(ctx, "did not receive DigiCert certificate")
	}

	level.Debug(s.logger).Log("msg", "DigiCert certificate created", "serial_number", certResp.SerialNumber)

	// Decode the certificate from PEM format
	certBlock, _ := pem.Decode([]byte(certResp.Certificate))
	if certBlock == nil {
		return nil, ctxerr.Errorf(ctx, "failed to decode certificate PEM block")
	}

	cert, err := x509.ParseCertificate(certBlock.Bytes)
	if err != nil {
		return nil, ctxerr.Wrap(ctx, err, "parsing certificate from PEM")
	}

	// Encode the private key and certificate into PKCS12
	password, err := server.GenerateRandomText(10)
	if err != nil {
		return nil, ctxerr.Wrap(ctx, err, "generating password for PKCS12 bundle")
	}
	pkcs12Data, err := pkcs12.Legacy.Encode(privateKey, cert, nil, password)
	if err != nil {
		return nil, ctxerr.Wrap(ctx, err, "creating PKCS12 bundle")
	}

	return &fleet.DigiCertCertificate{
		PfxData:        pkcs12Data,
		Password:       password,
		NotValidBefore: cert.NotBefore,
		NotValidAfter:  cert.NotAfter,
		SerialNumber:   certResp.SerialNumber,
	}, nil
}<|MERGE_RESOLUTION|>--- conflicted
+++ resolved
@@ -66,11 +66,7 @@
 	}
 }
 
-<<<<<<< HEAD
-func (s *Service) VerifyProfileID(ctx context.Context, config fleet.DigiCertCertAuthority) error {
-=======
 func (s *Service) VerifyProfileID(ctx context.Context, config fleet.DigiCertCA) error {
->>>>>>> 8601fcd7
 	client := fleethttp.NewClient(fleethttp.WithTimeout(s.timeout))
 
 	config.URL = strings.TrimRight(config.URL, "/")
@@ -127,11 +123,7 @@
 	}
 }
 
-<<<<<<< HEAD
-func (s *Service) GetCertificate(ctx context.Context, config fleet.DigiCertCertAuthority) (*fleet.DigiCertCertificate, error) {
-=======
 func (s *Service) GetCertificate(ctx context.Context, config fleet.DigiCertCA) (*fleet.DigiCertCertificate, error) {
->>>>>>> 8601fcd7
 	client := fleethttp.NewClient(fleethttp.WithTimeout(s.timeout))
 
 	// Generate a CSR (Certificate Signing Request).
