package service

import (
	"context"
	"database/sql"
	"errors"
	"io"
	"time"

	"github.com/fleetdm/fleet/v4/server"
	"github.com/fleetdm/fleet/v4/server/contexts/ctxerr"
	hostctx "github.com/fleetdm/fleet/v4/server/contexts/host"
	"github.com/fleetdm/fleet/v4/server/fleet"
	"github.com/go-kit/log/level"
)

func (svc *Service) ListDevicePolicies(ctx context.Context, host *fleet.Host) ([]*fleet.HostPolicy, error) {
	return svc.ds.ListPoliciesForHost(ctx, host)
}

// TriggerMigrateMDMDevice triggers the webhook associated with the MDM
// migration to Fleet configuration. It is located in the ee package instead of
// the server/webhooks one because it is a Fleet Premium only feature and for
// licensing reasons this needs to live under this package.
func (svc *Service) TriggerMigrateMDMDevice(ctx context.Context, host *fleet.Host) error {
	level.Debug(svc.logger).Log("msg", "trigger migration webhook", "host_id", host.ID,
		"refetch_critical_queries_until", host.RefetchCriticalQueriesUntil)

	ac, err := svc.ds.AppConfig(ctx)
	if err != nil {
		return err
	}
	if !ac.MDM.EnabledAndConfigured {
		return fleet.ErrMDMNotConfigured
	}

	if host.RefetchCriticalQueriesUntil != nil && host.RefetchCriticalQueriesUntil.After(svc.clock.Now()) {
		// the webhook has already been triggered successfully recently (within the
		// refetch critical queries delay), so return as if it did send it successfully
		// but do not re-send.
		level.Debug(svc.logger).Log("msg", "waiting for critical queries refetch, skip sending webhook",
			"host_id", host.ID)
		return nil
	}

	connected, err := svc.ds.IsHostConnectedToFleetMDM(ctx, host)
	if err != nil {
		return ctxerr.Wrap(ctx, err, "checking if host is connected to Fleet")
	}

	var bre fleet.BadRequestError
	switch {
	case !ac.MDM.MacOSMigration.Enable:
		bre.InternalErr = ctxerr.New(ctx, "macOS migration not enabled")
	case ac.MDM.MacOSMigration.WebhookURL == "":
		bre.InternalErr = ctxerr.New(ctx, "macOS migration webhook URL not configured")
	}

	mdmInfo, err := svc.ds.GetHostMDM(ctx, host.ID)
	if err != nil {
		return ctxerr.Wrap(ctx, err, "fetching host mdm info")
	}

	manualMigrationEligible, err := fleet.IsEligibleForManualMigration(host, mdmInfo, connected)
	if err != nil {
		return ctxerr.Wrap(ctx, err, "checking manual migration eligibility")
	}

	if !fleet.IsEligibleForDEPMigration(host, mdmInfo, connected) && !manualMigrationEligible {
		bre.InternalErr = ctxerr.New(ctx, "host not eligible for macOS migration")
	}

	if bre.InternalErr != nil {
		return &bre
	}

	p := fleet.MigrateMDMDeviceWebhookPayload{}
	p.Timestamp = time.Now().UTC()
	p.Host.ID = host.ID
	p.Host.UUID = host.UUID
	p.Host.HardwareSerial = host.HardwareSerial

	if err := server.PostJSONWithTimeout(ctx, ac.MDM.MacOSMigration.WebhookURL, p); err != nil {
		return ctxerr.Wrap(ctx, err, "posting macOS migration webhook")
	}

	// if the webhook was successfully triggered, we update the host to
	// constantly run the query to check if it has been unenrolled from its
	// existing third-party MDM.
	refetchUntil := svc.clock.Now().Add(fleet.RefetchMDMUnenrollCriticalQueryDuration)
	host.RefetchCriticalQueriesUntil = &refetchUntil
	if err := svc.ds.UpdateHostRefetchCriticalQueriesUntil(ctx, host.ID, &refetchUntil); err != nil {
		return ctxerr.Wrap(ctx, err, "save host with refetch critical queries timestamp")
	}

	return nil
}

func (svc *Service) GetFleetDesktopSummary(ctx context.Context) (fleet.DesktopSummary, error) {
	// this is not a user-authenticated endpoint
	svc.authz.SkipAuthorization(ctx)

	var sum fleet.DesktopSummary

	host, ok := hostctx.FromContext(ctx)

	if !ok {
		err := ctxerr.Wrap(ctx, fleet.NewAuthRequiredError("internal error: missing host from request context"))
		return sum, err
	}

	hasSelfService, err := svc.ds.HasSelfServiceSoftwareInstallers(ctx, host.Platform, host.TeamID)
	if err != nil {
		return sum, ctxerr.Wrap(ctx, err, "retrieving self service software installers")
	}
	sum.SelfService = &hasSelfService

	r, err := svc.ds.FailingPoliciesCount(ctx, host)
	if err != nil {
		return sum, ctxerr.Wrap(ctx, err, "retrieving failing policies")
	}
	sum.FailingPolicies = &r

	appCfg, err := svc.AppConfigObfuscated(ctx)
	if err != nil {
		return sum, ctxerr.Wrap(ctx, err, "retrieving app config")
	}

	if appCfg.MDM.EnabledAndConfigured && appCfg.MDM.MacOSMigration.Enable {
		connected, err := svc.ds.IsHostConnectedToFleetMDM(ctx, host)
		if err != nil {
			return sum, ctxerr.Wrap(ctx, err, "checking if host is connected to Fleet")
		}

		mdmInfo, err := svc.ds.GetHostMDM(ctx, host.ID)
		if err != nil && !errors.Is(err, sql.ErrNoRows) {
			return sum, ctxerr.Wrap(ctx, err, "could not retrieve mdm info")
		}

		needsDEPEnrollment := mdmInfo != nil && !mdmInfo.Enrolled && host.IsDEPAssignedToFleet()

		if needsDEPEnrollment {
			sum.Notifications.RenewEnrollmentProfile = true
		}

		manualMigrationEligible, err := fleet.IsEligibleForManualMigration(host, mdmInfo, connected)
		if err != nil {
			return sum, ctxerr.Wrap(ctx, err, "checking manual migration eligibility")
		}

		if fleet.IsEligibleForDEPMigration(host, mdmInfo, connected) || manualMigrationEligible {
			sum.Notifications.NeedsMDMMigration = true
		}

	}

	// organization information
	sum.Config.OrgInfo.OrgName = appCfg.OrgInfo.OrgName
	sum.Config.OrgInfo.OrgLogoURL = appCfg.OrgInfo.OrgLogoURL
	sum.Config.OrgInfo.OrgLogoURLLightBackground = appCfg.OrgInfo.OrgLogoURLLightBackground
	sum.Config.OrgInfo.ContactURL = appCfg.OrgInfo.ContactURL

	// mdm information
	sum.Config.MDM.MacOSMigration.Mode = appCfg.MDM.MacOSMigration.Mode

	return sum, nil
}

func (svc *Service) TriggerLinuxDiskEncryptionEscrow(ctx context.Context, host *fleet.Host) error {
	if svc.ds.IsHostPendingEscrow(ctx, host.ID) {
		return nil
	}

	if err := svc.ds.AssertHasNoEncryptionKeyStored(ctx, host.ID); err != nil {
		return err
	}

	if err := svc.validateReadyForLinuxEscrow(ctx, host); err != nil {
		_ = svc.ds.ReportEscrowError(ctx, host.ID, err.Error())
		return err
	}

	return svc.ds.QueueEscrow(ctx, host.ID)
}

func (svc *Service) validateReadyForLinuxEscrow(ctx context.Context, host *fleet.Host) error {
	if !host.IsLUKSSupported() {
		return &fleet.BadRequestError{Message: "Fleet does not yet support creating LUKS disk encryption keys on this platform."}
	}

	ac, err := svc.ds.AppConfig(ctx)
	if err != nil {
		return err
	}

	if host.TeamID == nil {
		if !ac.MDM.EnableDiskEncryption.Value {
			return &fleet.BadRequestError{Message: "Disk encryption is not enabled for hosts not assigned to a team."}
		}
	} else {
		tc, err := svc.ds.TeamMDMConfig(ctx, *host.TeamID)
		if err != nil {
			return err
		}
		if !tc.EnableDiskEncryption {
			return &fleet.BadRequestError{Message: "Disk encryption is not enabled for this host's team."}
		}
	}

	if host.DiskEncryptionEnabled == nil || !*host.DiskEncryptionEnabled {
		return &fleet.BadRequestError{Message: "Host's disk is not encrypted. Please encrypt your disk first."}
	}

	// We have to pull Orbit info because the auth context doesn't fill in host.OrbitVersion
	orbitInfo, err := svc.ds.GetHostOrbitInfo(ctx, host.ID)
	if err != nil {
		return err
	}

	if orbitInfo == nil || !fleet.IsAtLeastVersion(orbitInfo.Version, fleet.MinOrbitLUKSVersion) {
		return &fleet.BadRequestError{Message: "Your version of fleetd does not support creating disk encryption keys on Linux. Please upgrade fleetd, then click Refetch, then try again."}
	}

	return nil
}

<<<<<<< HEAD
func (svc *Service) GetDeviceSoftwareIconsTitleIcon(ctx context.Context, teamID uint, titleID uint) ([]byte, int64, string, error) {
	// can't call the already made GetSoftwareTitleIcon(ctx, teamID, titleID) method
	// because svc is the concrete open source service implementation despite it being in the ee/directory
	var err error

	icon, err := svc.ds.GetSoftwareTitleIcon(ctx, teamID, titleID)
	if err != nil && !fleet.IsNotFound(err) {
		return nil, 0, "", ctxerr.Wrap(ctx, err, "getting software title icon")
	}
	if icon == nil {
		vppApp, err := svc.ds.GetVPPAppMetadataByTeamAndTitleID(ctx, &teamID, titleID)
		if vppApp != nil && vppApp.IconURL != nil {
			return nil, 0, "", &fleet.VPPIconAvailable{IconURL: *vppApp.IconURL}
		}

		return nil, 0, "", ctxerr.Wrap(ctx, err, "getting software title icon")
	}

	iconData, size, err := svc.softwareTitleIconStore.Get(ctx, icon.StorageID)
	if err != nil {
		return nil, 0, "", ctxerr.Wrap(ctx, err, "getting software title icon data")
	}
	defer iconData.Close()
	imageBytes, err := io.ReadAll(iconData)
	if err != nil {
		return nil, 0, "", ctxerr.Wrap(ctx, err, "reading icon data")
	}

	return imageBytes, size, icon.Filename, nil
=======
func (svc *Service) GetDeviceSetupExperienceStatus(ctx context.Context) (*fleet.DeviceSetupExperienceStatusPayload, error) {
	// This is a device endpoint, not a user-authenticated endpoint.
	svc.authz.SkipAuthorization(ctx)

	host, ok := hostctx.FromContext(ctx)
	if !ok {
		return nil, ctxerr.New(ctx, "internal error: missing host from request context")
	}

	hostUUID, err := fleet.HostUUIDForSetupExperience(host)
	if err != nil {
		return nil, ctxerr.Wrap(ctx, err, "failed to get host's UUID for the setup experience")
	}

	// Get current status of the setup experience.
	results, err := svc.ds.ListSetupExperienceResultsByHostUUID(ctx, hostUUID)
	if err != nil {
		return nil, ctxerr.Wrap(ctx, err, "listing setup experience results")
	}

	// Mark canceled items as failed.
	err = svc.failCancelledSetupExperienceInstalls(ctx, host.ID, hostUUID, host.DisplayName(), results)
	if err != nil {
		return nil, ctxerr.Wrap(ctx, err, "failing cancelled setup experience installs")
	}

	var software []*fleet.SetupExperienceStatusResult
	for _, result := range results {
		if result.IsForSoftware() {
			software = append(software, result)
		}
	}

	// Continue with next step in setup experience.
	if _, err = svc.SetupExperienceNextStep(ctx, host); err != nil {
		return nil, ctxerr.Wrap(ctx, err, "getting next step for host setup experience")
	}

	return &fleet.DeviceSetupExperienceStatusPayload{
		Software: software,
	}, nil
>>>>>>> dde5aedb
}<|MERGE_RESOLUTION|>--- conflicted
+++ resolved
@@ -224,7 +224,6 @@
 	return nil
 }
 
-<<<<<<< HEAD
 func (svc *Service) GetDeviceSoftwareIconsTitleIcon(ctx context.Context, teamID uint, titleID uint) ([]byte, int64, string, error) {
 	// can't call the already made GetSoftwareTitleIcon(ctx, teamID, titleID) method
 	// because svc is the concrete open source service implementation despite it being in the ee/directory
@@ -254,7 +253,8 @@
 	}
 
 	return imageBytes, size, icon.Filename, nil
-=======
+}
+
 func (svc *Service) GetDeviceSetupExperienceStatus(ctx context.Context) (*fleet.DeviceSetupExperienceStatusPayload, error) {
 	// This is a device endpoint, not a user-authenticated endpoint.
 	svc.authz.SkipAuthorization(ctx)
@@ -296,5 +296,4 @@
 	return &fleet.DeviceSetupExperienceStatusPayload{
 		Software: software,
 	}, nil
->>>>>>> dde5aedb
 }