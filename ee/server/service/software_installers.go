--- conflicted
+++ resolved
@@ -1131,13 +1131,9 @@
 	// But the command is definitely not enqueued now, only when activating the
 	// activity.
 
-<<<<<<< HEAD
 	// enqueue the VPP app command to install
 	cmdUUID := uuid.NewString()
-	err = svc.ds.InsertHostVPPSoftwareInstall(ctx, host.ID, vppApp.VPPAppID, cmdUUID, eventID, selfService)
-=======
 	err = svc.ds.InsertHostVPPSoftwareInstall(ctx, host.ID, vppApp.VPPAppID, cmdUUID, eventID, selfService, policyID)
->>>>>>> bfa106a4
 	if err != nil {
 		return "", ctxerr.Wrapf(ctx, err, "inserting host vpp software install for host with serial %s and app with adamID %s", host.HardwareSerial, vppApp.AdamID)
 	}
