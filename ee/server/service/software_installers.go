--- conflicted
+++ resolved
@@ -217,7 +217,6 @@
 		dirty["SelfService"] = true
 	}
 
-<<<<<<< HEAD
 	shouldUpdateLabels, validatedLabels, err := svc.validateSoftwareLabelsForUpdate(ctx, existingInstaller, payload.LabelsIncludeAny, payload.LabelsExcludeAny)
 	if err != nil {
 		return nil, ctxerr.Wrap(ctx, err, "validating software labels for update")
@@ -227,13 +226,11 @@
 	}
 	payload.ValidatedLabels = validatedLabels
 
-=======
 	// activity team ID must be null if no team, not zero
 	var actTeamID *uint
 	if payload.TeamID != nil && *payload.TeamID != 0 {
 		actTeamID = payload.TeamID
 	}
->>>>>>> 14fc86d5
 	activity := fleet.ActivityTypeEditedSoftware{
 		SoftwareTitle:   existingInstaller.SoftwareTitle,
 		TeamName:        teamName,
