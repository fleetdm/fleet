--- conflicted
+++ resolved
@@ -1004,25 +1004,21 @@
 		return ctxerr.Wrap(ctx, err, "finding VPP app for title")
 	}
 
-<<<<<<< HEAD
+	// check the label scoping for this VPP app and host
+	scoped, err := svc.ds.IsVPPAppLabelScoped(ctx, vppApp.VPPAppTeam.AppTeamID, hostID)
+	if err != nil {
+		return ctxerr.Wrap(ctx, err, "checking label scoping during vpp software install attempt")
+	}
+
+	if !scoped {
+		return &fleet.BadRequestError{
+			Message: "Couldn't install. This host isn't a member of the labels defined for this software title.",
+		}
+	}
+
 	_, err = svc.installSoftwareFromVPP(ctx, host, vppApp, mobileAppleDevice || fleet.AppleDevicePlatform(platform) == fleet.MacOSPlatform, fleet.HostSoftwareInstallOptions{
 		SelfService: false,
 	})
-=======
-	// check the label scoping for this VPP app and host
-	scoped, err := svc.ds.IsVPPAppLabelScoped(ctx, vppApp.VPPAppTeam.AppTeamID, hostID)
-	if err != nil {
-		return ctxerr.Wrap(ctx, err, "checking label scoping during vpp software install attempt")
-	}
-
-	if !scoped {
-		return &fleet.BadRequestError{
-			Message: "Couldn't install. This host isn't a member of the labels defined for this software title.",
-		}
-	}
-
-	_, err = svc.installSoftwareFromVPP(ctx, host, vppApp, mobileAppleDevice || fleet.AppleDevicePlatform(platform) == fleet.MacOSPlatform, false)
->>>>>>> 44af7155
 	return err
 }
 
