--- conflicted
+++ resolved
@@ -236,11 +236,7 @@
 			return errors.New("blank upgrade code when required in script")
 		}
 
-<<<<<<< HEAD
-		payload.UninstallScript = upgradeCodeRegex.ReplaceAllString(payload.UninstallScript, fmt.Sprintf("%s${suffix}", payload.UpgradeCode))
-=======
 		payload.UninstallScript = upgradeCodeRegex.ReplaceAllString(payload.UninstallScript, fmt.Sprintf("\"%s\"${suffix}", payload.UpgradeCode))
->>>>>>> c6ab9939
 	}
 
 	return nil
@@ -2293,48 +2289,6 @@
 		return nil
 	}
 
-<<<<<<< HEAD
-	// Download each package and parse it
-	for id, storageID := range idMap {
-		// check if the installer exists in the store
-		exists, err := softwareInstallStore.Exists(ctx, storageID)
-		if err != nil {
-			return ctxerr.Wrap(ctx, err, "checking if installer exists")
-		}
-		if !exists {
-			level.Warn(logger).Log("msg", "software installer not found in store", "software_installer_id", id, "storage_id", storageID)
-			continue
-		}
-
-		// get the installer from the store
-		installer, _, err := softwareInstallStore.Get(ctx, storageID)
-		if err != nil {
-			return ctxerr.Wrap(ctx, err, "getting installer from store")
-		}
-
-		tfr, err := fleet.NewTempFileReader(installer, nil)
-		_ = installer.Close()
-		if err != nil {
-			level.Warn(logger).Log("msg", "extracting metadata from installer", "software_installer_id", id, "storage_id", storageID, "err",
-				err)
-			continue
-		}
-		meta, err := file.ExtractInstallerMetadata(tfr)
-		_ = tfr.Close() // best-effort closing and deleting of temp file
-		if err != nil {
-			level.Warn(logger).Log("msg", "extracting metadata from installer", "software_installer_id", id, "storage_id", storageID, "err",
-				err)
-			continue
-		}
-		if meta.UpgradeCode == "" {
-			level.Debug(logger).Log("msg", "no upgrade code found in metadata", "software_installer_id", id, "storage_id", storageID)
-			continue
-		}
-
-		// Update the upgrade_code of the software package
-		if err := ds.UpdateInstallerUpgradeCode(ctx, id, meta.UpgradeCode); err != nil {
-			return ctxerr.Wrap(ctx, err, "updating package_id in software installer")
-=======
 	upgradeCodesByStorageID := map[string]string{}
 
 	// Download each package and parse it, if we haven't already
@@ -2386,7 +2340,6 @@
 				level.Warn(logger).Log("msg", "failed to update upgrade code", "software_installer_id", id, "error", err)
 				continue
 			}
->>>>>>> c6ab9939
 		}
 	}
 
