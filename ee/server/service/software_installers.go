package service

import (
	"context"
	"encoding/hex"
	"errors"
	"net/http"
	"path/filepath"
	"strings"

	"github.com/fleetdm/fleet/v4/pkg/file"
	"github.com/fleetdm/fleet/v4/server/contexts/ctxerr"
	hostctx "github.com/fleetdm/fleet/v4/server/contexts/host"
	"github.com/fleetdm/fleet/v4/server/fleet"
	"github.com/go-kit/kit/log/level"
)

func (svc *Service) UploadSoftwareInstaller(ctx context.Context, payload *fleet.UploadSoftwareInstallerPayload) error {
	if err := svc.authz.Authorize(ctx, &fleet.SoftwareInstaller{TeamID: payload.TeamID}, fleet.ActionWrite); err != nil {
		return err
	}
	if payload == nil {
		return ctxerr.New(ctx, "payload is required")
	}

	if payload.InstallerFile == nil {
		return ctxerr.New(ctx, "installer file is required")
	}

	title, vers, hash, err := file.ExtractInstallerMetadata(payload.Filename, payload.InstallerFile)
	if err != nil {
		// TODO: confirm error handling
		if strings.Contains(err.Error(), "unsupported file type") {
			return &fleet.BadRequestError{
				Message:     "The file should be .pkg, .msi, .exe or .deb.",
				InternalErr: ctxerr.Wrap(ctx, err, "extracting metadata from installer"),
			}
		}
		return ctxerr.Wrap(ctx, err, "extracting metadata from installer")
	}
	payload.Title = title
	payload.Version = vers
	payload.StorageID = hex.EncodeToString(hash)

	// checck if exists in the installer store
	exists, err := svc.softwareInstallStore.Exists(ctx, payload.StorageID)
	if err != nil {
		return ctxerr.Wrap(ctx, err, "checking if installer exists")
	}
	if !exists {
		// reset the reader before storing (it was consumed to extract metadata)
		if _, err := payload.InstallerFile.Seek(0, 0); err != nil {
			return ctxerr.Wrap(ctx, err, "resetting installer file reader")
		}
		if err := svc.softwareInstallStore.Put(ctx, payload.StorageID, payload.InstallerFile); err != nil {
			return ctxerr.Wrap(ctx, err, "storing installer")
		}
	}

	if payload.InstallScript == "" {
		installerType := file.InstallerType(strings.TrimPrefix(filepath.Ext(payload.Filename), "."))
		installerPath := payload.Filename // TODO: Confirm pending product input
		payload.InstallScript = file.GetInstallScript(installerType, installerPath)
	}

	// TODO: basic validation of install and post-install script (e.g., supported interpreters)?

	// TODO: any validation of pre-install query?

	source, err := fleet.SofwareInstallerSourceFromFilename(payload.Filename)
	if err != nil {
		return ctxerr.Wrap(ctx, err, "determining source from filename")
	}
	payload.Source = source

	installerID, err := svc.ds.MatchOrCreateSoftwareInstaller(ctx, payload)
	if err != nil {
		return ctxerr.Wrap(ctx, err, "matching or creating software installer")
	}
	level.Debug(svc.logger).Log("msg", "software installer uploaded", "installer_id", installerID)

	// TODO: QA what breaks when you have a software title with no versions?

	return nil
}

func (svc *Service) DeleteSoftwareInstaller(ctx context.Context, id uint) error {
	// get the software installer to have its team id
	meta, err := svc.ds.GetSoftwareInstallerMetadata(ctx, id)
	if err != nil {
		if fleet.IsNotFound(err) {
			// couldn't get the metadata to have its team, authorize with a no-team
			// as a fallback - the requested installer does not exist so there's
			// no way to know what team it would be for, and returning a 404 without
			// authorization would leak the existing/non existing ids.
			if err := svc.authz.Authorize(ctx, &fleet.SoftwareInstaller{}, fleet.ActionWrite); err != nil {
				return err
			}
			return ctxerr.Wrap(ctx, err, "getting software installer metadata")
		}
	}

	// do the actual authorization with the software installer's team id
	if err := svc.authz.Authorize(ctx, &fleet.SoftwareInstaller{TeamID: meta.TeamID}, fleet.ActionWrite); err != nil {
		return err
	}

	if err := svc.ds.DeleteSoftwareInstaller(ctx, id); err != nil {
		return ctxerr.Wrap(ctx, err, "deleting software installer")
	}

	return nil
}

<<<<<<< HEAD
=======
func (svc *Service) GetSoftwareInstallerMetadata(ctx context.Context, installerID uint) (*fleet.SoftwareInstaller, error) {
	// first do a basic authorization check, any logged in user can read teams
	if err := svc.authz.Authorize(ctx, &fleet.Team{}, fleet.ActionRead); err != nil {
		return nil, err
	}

	// get the installer's metadata
	meta, err := svc.ds.GetSoftwareInstallerMetadata(ctx, installerID)
	if err != nil {
		return nil, ctxerr.Wrap(ctx, err, "getting software installer metadata")
	}

	// authorize with the software installer's team id
	if err := svc.authz.Authorize(ctx, &fleet.SoftwareInstaller{TeamID: meta.TeamID}, fleet.ActionRead); err != nil {
		return nil, err
	}

	return meta, nil
}

func (svc *Service) DownloadSoftwareInstaller(ctx context.Context, installerID uint) (*fleet.DownloadSoftwareInstallerPayload, error) {
	meta, err := svc.GetSoftwareInstallerMetadata(ctx, installerID)
	if err != nil {
		return nil, err
	}

	return svc.getSoftwareInstallerBinary(ctx, meta.StorageID, meta.Name)
}

func (svc *Service) OrbitDownloadSoftwareInstaller(ctx context.Context, installerID uint) (*fleet.DownloadSoftwareInstallerPayload, error) {
	// this is not a user-authenticated endpoint
	svc.authz.SkipAuthorization(ctx)

	// TODO: confirm error handling

	host, ok := hostctx.FromContext(ctx)
	if !ok {
		return nil, fleet.OrbitError{Message: "internal error: missing host from request context"}
	}

	// get the installer's metadata
	meta, err := svc.ds.GetSoftwareInstallerMetadata(ctx, installerID)
	if err != nil {
		return nil, ctxerr.Wrap(ctx, err, "getting software installer metadata")
	}

	// ensure it cannot get access to a different team's installer
	var hTeamID uint
	if host.TeamID != nil {
		hTeamID = *host.TeamID
	}
	if (meta.TeamID != nil && *meta.TeamID != hTeamID) || (meta.TeamID == nil && hTeamID != 0) {
		return nil, ctxerr.Wrap(ctx, fleet.OrbitError{}, "host team does not match installer team")
	}

	return svc.getSoftwareInstallerBinary(ctx, meta.StorageID, meta.Name)
}

func (svc *Service) getSoftwareInstallerBinary(ctx context.Context, storageID string, filename string) (*fleet.DownloadSoftwareInstallerPayload, error) {
	// check if the installer exists in the store
	exists, err := svc.softwareInstallStore.Exists(ctx, storageID)
	if err != nil {
		return nil, ctxerr.Wrap(ctx, err, "checking if installer exists")
	}
	if !exists {
		return nil, ctxerr.Wrap(ctx, err, "does not exist in software installer store")
	}

	// get the installer from the store
	installer, size, err := svc.softwareInstallStore.Get(ctx, storageID)
	if err != nil {
		return nil, ctxerr.Wrap(ctx, err, "getting installer from store")
	}

	return &fleet.DownloadSoftwareInstallerPayload{
		Filename:  filename,
		Installer: installer,
		Size:      size,
	}, nil
}

>>>>>>> 874c3cd8
func (svc *Service) InstallSoftwareTitle(ctx context.Context, hostID uint, softwareTitleID uint) error {
	// we need to use ds.Host because ds.HostLite doesn't return the orbit
	// node key
	host, err := svc.ds.Host(ctx, hostID)
	if err != nil {
		// if error is because the host does not exist, check first if the user
		// had access to install software (to prevent leaking valid host ids).
		if fleet.IsNotFound(err) {
			if err := svc.authz.Authorize(ctx, &fleet.HostSoftwareInstallerResultAuthz{}, fleet.ActionWrite); err != nil {
				return err
			}
		}
		svc.authz.SkipAuthorization(ctx)
		return ctxerr.Wrap(ctx, err, "get host")
	}

	if host.OrbitNodeKey == nil || *host.OrbitNodeKey == "" {
		// fleetd is required to install software so if the host is
		// enrolled via plain osquery we return an error
		svc.authz.SkipAuthorization(ctx)
		// TODO(roberto): for cleanup task, confirm with product error message.
		return fleet.NewUserMessageError(errors.New("Host doesn't have fleetd installed"), http.StatusUnprocessableEntity)
	}

	// authorize with the host's team
	if err := svc.authz.Authorize(ctx, &fleet.HostSoftwareInstallerResultAuthz{HostTeamID: host.TeamID}, fleet.ActionWrite); err != nil {
		return err
	}

	err = svc.ds.InsertSoftwareInstallRequest(ctx, hostID, softwareTitleID, host.TeamID)
	if err != nil {
		if fleet.IsNotFound(err) {
			return &fleet.BadRequestError{
				Message:     "The software title provided doesn't have an installer",
				InternalErr: ctxerr.Wrapf(ctx, err, "couldn't find an installer for software title"),
			}
		}

		return ctxerr.Wrap(ctx, err, "inserting software install request")
	}

	return nil
<<<<<<< HEAD
}

func (svc *Service) GetSoftwareInstallResults(ctx context.Context, resultUUID string) (*fleet.HostSoftwareInstallerResult, error) {
	if err := svc.authz.Authorize(ctx, &fleet.HostSoftwareInstallerResultAuthz{}, fleet.ActionRead); err != nil {
		return nil, err
	}

	res, err := svc.ds.GetSoftwareInstallResults(ctx, resultUUID)
	if err != nil {
		return nil, err
	}

	return res, nil
=======
>>>>>>> 874c3cd8
}<|MERGE_RESOLUTION|>--- conflicted
+++ resolved
@@ -112,8 +112,6 @@
 	return nil
 }
 
-<<<<<<< HEAD
-=======
 func (svc *Service) GetSoftwareInstallerMetadata(ctx context.Context, installerID uint) (*fleet.SoftwareInstaller, error) {
 	// first do a basic authorization check, any logged in user can read teams
 	if err := svc.authz.Authorize(ctx, &fleet.Team{}, fleet.ActionRead); err != nil {
@@ -195,7 +193,6 @@
 	}, nil
 }
 
->>>>>>> 874c3cd8
 func (svc *Service) InstallSoftwareTitle(ctx context.Context, hostID uint, softwareTitleID uint) error {
 	// we need to use ds.Host because ds.HostLite doesn't return the orbit
 	// node key
@@ -238,7 +235,6 @@
 	}
 
 	return nil
-<<<<<<< HEAD
 }
 
 func (svc *Service) GetSoftwareInstallResults(ctx context.Context, resultUUID string) (*fleet.HostSoftwareInstallerResult, error) {
@@ -252,6 +248,4 @@
 	}
 
 	return res, nil
-=======
->>>>>>> 874c3cd8
 }