--- conflicted
+++ resolved
@@ -69,24 +69,14 @@
 		// on macOS, the lock command requires the host to be MDM-enrolled in Fleet
 		connected, err := svc.ds.IsHostConnectedToFleetMDM(ctx, host)
 		if err != nil {
-<<<<<<< HEAD
-			return ctxerr.Wrap(ctx, err, "checking if host is connected to Fleet")
+			return "", ctxerr.Wrap(ctx, err, "checking if host is connected to Fleet")
 		}
 		if !connected {
-			return ctxerr.Wrap(ctx, fleet.NewInvalidArgumentError("host_id", "Can't lock the host because it doesn't have MDM turned on."))
-=======
 			if fleet.IsNotFound(err) {
 				return "", ctxerr.Wrap(
 					ctx, fleet.NewInvalidArgumentError("host_id", "Can't lock the host because it doesn't have MDM turned on."),
 				)
 			}
-			return "", ctxerr.Wrap(ctx, err, "get host MDM information")
-		}
-		if !hostMDM.IsFleetEnrolled() {
-			return "", ctxerr.Wrap(
-				ctx, fleet.NewInvalidArgumentError("host_id", "Can't lock the host because it doesn't have MDM turned on."),
-			)
->>>>>>> 8921cfe5
 		}
 
 	case "windows", "linux":
