--- conflicted
+++ resolved
@@ -335,21 +335,14 @@
 	if err := svc.ds.NewActivity(
 		ctx,
 		authz.UserFromContext(ctx),
-<<<<<<< HEAD
-		fleet.ActivityTypeDeletedTeam,
-		&map[string]interface{}{"team_id": teamID, "team_name": name},
-	); err != nil {
-		return ctxerr.Wrap(ctx, err, "create activity for team deletion")
-	}
-
-	return nil
-=======
 		fleet.ActivityTypeDeletedTeam{
 			ID:   teamID,
 			Name: name,
 		},
-	)
->>>>>>> 39f10293
+	); err != nil {
+		return ctxerr.Wrap(ctx, err, "create activity for team deletion")
+	}
+	return nil
 }
 
 func (svc *Service) GetTeam(ctx context.Context, teamID uint) (*fleet.Team, error) {
