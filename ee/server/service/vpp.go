--- conflicted
+++ resolved
@@ -154,22 +154,16 @@
 		if err := svc.ds.BatchInsertVPPApps(ctx, apps); err != nil {
 			return ctxerr.Wrap(ctx, err, "inserting vpp app metadata")
 		}
-<<<<<<< HEAD
-		if err := svc.ds.SetTeamVPPApps(ctx, teamID, vppAppTeams); err != nil {
-			if errors.Is(err, sql.ErrNoRows) {
-				return fleet.NewUserMessageError(ctxerr.Wrap(ctx, err, "no vpp token to set team vpp assets"), http.StatusUnprocessableEntity)
-=======
 		// Filter out the apps with invalid platforms
 		if len(apps) != len(vppAppTeams) {
 			vppAppTeams = make([]fleet.VPPAppTeam, 0, len(apps))
 			for _, app := range apps {
 				vppAppTeams = append(vppAppTeams, app.VPPAppTeam)
->>>>>>> 86258544
-			}
-		}
-
-	}
-	if err := svc.ds.SetTeamVPPApps(ctx, &team.ID, vppAppTeams); err != nil {
+			}
+		}
+
+	}
+	if err := svc.ds.SetTeamVPPApps(ctx, teamID, vppAppTeams); err != nil {
 		if errors.Is(err, sql.ErrNoRows) {
 			return fleet.NewUserMessageError(ctxerr.Wrap(ctx, err, "no vpp token to set team vpp assets"), http.StatusUnprocessableEntity)
 		}
