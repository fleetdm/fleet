{
  "version": 2,
  "apps": [
    {
      "name": "1Password",
      "slug": "1password/darwin",
      "platform": "darwin",
      "unique_identifier": "com.1password.1password",
      "description": "Password manager that keeps all passwords secure behind one password."
    },
    {
      "name": "Adobe Acrobat Reader",
      "slug": "adobe-acrobat-reader/darwin",
      "platform": "darwin",
      "unique_identifier": "com.adobe.Reader",
      "description": "Adobe Acrobat Reader is the industry-standard tool for viewing, printing, and commenting on PDF documents."
    },
    {
      "name": "Beyond Compare",
      "slug": "beyond-compare/darwin",
      "platform": "darwin",
      "unique_identifier": "com.scootersoftware.BeyondCompare",
      "description": ""
    },
    {
      "name": "Box Drive",
      "slug": "box-drive/darwin",
      "platform": "darwin",
      "unique_identifier": "com.box.desktop",
      "description": "Box Drive is the desktop client for Box Cloud, enabling seamless access to your files without taking up local storage."
    },
    {
      "name": "Box Drive",
      "slug": "box-drive/windows",
      "platform": "windows",
      "unique_identifier": "Box",
      "description": "Box Drive is the desktop client for Box Cloud, enabling seamless access to your files without taking up local storage."
    },
    {
      "name": "Brave",
      "slug": "brave-browser/darwin",
      "platform": "darwin",
      "unique_identifier": "com.brave.Browser",
      "description": "Brave is a web browser designed with privacy, blocking ads and trackers by default while maintaining fast speed."
    },
    {
      "name": "Brave",
      "slug": "brave-browser/windows",
      "platform": "windows",
      "unique_identifier": "Brave",
      "description": "Brave is a web browser designed with privacy, blocking ads and trackers by default while maintaining fast speed."
    },
    {
      "name": "Cloudflare WARP",
      "slug": "cloudflare-warp/darwin",
      "platform": "darwin",
      "unique_identifier": "com.cloudflare.1dot1dot1dot1.macos",
      "description": "Cloudflare WARP enhances internet safety and performance by encrypting your data and optimizing connections for privacy."
    },
    {
      "name": "Cloudflare WARP",
      "slug": "cloudflare-warp/windows",
      "platform": "windows",
      "unique_identifier": "Cloudflare WARP",
      "description": "Cloudflare WARP enhances internet safety and performance by encrypting your data and optimizing connections for privacy."
    },
    {
      "name": "Amazon DCV",
      "slug": "dcv-viewer/darwin",
      "platform": "darwin",
      "unique_identifier": "com.nicesoftware.dcvviewer",
      "description": "DCV Viewer is used for connecting to the NICE DCV remote display protocol."
    },
    {
      "name": "Docker Desktop",
      "slug": "docker/darwin",
      "platform": "darwin",
      "unique_identifier": "com.docker.docker",
      "description": "Docker Desktop provides a seamless environment for building, sharing, and running containerized applications and microservices."
    },
    {
      "name": "Figma",
      "slug": "figma/darwin",
      "platform": "darwin",
      "unique_identifier": "com.figma.Desktop",
      "description": "Figma is a collaborative design tool for teams to create, prototype, and share designs in real time."
    },
    {
      "name": "Mozilla Firefox",
      "slug": "firefox/darwin",
      "platform": "darwin",
      "unique_identifier": "org.mozilla.firefox",
      "description": "Firefox is a powerful, open-source web browser built for speed, privacy, and customization."
    },
    {
      "name": "Google Chrome",
      "slug": "google-chrome/darwin",
      "platform": "darwin",
      "unique_identifier": "com.google.Chrome",
      "description": "Google Chrome Enterprise is a fast, reliable web browser built for performance and compatibility across platforms."
    },
    {
      "name": "Google Chrome",
      "slug": "google-chrome/windows",
      "platform": "windows",
      "unique_identifier": "Google Chrome",
      "description": "Google Chrome Enterprise is a fast, reliable web browser built for performance and compatibility across platforms."
    },
    {
      "name": "Company Portal",
      "slug": "intune-company-portal/darwin",
      "platform": "darwin",
      "unique_identifier": "com.microsoft.CompanyPortalMac",
      "description": "Microsoft Intune Company Portal is the app for accessing company resources and managing devices in a secure environment."
    },
    {
      "name": "iTerm2",
      "slug": "iterm2/darwin",
      "platform": "darwin",
      "unique_identifier": "com.googlecode.iterm2",
      "description": ""
    },
    {
      "name": "Microsoft Edge",
      "slug": "microsoft-edge/darwin",
      "platform": "darwin",
      "unique_identifier": "com.microsoft.edgemac",
      "description": "Microsoft Edge is a secure, fast, and modern web browser built for productivity and compatibility."
    },
    {
      "name": "Microsoft Excel",
      "slug": "microsoft-excel/darwin",
      "platform": "darwin",
      "unique_identifier": "com.microsoft.Excel",
      "description": "Microsoft Excel is the industry-standard spreadsheet software, perfect for data analysis, reporting, and visualization."
    },
    {
      "name": "Microsoft Teams",
      "slug": "microsoft-teams/darwin",
      "platform": "darwin",
      "unique_identifier": "com.microsoft.teams2",
      "description": "Microsoft Teams is an all-in-one collaboration platform for meetings, chats, calls, and document sharing."
    },
    {
      "name": "Microsoft Word",
      "slug": "microsoft-word/darwin",
      "platform": "darwin",
      "unique_identifier": "com.microsoft.Word",
      "description": "Microsoft Word is the industry-standard word processor for creating, editing, and sharing professional documents."
    },
    {
      "name": "Notion",
      "slug": "notion/darwin",
      "platform": "darwin",
      "unique_identifier": "notion.id",
      "description": "Notion is an all-in-one workspace for writing, planning, collaborating, and organizing."
    },
    {
<<<<<<< HEAD
      "name": "P4V",
      "slug": "p4v/darwin",
      "platform": "darwin",
      "unique_identifier": "com.perforce.p4v",
      "description": ""
=======
      "name": "Omnissa Horizon Client",
      "slug": "omnissa-horizon-client/darwin",
      "platform": "darwin",
      "unique_identifier": "com.omnissa.horizon.client.mac",
      "description": "Omnissa Horizon Client is a tool end users use to access remote virtual desktops."
>>>>>>> f399bc9e
    },
    {
      "name": "Postman",
      "slug": "postman/darwin",
      "platform": "darwin",
      "unique_identifier": "com.postmanlabs.mac",
      "description": "Postman is a collaboration platform for API development that simplifies building, testing, and sharing APIs."
    },
    {
      "name": "Santa",
      "slug": "santa/darwin",
      "platform": "darwin",
      "unique_identifier": "com.northpolesec.santa",
      "description": ""
    },
    {
      "name": "Slack",
      "slug": "slack/darwin",
      "platform": "darwin",
      "unique_identifier": "com.tinyspeck.slackmacgap",
      "description": "Slack is a team communication and collaboration software for modern workplaces."
    },
    {
      "name": "TeamViewer",
      "slug": "teamviewer/darwin",
      "platform": "darwin",
      "unique_identifier": "com.teamviewer.TeamViewer",
      "description": "TeamViewer is a versatile remote access and connectivity platform trusted for secure remote desktop control, support, and collaboration."
    },
    {
      "name": "TeamViewer",
      "slug": "teamviewer/windows",
      "platform": "windows",
      "unique_identifier": "TeamViewer",
      "description": "TeamViewer is a versatile remote access and connectivity platform trusted for secure remote desktop control, support, and collaboration."
    },
    {
      "name": "Microsoft Visual Studio Code",
      "slug": "visual-studio-code/darwin",
      "platform": "darwin",
      "unique_identifier": "com.microsoft.VSCode",
      "description": "Microsoft Visual Studio Code (VS Code) is an open-source, lightweight, and powerful code editor."
    },
    {
      "name": "Microsoft Visual Studio Code",
      "slug": "visual-studio-code/windows",
      "platform": "windows",
      "unique_identifier": "Microsoft Visual Studio Code",
      "description": "Microsoft Visual Studio Code (VS Code) is an open-source, lightweight, and powerful code editor."
    },
    {
      "name": "VNC Viewer",
      "slug": "vnc-viewer/darwin",
      "platform": "darwin",
      "unique_identifier": "com.realvnc.vncviewer",
      "description": ""
    },
    {
      "name": "WhatsApp",
      "slug": "whatsapp/darwin",
      "platform": "darwin",
      "unique_identifier": "net.whatsapp.WhatsApp",
      "description": "WhatsApp's native desktop client for seamless messaging and calling on macOS."
    },
    {
      "name": "Yubikey Manager",
      "slug": "yubico-yubikey-manager/darwin",
      "platform": "darwin",
      "unique_identifier": "com.yubico.ykman",
      "description": "YubiKey Manager is an application for configuring any YubiKey. Requires Rosetta 2. YubiKey Manager won't get security updates or bug fixes. It's End of Life: <a target=\"_blank\" href=\"https://www.yubico.com/support/download/yubikey-manager/\">https://www.yubico.com/support/download/yubikey-manager/</a>"
    },
    {
      "name": "Zoom",
      "slug": "zoom/darwin",
      "platform": "darwin",
      "unique_identifier": "us.zoom.xos",
      "description": "Zoom is a leading video communication platform for meetings, webinars, and collaboration."
    }
  ]
}<|MERGE_RESOLUTION|>--- conflicted
+++ resolved
@@ -156,19 +156,18 @@
       "description": "Notion is an all-in-one workspace for writing, planning, collaborating, and organizing."
     },
     {
-<<<<<<< HEAD
+      "name": "Omnissa Horizon Client",
+      "slug": "omnissa-horizon-client/darwin",
+      "platform": "darwin",
+      "unique_identifier": "com.omnissa.horizon.client.mac",
+      "description": "Omnissa Horizon Client is a tool end users use to access remote virtual desktops."
+    },
+    {
       "name": "P4V",
       "slug": "p4v/darwin",
       "platform": "darwin",
       "unique_identifier": "com.perforce.p4v",
       "description": ""
-=======
-      "name": "Omnissa Horizon Client",
-      "slug": "omnissa-horizon-client/darwin",
-      "platform": "darwin",
-      "unique_identifier": "com.omnissa.horizon.client.mac",
-      "description": "Omnissa Horizon Client is a tool end users use to access remote virtual desktops."
->>>>>>> f399bc9e
     },
     {
       "name": "Postman",
