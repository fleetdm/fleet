{
  "version": 2,
  "apps": [
    {
      "name": "010 Editor",
      "slug": "010-editor/darwin",
      "platform": "darwin",
      "unique_identifier": "com.SweetScape.010Editor",
      "description": "A toolkit for working with text and binary data."
    },
    {
      "name": "1Password",
      "slug": "1password/darwin",
      "platform": "darwin",
      "unique_identifier": "com.1password.1password",
      "description": "Password manager that keeps all passwords secure behind one password."
    },
    {
<<<<<<< HEAD
      "name": "Adobe Acrobat Pro DC",
      "slug": "adobe-acrobat-pro/darwin",
      "platform": "darwin",
      "unique_identifier": "com.adobe.Acrobat.Pro",
      "description": "Adobe Acrobat Pro is an app to view, create, manipulate, print and manage files in Portable Document Format."
=======
      "name": "Abstract",
      "slug": "abstract/darwin",
      "platform": "darwin",
      "unique_identifier": "com.SweetScape.010Editor",
      "description": "Abstract is a collaborative design tool with support for Sketch files."
>>>>>>> 65d82d67
    },
    {
      "name": "Adobe Acrobat Reader",
      "slug": "adobe-acrobat-reader/darwin",
      "platform": "darwin",
      "unique_identifier": "com.adobe.Reader",
      "description": "Adobe Acrobat Reader is the industry-standard tool for viewing, printing, and commenting on PDF documents."
    },
    {
      "name": "Adobe Creative Cloud",
      "slug": "adobe-creative-cloud/darwin",
      "platform": "darwin",
      "unique_identifier": "com.adobe.acc.AdobeCreativeCloud",
      "description": "Adobe Creative Cloud is a platform for creative software management and installation, including access to Adobe’s suite of tools like Photoshop, Illustrator, and Premiere Pro."
    },
    {
      "name": "Beyond Compare",
      "slug": "beyond-compare/darwin",
      "platform": "darwin",
      "unique_identifier": "com.scootersoftware.BeyondCompare",
      "description": ""
    },
    {
      "name": "Box Drive",
      "slug": "box-drive/darwin",
      "platform": "darwin",
      "unique_identifier": "com.box.desktop",
      "description": "Box Drive is the desktop client for Box Cloud, enabling seamless access to your files without taking up local storage."
    },
    {
      "name": "Box Drive",
      "slug": "box-drive/windows",
      "platform": "windows",
      "unique_identifier": "Box",
      "description": "Box Drive is the desktop client for Box Cloud, enabling seamless access to your files without taking up local storage."
    },
    {
      "name": "Brave",
      "slug": "brave-browser/darwin",
      "platform": "darwin",
      "unique_identifier": "com.brave.Browser",
      "description": "Brave is a web browser designed with privacy, blocking ads and trackers by default while maintaining fast speed."
    },
    {
      "name": "Brave",
      "slug": "brave-browser/windows",
      "platform": "windows",
      "unique_identifier": "Brave",
      "description": "Brave is a web browser designed with privacy, blocking ads and trackers by default while maintaining fast speed."
    },
    {
      "name": "Claude",
      "slug": "claude/darwin",
      "platform": "darwin",
      "unique_identifier": "com.anthropic.claudefordesktop",
      "description": "Anthropic's official Claude AI desktop app."
    },
    {
      "name": "ClickUp",
      "slug": "clickup/darwin",
      "platform": "darwin",
      "unique_identifier": "com.clickup.desktop-app",
      "description": "ClickUp is a productivity platform for tasks, docs, goals, and chat."
    },
    {
      "name": "Cloudflare WARP",
      "slug": "cloudflare-warp/darwin",
      "platform": "darwin",
      "unique_identifier": "com.cloudflare.1dot1dot1dot1.macos",
      "description": "Cloudflare WARP enhances internet safety and performance by encrypting your data and optimizing connections for privacy."
    },
    {
      "name": "Cloudflare WARP",
      "slug": "cloudflare-warp/windows",
      "platform": "windows",
      "unique_identifier": "Cloudflare WARP",
      "description": "Cloudflare WARP enhances internet safety and performance by encrypting your data and optimizing connections for privacy."
    },
    {
      "name": "Cursor",
      "slug": "cursor/darwin",
      "platform": "darwin",
      "unique_identifier": "com.todesktop.230313mzl4w4u92",
      "description": "Cursor AI boosts your coding productivity by giving smart, context-aware code suggestions, quick explanations, and easy refactors — all inside your editor."
    },
    {
      "name": "Cursor",
      "slug": "cursor/windows",
      "platform": "windows",
      "unique_identifier": "Cursor",
      "description": "Cursor AI boosts your coding productivity by giving smart, context-aware code suggestions, quick explanations, and easy refactors — all inside your editor."
    },
    {
      "name": "DataGrip",
      "slug": "datagrip/darwin",
      "platform": "darwin",
      "unique_identifier": "com.jetbrains.datagrip",
      "description": "A powerful cross-platform IDE for relational and NoSQL databases."
    },
    {
      "name": "Amazon DCV",
      "slug": "dcv-viewer/darwin",
      "platform": "darwin",
      "unique_identifier": "com.nicesoftware.dcvviewer",
      "description": "DCV Viewer is used for connecting to the NICE DCV remote display protocol."
    },
    {
      "name": "Docker Desktop",
      "slug": "docker/darwin",
      "platform": "darwin",
      "unique_identifier": "com.docker.docker",
      "description": "Docker Desktop provides a seamless environment for building, sharing, and running containerized applications and microservices."
    },
    {
      "name": "Figma",
      "slug": "figma/darwin",
      "platform": "darwin",
      "unique_identifier": "com.figma.Desktop",
      "description": "Figma is a collaborative design tool for teams to create, prototype, and share designs in real time."
    },
    {
      "name": "Mozilla Firefox",
      "slug": "firefox/darwin",
      "platform": "darwin",
      "unique_identifier": "org.mozilla.firefox",
      "description": "Firefox is a powerful, open-source web browser built for speed, privacy, and customization."
    },
    {
      "name": "GitKraken",
      "slug": "gitkraken/darwin",
      "platform": "darwin",
      "unique_identifier": "com.axosoft.gitkraken",
      "description": "GitKraken is a git client focusing on productivity."
    },
    {
      "name": "Google Chrome",
      "slug": "google-chrome/darwin",
      "platform": "darwin",
      "unique_identifier": "com.google.Chrome",
      "description": "Google Chrome Enterprise is a fast, reliable web browser built for performance and compatibility across platforms."
    },
    {
      "name": "Google Chrome",
      "slug": "google-chrome/windows",
      "platform": "windows",
      "unique_identifier": "Google Chrome",
      "description": "Google Chrome Enterprise is a fast, reliable web browser built for performance and compatibility across platforms."
    },
    {
      "name": "Company Portal",
      "slug": "intune-company-portal/darwin",
      "platform": "darwin",
      "unique_identifier": "com.microsoft.CompanyPortalMac",
      "description": "Microsoft Intune Company Portal is the app for accessing company resources and managing devices in a secure environment."
    },
    {
      "name": "iTerm2",
      "slug": "iterm2/darwin",
      "platform": "darwin",
      "unique_identifier": "com.googlecode.iterm2",
      "description": "A terminal emulator alternative to Apple's Terminal app."
    },
    {
      "name": "Linear",
      "slug": "linear-linear/darwin",
      "platform": "darwin",
      "unique_identifier": "com.linear",
      "description": "An app to manage software development and track bugs."
    },
    {
      "name": "Logi Options+",
      "slug": "logi-options+/darwin",
      "platform": "darwin",
      "unique_identifier": "com.logi.optionsplus",
      "description": "Software for managing Logitech devices."
    },
    {
      "name": "Microsoft Edge",
      "slug": "microsoft-edge/darwin",
      "platform": "darwin",
      "unique_identifier": "com.microsoft.edgemac",
      "description": "Microsoft Edge is a secure, fast, and modern web browser built for productivity and compatibility."
    },
    {
      "name": "Microsoft Excel",
      "slug": "microsoft-excel/darwin",
      "platform": "darwin",
      "unique_identifier": "com.microsoft.Excel",
      "description": "Microsoft Excel is the industry-standard spreadsheet software, perfect for data analysis, reporting, and visualization."
    },
    {
      "name": "Microsoft Outlook",
      "slug": "microsoft-outlook/darwin",
      "platform": "darwin",
      "unique_identifier": "com.microsoft.Outlook",
      "description": "Microsoft Outlook is an email client."
    },
    {
      "name": "Microsoft Teams",
      "slug": "microsoft-teams/darwin",
      "platform": "darwin",
      "unique_identifier": "com.microsoft.teams2",
      "description": "Microsoft Teams is an all-in-one collaboration platform for meetings, chats, calls, and document sharing."
    },
    {
      "name": "Microsoft Word",
      "slug": "microsoft-word/darwin",
      "platform": "darwin",
      "unique_identifier": "com.microsoft.Word",
      "description": "Microsoft Word is the industry-standard word processor for creating, editing, and sharing professional documents."
    },
    {
      "name": "Notion",
      "slug": "notion/darwin",
      "platform": "darwin",
      "unique_identifier": "notion.id",
      "description": "Notion is an all-in-one workspace for writing, planning, collaborating, and organizing."
    },
    {
      "name": "Omnissa Horizon Client",
      "slug": "omnissa-horizon-client/darwin",
      "platform": "darwin",
      "unique_identifier": "com.omnissa.horizon.client.mac",
      "description": "Omnissa Horizon Client is a tool end users use to access remote virtual desktops."
    },
    {
      "name": "P4V",
      "slug": "p4v/darwin",
      "platform": "darwin",
      "unique_identifier": "com.perforce.p4v",
      "description": "P4V is an app for accessing and managing Perforce version control repositories via a graphical interface."
    },
    {
      "name": "Postman",
      "slug": "postman/darwin",
      "platform": "darwin",
      "unique_identifier": "com.postmanlabs.mac",
      "description": "Postman is a collaboration platform for API development that simplifies building, testing, and sharing APIs."
    },
    {
      "name": "Privileges",
      "slug": "privileges/darwin",
      "platform": "darwin",
      "unique_identifier": "corp.sap.privileges",
      "description": "Privileges is an admin rights switcher for macOS."
    },
    {
      "name": "Proton Mail",
      "slug": "proton-mail/darwin",
      "platform": "darwin",
      "unique_identifier": "ch.protonmail.desktop",
      "description": "Proton Mail is a client for Proton Mail and Proton Calendar."
    },
    {
      "name": "Santa",
      "slug": "santa/darwin",
      "platform": "darwin",
      "unique_identifier": "com.northpolesec.santa",
      "description": "Santa is a binary authorization system for macOS."
    },
    {
      "name": "Slack",
      "slug": "slack/darwin",
      "platform": "darwin",
      "unique_identifier": "com.tinyspeck.slackmacgap",
      "description": "Slack is a team communication and collaboration software for modern workplaces."
    },
    {
      "name": "Sublime Text",
      "slug": "sublime-text/darwin",
      "platform": "darwin",
      "unique_identifier": "com.sublimetext.4",
      "description": "Sublime Text is a text editor for code, markup, and prose."
    },
    {
      "name": "TeamViewer",
      "slug": "teamviewer/darwin",
      "platform": "darwin",
      "unique_identifier": "com.teamviewer.TeamViewer",
      "description": "TeamViewer is a versatile remote access and connectivity platform trusted for secure remote desktop control, support, and collaboration."
    },
    {
      "name": "TeamViewer",
      "slug": "teamviewer/windows",
      "platform": "windows",
      "unique_identifier": "TeamViewer",
      "description": "TeamViewer is a versatile remote access and connectivity platform trusted for secure remote desktop control, support, and collaboration."
    },
    {
      "name": "Tunnelblick",
      "slug": "tunnelblick/darwin",
      "platform": "darwin",
      "unique_identifier": "net.tunnelblick.tunnelblick",
      "description": "Tunnelblick is a free and open-source OpenVPN client."
    },
    {
      "name": "Microsoft Visual Studio Code",
      "slug": "visual-studio-code/darwin",
      "platform": "darwin",
      "unique_identifier": "com.microsoft.VSCode",
      "description": "Microsoft Visual Studio Code (VS Code) is an open-source, lightweight, and powerful code editor."
    },
    {
      "name": "Microsoft Visual Studio Code",
      "slug": "visual-studio-code/windows",
      "platform": "windows",
      "unique_identifier": "Microsoft Visual Studio Code",
      "description": "Microsoft Visual Studio Code (VS Code) is an open-source, lightweight, and powerful code editor."
    },
    {
      "name": "VNC Viewer",
      "slug": "vnc-viewer/darwin",
      "platform": "darwin",
      "unique_identifier": "com.realvnc.vncviewer",
      "description": ""
    },
    {
      "name": "Webex",
      "slug": "webex/darwin",
      "platform": "darwin",
      "unique_identifier": "Cisco-Systems.Spark",
      "description": "Webex is a video communication and virtual meeting platform."
    },
    {
      "name": "WhatsApp",
      "slug": "whatsapp/darwin",
      "platform": "darwin",
      "unique_identifier": "net.whatsapp.WhatsApp",
      "description": "WhatsApp's native desktop client for seamless messaging and calling on macOS."
    },
    {
      "name": "Windows App",
      "slug": "windows-app/darwin",
      "platform": "darwin",
      "unique_identifier": "com.microsoft.rdc.macos",
      "description": "Windows App helps you connect to Windows from your Mac."
    },
    {
      "name": "Yubikey Manager",
      "slug": "yubico-yubikey-manager/darwin",
      "platform": "darwin",
      "unique_identifier": "com.yubico.ykman",
      "description": "YubiKey Manager is an application for configuring any YubiKey. Requires Rosetta 2. YubiKey Manager won't get security updates or bug fixes. It's End of Life: <a target=\"_blank\" href=\"https://www.yubico.com/support/download/yubikey-manager/\">https://www.yubico.com/support/download/yubikey-manager</a>"
    },
    {
      "name": "Zoom",
      "slug": "zoom/darwin",
      "platform": "darwin",
      "unique_identifier": "us.zoom.xos",
      "description": "Zoom is a leading video communication platform for meetings, webinars, and collaboration."
    }
  ]
}<|MERGE_RESOLUTION|>--- conflicted
+++ resolved
@@ -16,19 +16,18 @@
       "description": "Password manager that keeps all passwords secure behind one password."
     },
     {
-<<<<<<< HEAD
       "name": "Adobe Acrobat Pro DC",
       "slug": "adobe-acrobat-pro/darwin",
       "platform": "darwin",
       "unique_identifier": "com.adobe.Acrobat.Pro",
       "description": "Adobe Acrobat Pro is an app to view, create, manipulate, print and manage files in Portable Document Format."
-=======
+    },
+    {
       "name": "Abstract",
       "slug": "abstract/darwin",
       "platform": "darwin",
-      "unique_identifier": "com.SweetScape.010Editor",
+      "unique_identifier": "com.elasticprojects.abstract-desktop",
       "description": "Abstract is a collaborative design tool with support for Sketch files."
->>>>>>> 65d82d67
     },
     {
       "name": "Adobe Acrobat Reader",
