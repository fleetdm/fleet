{
  "version": 2,
  "apps": [
    {
      "name": "010 Editor",
      "slug": "010-editor/darwin",
      "platform": "darwin",
      "unique_identifier": "com.SweetScape.010Editor",
      "description": "A toolkit for working with text and binary data."
    },
    {
      "name": "1Password",
      "slug": "1password/darwin",
      "platform": "darwin",
      "unique_identifier": "com.1password.1password",
      "description": "Password manager that keeps all passwords secure behind one password."
    },
    {
<<<<<<< HEAD
      "name": "8x8 Work",
      "slug": "8x8-work/darwin",
      "platform": "darwin",
      "unique_identifier": "com.electron.8x8---virtual-office",
      "description": "8x8 Work is a communications application with voice, video, chat, and web conferencing."
=======
      "name": "1Password",
      "slug": "1password/windows",
      "platform": "windows",
      "unique_identifier": "1Password",
      "description": "Password manager that keeps all passwords secure behind one password."
>>>>>>> 46bc52c4
    },
    {
      "name": "Abstract",
      "slug": "abstract/darwin",
      "platform": "darwin",
      "unique_identifier": "com.elasticprojects.abstract-desktop",
      "description": "Abstract is a collaborative design tool with support for Sketch files."
    },
    {
      "name": "Adobe Acrobat Pro DC",
      "slug": "adobe-acrobat-pro/darwin",
      "platform": "darwin",
      "unique_identifier": "com.adobe.Acrobat.Pro",
      "description": "Adobe Acrobat Pro is an app to view, create, manipulate, print and manage files in Portable Document Format."
    },
    {
      "name": "Adobe Acrobat Reader",
      "slug": "adobe-acrobat-reader/darwin",
      "platform": "darwin",
      "unique_identifier": "com.adobe.Reader",
      "description": "Adobe Acrobat Reader is the industry-standard tool for viewing, printing, and commenting on PDF documents."
    },
    {
      "name": "Adobe Creative Cloud",
      "slug": "adobe-creative-cloud/darwin",
      "platform": "darwin",
      "unique_identifier": "com.adobe.acc.AdobeCreativeCloud",
      "description": "Adobe Creative Cloud is a platform for creative software management and installation, including access to Adobe’s suite of tools like Photoshop, Illustrator, and Premiere Pro."
    },
    {
      "name": "Asana",
      "slug": "asana/darwin",
      "platform": "darwin",
      "unique_identifier": "com.electron.asana",
      "description": "Manage team projects and tasks."
    },
    {
      "name": "BBEdit",
      "slug": "bbedit/darwin",
      "platform": "darwin",
      "unique_identifier": "com.barebones.bbedit",
      "description": "BBEdit is a text, code, and markup editor."
    },
    {
      "name": "Beyond Compare",
      "slug": "beyond-compare/darwin",
      "platform": "darwin",
      "unique_identifier": "com.scootersoftware.BeyondCompare",
      "description": "Beyond Compare is an app used to compare files and folders."
    },
    {
      "name": "Box Drive",
      "slug": "box-drive/darwin",
      "platform": "darwin",
      "unique_identifier": "com.box.desktop",
      "description": "Box Drive is the desktop client for Box Cloud, enabling seamless access to your files without taking up local storage."
    },
    {
      "name": "Box Drive",
      "slug": "box-drive/windows",
      "platform": "windows",
      "unique_identifier": "Box",
      "description": "Box Drive is the desktop client for Box Cloud, enabling seamless access to your files without taking up local storage."
    },
    {
      "name": "Brave",
      "slug": "brave-browser/darwin",
      "platform": "darwin",
      "unique_identifier": "com.brave.Browser",
      "description": "Brave is a web browser designed with privacy, blocking ads and trackers by default while maintaining fast speed."
    },
    {
      "name": "Brave",
      "slug": "brave-browser/windows",
      "platform": "windows",
      "unique_identifier": "Brave",
      "description": "Brave is a web browser designed with privacy, blocking ads and trackers by default while maintaining fast speed."
    },
    {
      "name": "Canva",
      "slug": "canva/darwin",
      "platform": "darwin",
      "unique_identifier": "com.canva.CanvaDesktop",
      "description": "Canva is a popular online graphic design tool."
    },
    {
      "name": "ChatGPT Desktop",
      "slug": "chatgpt/darwin",
      "platform": "darwin",
      "unique_identifier": "com.openai.chat",
      "description": "OpenAI's official ChatGPT desktop app for macOS, providing seamless access to AI-powered conversations and assistance."
    },
    {
      "name": "Claude",
      "slug": "claude/darwin",
      "platform": "darwin",
      "unique_identifier": "com.anthropic.claudefordesktop",
      "description": "Anthropic's official Claude AI desktop app."
    },
    {
      "name": "ClickUp",
      "slug": "clickup/darwin",
      "platform": "darwin",
      "unique_identifier": "com.clickup.desktop-app",
      "description": "ClickUp is a productivity platform for tasks, docs, goals, and chat."
    },
    {
      "name": "Cloudflare WARP",
      "slug": "cloudflare-warp/darwin",
      "platform": "darwin",
      "unique_identifier": "com.cloudflare.1dot1dot1dot1.macos",
      "description": "Cloudflare WARP enhances internet safety and performance by encrypting your data and optimizing connections for privacy."
    },
    {
      "name": "Cloudflare WARP",
      "slug": "cloudflare-warp/windows",
      "platform": "windows",
      "unique_identifier": "Cloudflare WARP",
      "description": "Cloudflare WARP enhances internet safety and performance by encrypting your data and optimizing connections for privacy."
    },
    {
      "name": "Cursor",
      "slug": "cursor/darwin",
      "platform": "darwin",
      "unique_identifier": "com.todesktop.230313mzl4w4u92",
      "description": "Cursor AI boosts your coding productivity by giving smart, context-aware code suggestions, quick explanations, and easy refactors — all inside your editor."
    },
    {
      "name": "Cursor",
      "slug": "cursor/windows",
      "platform": "windows",
      "unique_identifier": "Cursor",
      "description": "Cursor AI boosts your coding productivity by giving smart, context-aware code suggestions, quick explanations, and easy refactors — all inside your editor."
    },
    {
      "name": "DataGrip",
      "slug": "datagrip/darwin",
      "platform": "darwin",
      "unique_identifier": "com.jetbrains.datagrip",
      "description": "A powerful cross-platform IDE for relational and NoSQL databases."
    },
    {
      "name": "Amazon DCV",
      "slug": "dcv-viewer/darwin",
      "platform": "darwin",
      "unique_identifier": "com.nicesoftware.dcvviewer",
      "description": "DCV Viewer is used for connecting to the NICE DCV remote display protocol."
    },
    {
      "name": "Discord",
      "slug": "discord/darwin",
      "platform": "darwin",
      "unique_identifier": "com.hnc.Discord",
      "description": "Discord is voice and text chat software."
    },
    {
      "name": "Discord",
      "slug": "discord/windows",
      "platform": "windows",
      "unique_identifier": "Discord",
      "description": "Discord is voice and text chat software."
    },
    {
      "name": "Docker Desktop",
      "slug": "docker/darwin",
      "platform": "darwin",
      "unique_identifier": "com.docker.docker",
      "description": "Docker Desktop provides a seamless environment for building, sharing, and running containerized applications and microservices."
    },
    {
      "name": "draw.io",
      "slug": "drawio/darwin",
      "platform": "darwin",
      "unique_identifier": "com.jgraph.drawio.desktop",
      "description": "draw.io is a versatile diagramming or whiteboarding application."
    },
    {
      "name": "Dropbox",
      "slug": "dropbox/darwin",
      "platform": "darwin",
      "unique_identifier": "com.getdropbox.dropbox",
      "description": "Dropbox is a client for the Dropbox cloud storage service."
    },
    {
      "name": "Figma",
      "slug": "figma/darwin",
      "platform": "darwin",
      "unique_identifier": "com.figma.Desktop",
      "description": "Figma is a collaborative design tool for teams to create, prototype, and share designs in real time."
    },
    {
      "name": "Figma",
      "slug": "figma/windows",
      "platform": "windows",
      "unique_identifier": "Figma",
      "description": "Figma is a collaborative design tool for teams to create, prototype, and share designs in real time."
    },
    {
      "name": "Mozilla Firefox",
      "slug": "firefox/darwin",
      "platform": "darwin",
      "unique_identifier": "org.mozilla.firefox",
      "description": "Firefox is a powerful, open-source web browser built for speed, privacy, and customization."
    },
    {
      "name": "Mozilla Firefox",
      "slug": "firefox/windows",
      "platform": "windows",
      "unique_identifier": "Mozilla Firefox (x64 en-US)",
      "description": "Firefox is a powerful, open-source web browser built for speed, privacy, and customization."
    },
    {
      "name": "GitKraken",
      "slug": "gitkraken/darwin",
      "platform": "darwin",
      "unique_identifier": "com.axosoft.gitkraken",
      "description": "GitKraken is a git client focusing on productivity."
    },
    {
      "name": "GoLand",
      "slug": "goland/darwin",
      "platform": "darwin",
      "unique_identifier": "com.jetbrains.goland",
      "description": "Go (golang) IDE by JetBrains"
    },
    {
      "name": "Google Chrome",
      "slug": "google-chrome/darwin",
      "platform": "darwin",
      "unique_identifier": "com.google.Chrome",
      "description": "Google Chrome Enterprise is a fast, reliable web browser built for performance and compatibility across platforms."
    },
    {
      "name": "Google Chrome",
      "slug": "google-chrome/windows",
      "platform": "windows",
      "unique_identifier": "Google Chrome",
      "description": "Google Chrome Enterprise is a fast, reliable web browser built for performance and compatibility across platforms."
    },
    {
      "name": "Google Drive",
      "slug": "google-drive/darwin",
      "platform": "darwin",
      "unique_identifier": "com.google.drivefs",
      "description": "Google Drive is a cloud storage service that allows you to store, sync, and share files across devices with seamless access to your Google Workspace content."
    },
    {
      "name": "Google Drive",
      "slug": "google-drive/windows",
      "platform": "windows",
      "unique_identifier": "Google Drive",
      "description": "Google Drive is a cloud storage service that allows you to store, sync, and share files across devices with seamless access to your Google Workspace content."
    },
    {
      "name": "Grammarly Desktop",
      "slug": "grammarly-desktop/darwin",
      "platform": "darwin",
      "unique_identifier": "com.grammarly.ProjectLlama",
      "description": "Grammarly Desktop is an AI writing assistant."
    },
    {
      "name": "iMazing Profile Editor",
      "slug": "imazing-profile-editor/darwin",
      "platform": "darwin",
      "unique_identifier": "com.DigiDNA.iMazingProfileEditorMac",
      "description": "iMazing Profile Editor is an app for creating and editing Apple configuration profiles."
    },
    {
      "name": "IntelliJ IDEA CE",
      "slug": "intellij-idea-ce/darwin",
      "platform": "darwin",
      "unique_identifier": "com.jetbrains.intellij.ce",
      "description": "IntelliJ IDEA CE is a community edition IDE for Java development by JetBrains."
    },
    {
      "name": "IntelliJ IDEA Ultimate",
      "slug": "intellij-idea/darwin",
      "platform": "darwin",
      "unique_identifier": "com.jetbrains.intellij",
      "description": "IntelliJ IDEA Ultimate is a Java IDE by JetBrains."
    },
    {
      "name": "Company Portal",
      "slug": "intune-company-portal/darwin",
      "platform": "darwin",
      "unique_identifier": "com.microsoft.CompanyPortalMac",
      "description": "Microsoft Intune Company Portal is the app for accessing company resources and managing devices in a secure environment."
    },
    {
      "name": "iTerm2",
      "slug": "iterm2/darwin",
      "platform": "darwin",
      "unique_identifier": "com.googlecode.iterm2",
      "description": "A terminal emulator alternative to Apple's Terminal app."
    },
    {
      "name": "Linear",
      "slug": "linear-linear/darwin",
      "platform": "darwin",
      "unique_identifier": "com.linear",
      "description": "An app to manage software development and track bugs."
    },
    {
      "name": "Logi Options+",
      "slug": "logi-options+/darwin",
      "platform": "darwin",
      "unique_identifier": "com.logi.optionsplus",
      "description": "Software for managing Logitech devices."
    },
    {
      "name": "Loom",
      "slug": "loom/darwin",
      "platform": "darwin",
      "unique_identifier": "com.loom.desktop",
      "description": "Screen and video recording software."
    },
    {
      "name": "Messenger",
      "slug": "messenger/darwin",
      "platform": "darwin",
      "unique_identifier": "com.facebook.archon.developerID",
      "description": "Messenger is a native desktop app for Messenger (formerly Facebook Messenger)."
    },
    {
      "name": "Microsoft Edge",
      "slug": "microsoft-edge/darwin",
      "platform": "darwin",
      "unique_identifier": "com.microsoft.edgemac",
      "description": "Microsoft Edge is a secure, fast, and modern web browser built for productivity and compatibility."
    },
    {
      "name": "Microsoft Excel",
      "slug": "microsoft-excel/darwin",
      "platform": "darwin",
      "unique_identifier": "com.microsoft.Excel",
      "description": "Microsoft Excel is the industry-standard spreadsheet software, perfect for data analysis, reporting, and visualization."
    },
    {
      "name": "Microsoft OneNote",
      "slug": "microsoft-onenote/darwin",
      "platform": "darwin",
      "unique_identifier": "com.microsoft.onenote.mac",
      "description": "Microsoft OneNote is a digital note taking app."
    },
    {
      "name": "Microsoft Outlook",
      "slug": "microsoft-outlook/darwin",
      "platform": "darwin",
      "unique_identifier": "com.microsoft.Outlook",
      "description": "Microsoft Outlook is an email client."
    },
    {
      "name": "Microsoft PowerPoint",
      "slug": "microsoft-powerpoint/darwin",
      "platform": "darwin",
      "unique_identifier": "com.microsoft.Powerpoint",
      "description": "Microsoft PowerPoint empowers you to create clean slideshow presentations and intricate pitch decks."
    },
    {
      "name": "Microsoft Teams",
      "slug": "microsoft-teams/darwin",
      "platform": "darwin",
      "unique_identifier": "com.microsoft.teams2",
      "description": "Microsoft Teams is an all-in-one collaboration platform for meetings, chats, calls, and document sharing."
    },
    {
      "name": "Microsoft Word",
      "slug": "microsoft-word/darwin",
      "platform": "darwin",
      "unique_identifier": "com.microsoft.Word",
      "description": "Microsoft Word is the industry-standard word processor for creating, editing, and sharing professional documents."
    },
    {
      "name": "Miro",
      "slug": "miro/darwin",
      "platform": "darwin",
      "unique_identifier": "com.electron.realtimeboard",
      "description": "Online collaborative whiteboard platform"
    },
    {
      "name": "MySQL Workbench",
      "slug": "mysqlworkbench/darwin",
      "platform": "darwin",
      "unique_identifier": "com.oracle.workbench.MySQLWorkbench",
      "description": "Visual tool to design, develop and administer MySQL servers."
    },
    {
      "name": "Notion",
      "slug": "notion/darwin",
      "platform": "darwin",
      "unique_identifier": "notion.id",
      "description": "Notion is an all-in-one workspace for writing, planning, collaborating, and organizing."
    },
    {
      "name": "Nudge",
      "slug": "nudge/darwin",
      "platform": "darwin",
      "unique_identifier": "com.github.macadmins.Nudge",
      "description": "Nudge is an application for enforcing OS updates."
    },
    {
      "name": "Omnissa Horizon Client",
      "slug": "omnissa-horizon-client/darwin",
      "platform": "darwin",
      "unique_identifier": "com.omnissa.horizon.client.mac",
      "description": "Omnissa Horizon Client is a tool end users use to access remote virtual desktops."
    },
    {
      "name": "Opera",
      "slug": "opera/darwin",
      "platform": "darwin",
      "unique_identifier": "com.operasoftware.Opera",
      "description": "Opera is a web browser."
    },
    {
      "name": "P4V",
      "slug": "p4v/darwin",
      "platform": "darwin",
      "unique_identifier": "com.perforce.p4v",
      "description": "P4V is an app for accessing and managing Perforce version control repositories via a graphical interface."
    },
    {
      "name": "Parallels Desktop",
      "slug": "parallels/darwin",
      "platform": "darwin",
      "unique_identifier": "com.parallels.desktop.console",
      "description": "Parallels Desktop is virtualization software."
    },
    {
      "name": "PhpStorm",
      "slug": "phpstorm/darwin",
      "platform": "darwin",
      "unique_identifier": "com.jetbrains.PhpStorm",
      "description": "PhpStorm is a PHP IDE by JetBrains."
    },
    {
      "name": "Postman",
      "slug": "postman/darwin",
      "platform": "darwin",
      "unique_identifier": "com.postmanlabs.mac",
      "description": "Postman is a collaboration platform for API development that simplifies building, testing, and sharing APIs."
    },
    {
      "name": "Pritunl",
      "slug": "pritunl/darwin",
      "platform": "darwin",
      "unique_identifier": "com.electron.pritunl",
      "description": "Pritunl is an OpenVPN client."
    },
    {
      "name": "Privileges",
      "slug": "privileges/darwin",
      "platform": "darwin",
      "unique_identifier": "corp.sap.privileges",
      "description": "Privileges is an admin rights switcher for macOS."
    },
    {
      "name": "Proton Mail",
      "slug": "proton-mail/darwin",
      "platform": "darwin",
      "unique_identifier": "ch.protonmail.desktop",
      "description": "Proton Mail is a client for Proton Mail and Proton Calendar."
    },
    {
      "name": "PyCharm Community Edition",
      "slug": "pycharm-ce/darwin",
      "platform": "darwin",
      "unique_identifier": "com.jetbrains.pycharm.ce",
      "description": "Jetbrains IDE for Python programming - Community Edition"
    },
    {
      "name": "PyCharm Professional",
      "slug": "pycharm/darwin",
      "platform": "darwin",
      "unique_identifier": "com.jetbrains.pycharm",
      "description": "Jetbrain IDE for professional Python development. This version includes advanced features and requires a valid license."
    },
    {
      "name": "Rectangle",
      "slug": "rectangle/darwin",
      "platform": "darwin",
      "unique_identifier": "com.knollsoft.Rectangle",
      "description": "Move and resize windows using keyboard shortcuts or snap areas."
    },
    {
      "name": "Santa",
      "slug": "santa/darwin",
      "platform": "darwin",
      "unique_identifier": "com.northpolesec.santa",
      "description": "Santa is a binary authorization system for macOS."
    },
    {
      "name": "Signal",
      "slug": "signal/darwin",
      "platform": "darwin",
      "unique_identifier": "org.whispersystems.signal-desktop",
      "description": "Signal is an instant messaging application focusing on security."
    },
    {
      "name": "Slack",
      "slug": "slack/darwin",
      "platform": "darwin",
      "unique_identifier": "com.tinyspeck.slackmacgap",
      "description": "Slack is a team communication and collaboration software for modern workplaces."
    },
    {
      "name": "Slack",
      "slug": "slack/windows",
      "platform": "windows",
      "unique_identifier": "Slack",
      "description": "Slack is a team communication and collaboration software for modern workplaces."
    },
    {
      "name": "Spotify",
      "slug": "spotify/darwin",
      "platform": "darwin",
      "unique_identifier": "com.spotify.client",
      "description": "Spotify is a music streaming app."
    },
    {
      "name": "Sublime Text",
      "slug": "sublime-text/darwin",
      "platform": "darwin",
      "unique_identifier": "com.sublimetext.4",
      "description": "Sublime Text is a text editor for code, markup, and prose."
    },
    {
      "name": "TeamViewer",
      "slug": "teamviewer/darwin",
      "platform": "darwin",
      "unique_identifier": "com.teamviewer.TeamViewer",
      "description": "TeamViewer is a versatile remote access and connectivity platform trusted for secure remote desktop control, support, and collaboration."
    },
    {
      "name": "TeamViewer",
      "slug": "teamviewer/windows",
      "platform": "windows",
      "unique_identifier": "TeamViewer",
      "description": "TeamViewer is a versatile remote access and connectivity platform trusted for secure remote desktop control, support, and collaboration."
    },
    {
      "name": "Telegram",
      "slug": "telegram/darwin",
      "platform": "darwin",
      "unique_identifier": "ru.keepcoder.Telegram",
      "description": "Telegram is a messaging app with a focus on speed and security."
    },
    {
      "name": "Telegram",
      "slug": "telegram/windows",
      "platform": "windows",
      "unique_identifier": "Telegram Desktop",
      "description": "Telegram is a messaging app with a focus on speed and security."
    },
    {
      "name": "Thunderbird",
      "slug": "thunderbird/darwin",
      "platform": "darwin",
      "unique_identifier": "org.mozilla.thunderbird",
      "description": "Mozilla Thunderbird is a free and open-source e-mail client."
    },
    {
      "name": "Tunnelblick",
      "slug": "tunnelblick/darwin",
      "platform": "darwin",
      "unique_identifier": "net.tunnelblick.tunnelblick",
      "description": "Tunnelblick is a free and open-source OpenVPN client."
    },
    {
      "name": "Microsoft Visual Studio Code",
      "slug": "visual-studio-code/darwin",
      "platform": "darwin",
      "unique_identifier": "com.microsoft.VSCode",
      "description": "Microsoft Visual Studio Code (VS Code) is an open-source, lightweight, and powerful code editor."
    },
    {
      "name": "Microsoft Visual Studio Code",
      "slug": "visual-studio-code/windows",
      "platform": "windows",
      "unique_identifier": "Microsoft Visual Studio Code",
      "description": "Microsoft Visual Studio Code (VS Code) is an open-source, lightweight, and powerful code editor."
    },
    {
      "name": "VNC Viewer",
      "slug": "vnc-viewer/darwin",
      "platform": "darwin",
      "unique_identifier": "com.realvnc.vncviewer",
      "description": "VNC Viewer is a remote desktop application focusing on security."
    },
    {
      "name": "Webex",
      "slug": "webex/darwin",
      "platform": "darwin",
      "unique_identifier": "Cisco-Systems.Spark",
      "description": "Webex is a video communication and virtual meeting platform."
    },
    {
      "name": "WhatsApp",
      "slug": "whatsapp/darwin",
      "platform": "darwin",
      "unique_identifier": "net.whatsapp.WhatsApp",
      "description": "WhatsApp's native desktop client for seamless messaging and calling on macOS."
    },
    {
      "name": "Windows App",
      "slug": "windows-app/darwin",
      "platform": "darwin",
      "unique_identifier": "com.microsoft.rdc.macos",
      "description": "Windows App helps you connect to Windows from your Mac."
    },
    {
      "name": "Yubikey Manager",
      "slug": "yubico-yubikey-manager/darwin",
      "platform": "darwin",
      "unique_identifier": "com.yubico.ykman",
      "description": "YubiKey Manager is an application for configuring any YubiKey. Requires Rosetta 2. YubiKey Manager won't get security updates or bug fixes. It's End of Life: <a target=\"_blank\" href=\"https://www.yubico.com/support/download/yubikey-manager/\">https://www.yubico.com/support/download/yubikey-manager</a>"
    },
    {
      "name": "Zoom",
      "slug": "zoom/darwin",
      "platform": "darwin",
      "unique_identifier": "us.zoom.xos",
      "description": "Zoom is a leading video communication platform for meetings, webinars, and collaboration."
    },
    {
      "name": "Zoom",
      "slug": "zoom/windows",
      "platform": "windows",
      "unique_identifier": "Zoom Workplace (X64)",
      "description": "Zoom is a leading video communication platform for meetings, webinars, and collaboration."
    }
  ]
}<|MERGE_RESOLUTION|>--- conflicted
+++ resolved
@@ -16,19 +16,18 @@
       "description": "Password manager that keeps all passwords secure behind one password."
     },
     {
-<<<<<<< HEAD
+      "name": "1Password",
+      "slug": "1password/windows",
+      "platform": "windows",
+      "unique_identifier": "1Password",
+      "description": "Password manager that keeps all passwords secure behind one password."
+    },
+    {
       "name": "8x8 Work",
       "slug": "8x8-work/darwin",
       "platform": "darwin",
       "unique_identifier": "com.electron.8x8---virtual-office",
       "description": "8x8 Work is a communications application with voice, video, chat, and web conferencing."
-=======
-      "name": "1Password",
-      "slug": "1password/windows",
-      "platform": "windows",
-      "unique_identifier": "1Password",
-      "description": "Password manager that keeps all passwords secure behind one password."
->>>>>>> 46bc52c4
     },
     {
       "name": "Abstract",
