{
  "version": 2,
  "apps": [
    {
      "name": "010 Editor",
      "slug": "010-editor/darwin",
      "platform": "darwin",
      "unique_identifier": "com.SweetScape.010Editor",
      "description": "010 Editor is a toolkit for working with text and binary data."
    },
    {
      "name": "1Password",
      "slug": "1password/darwin",
      "platform": "darwin",
      "unique_identifier": "com.1password.1password",
      "description": "1Password is a password manager that keeps all passwords secure behind one password."
    },
    {
      "name": "1Password",
      "slug": "1password/windows",
      "platform": "windows",
      "unique_identifier": "1Password",
      "description": "1Password is a password manager that keeps all passwords secure behind one password."
    },
    {
      "name": "8x8 Work",
      "slug": "8x8-work/darwin",
      "platform": "darwin",
      "unique_identifier": "com.electron.8x8---virtual-office",
      "description": "8x8 Work is a communications application with voice, video, chat, and web conferencing."
    },
    {
      "name": "Abstract",
      "slug": "abstract/darwin",
      "platform": "darwin",
      "unique_identifier": "com.elasticprojects.abstract-desktop",
      "description": "Abstract is a collaborative design tool with support for Sketch files."
    },
    {
      "name": "Adobe Acrobat Pro DC",
      "slug": "adobe-acrobat-pro/darwin",
      "platform": "darwin",
      "unique_identifier": "com.adobe.Acrobat.Pro",
      "description": "Adobe Acrobat Pro DC is a professional PDF editor for creating, editing, converting, and managing PDF documents."
    },
    {
      "name": "Adobe Acrobat Reader",
      "slug": "adobe-acrobat-reader/darwin",
      "platform": "darwin",
      "unique_identifier": "com.adobe.Reader",
      "description": "Adobe Acrobat Reader is the industry-standard tool for viewing, printing, and commenting on PDF documents."
    },
    {
      "name": "Adobe Acrobat Reader",
      "slug": "adobe-acrobat-reader/windows",
      "platform": "windows",
      "unique_identifier": "Adobe Acrobat (64-bit)",
      "description": "Adobe Acrobat Reader is the industry-standard tool for viewing, printing, and commenting on PDF documents."
    },
    {
      "name": "Adobe Creative Cloud",
      "slug": "adobe-creative-cloud/darwin",
      "platform": "darwin",
      "unique_identifier": "com.adobe.acc.AdobeCreativeCloud",
      "description": "Adobe Creative Cloud is a platform for creative software management and installation, including access to Adobe’s suite of tools like Photoshop, Illustrator, and Premiere Pro."
    },
    {
      "name": "Adobe Digital Editions",
      "slug": "adobe-digital-editions/darwin",
      "platform": "darwin",
      "unique_identifier": "com.adobe.adobedigitaleditions.app",
      "description": "Adobe Digital Editions is an E-book reader."
    },
    {
      "name": "Android Studio",
      "slug": "android-studio/darwin",
      "platform": "darwin",
      "unique_identifier": "com.google.android.studio",
      "description": "Android Studio is the official integrated development environment for Android app development, based on IntelliJ IDEA."
    },
    {
      "name": "AnyDesk",
      "slug": "anydesk/darwin",
      "platform": "darwin",
      "unique_identifier": "com.philandro.anydesk",
      "description": "AnyDesk is an app that allows connection to a computer remotely."
    },
    {
      "name": "Asana",
      "slug": "asana/darwin",
      "platform": "darwin",
      "unique_identifier": "com.electron.asana",
      "description": "Asana is an app to manage team projects and tasks."
    },
    {
      "name": "BBEdit",
      "slug": "bbedit/darwin",
      "platform": "darwin",
      "unique_identifier": "com.barebones.bbedit",
      "description": "BBEdit is a text, code, and markup editor."
    },
    {
      "name": "Beyond Compare",
      "slug": "beyond-compare/darwin",
      "platform": "darwin",
      "unique_identifier": "com.scootersoftware.BeyondCompare",
      "description": "Beyond Compare is an app used to compare files and folders."
    },
    {
      "name": "Bitwarden",
      "slug": "bitwarden/darwin",
      "platform": "darwin",
      "unique_identifier": "com.bitwarden.desktop",
      "description": "Bitwarden is a desktop password and login vault."
    },
    {
      "name": "Box Drive",
      "slug": "box-drive/darwin",
      "platform": "darwin",
      "unique_identifier": "com.box.desktop",
      "description": "Box Drive is the desktop client for Box Cloud, enabling seamless access to your files without taking up local storage."
    },
    {
      "name": "Box Drive",
      "slug": "box-drive/windows",
      "platform": "windows",
      "unique_identifier": "Box",
      "description": "Box Drive is the desktop client for Box Cloud, enabling seamless access to your files without taking up local storage."
    },
    {
      "name": "Brave",
      "slug": "brave-browser/darwin",
      "platform": "darwin",
      "unique_identifier": "com.brave.Browser",
      "description": "Brave is a web browser designed with privacy, blocking ads and trackers by default while maintaining fast speed."
    },
    {
      "name": "Brave",
      "slug": "brave-browser/windows",
      "platform": "windows",
      "unique_identifier": "Brave",
      "description": "Brave is a web browser designed with privacy, blocking ads and trackers by default while maintaining fast speed."
    },
    {
      "name": "Camtasia",
      "slug": "camtasia/darwin",
      "platform": "darwin",
      "unique_identifier": "com.techsmith.camtasia",
      "description": "Camtasia is a screen recorder and video editor."
    },
    {
      "name": "Camtasia",
      "slug": "camtasia/windows",
      "platform": "windows",
      "unique_identifier": "Camtasia",
      "description": "Camtasia is a screen recorder and video editor."
    },
    {
      "name": "Canva",
      "slug": "canva/darwin",
      "platform": "darwin",
      "unique_identifier": "com.canva.CanvaDesktop",
      "description": "Canva is a popular online graphic design tool."
    },
    {
      "name": "ChatGPT Atlas",
      "slug": "chatgpt-atlas/darwin",
      "platform": "darwin",
      "unique_identifier": "com.openai.atlas",
      "description": "ChatGPT Atlas is OpenAI's official browser with ChatGPT built in."
    },
    {
      "name": "ChatGPT Desktop",
      "slug": "chatgpt/darwin",
      "platform": "darwin",
      "unique_identifier": "com.openai.chat",
      "description": "ChatGPT Desktop is OpenAI's official ChatGPT desktop app for macOS, providing seamless access to AI-powered conversations and assistance."
    },
    {
      "name": "Cisco Jabber",
      "slug": "cisco-jabber/darwin",
      "platform": "darwin",
      "unique_identifier": "com.cisco.jabber",
      "description": "Cisco Jabber is a collaboration and communication app."
    },
    {
      "name": "Citrix Workspace",
      "slug": "citrix-workspace/darwin",
      "platform": "darwin",
      "unique_identifier": "com.citrix.receiver.nomas",
      "description": "Citrix Workspace is a managed desktop virtualization solution that delivers secure access to information, apps, and content."
    },
    {
      "name": "Claude",
      "slug": "claude/darwin",
      "platform": "darwin",
      "unique_identifier": "com.anthropic.claudefordesktop",
      "description": "Claude is Anthropic's official Claude AI desktop app."
    },
    {
      "name": "ClickUp",
      "slug": "clickup/darwin",
      "platform": "darwin",
      "unique_identifier": "com.clickup.desktop-app",
      "description": "ClickUp is a productivity platform for tasks, docs, goals, and chat."
    },
    {
      "name": "CLion",
      "slug": "clion/darwin",
      "platform": "darwin",
      "unique_identifier": "com.jetbrains.CLion",
      "description": "CLion is a JetBrains IDE for C and C++."
    },
    {
      "name": "Cloudflare WARP",
      "slug": "cloudflare-warp/darwin",
      "platform": "darwin",
      "unique_identifier": "com.cloudflare.1dot1dot1dot1.macos",
      "description": "Cloudflare WARP enhances internet safety and performance by encrypting your data and optimizing connections for privacy."
    },
    {
      "name": "Cloudflare WARP",
      "slug": "cloudflare-warp/windows",
      "platform": "windows",
      "unique_identifier": "Cloudflare WARP",
      "description": "Cloudflare WARP enhances internet safety and performance by encrypting your data and optimizing connections for privacy."
    },
    {
      "name": "Cursor",
      "slug": "cursor/darwin",
      "platform": "darwin",
      "unique_identifier": "com.todesktop.230313mzl4w4u92",
      "description": "Cursor AI boosts your coding productivity by giving smart, context-aware code suggestions, quick explanations, and easy refactors — all inside your editor."
    },
    {
      "name": "Cursor",
      "slug": "cursor/windows",
      "platform": "windows",
      "unique_identifier": "Cursor",
      "description": "Cursor AI boosts your coding productivity by giving smart, context-aware code suggestions, quick explanations, and easy refactors — all inside your editor."
    },
    {
      "name": "Cyberduck",
      "slug": "cyberduck/darwin",
      "platform": "darwin",
      "unique_identifier": "ch.sudo.cyberduck",
      "description": "Cyberduck is a server and cloud storage browser."
    },
    {
      "name": "DataGrip",
      "slug": "datagrip/darwin",
      "platform": "darwin",
      "unique_identifier": "com.jetbrains.datagrip",
      "description": "DataGrip is a powerful cross-platform IDE for relational and NoSQL databases."
    },
    {
      "name": "Amazon DCV",
      "slug": "dcv-viewer/darwin",
      "platform": "darwin",
      "unique_identifier": "com.nicesoftware.dcvviewer",
      "description": "DCV Viewer is used for connecting to the NICE DCV remote display protocol."
    },
    {
      "name": "Discord",
      "slug": "discord/darwin",
      "platform": "darwin",
      "unique_identifier": "com.hnc.Discord",
      "description": "Discord is voice and text chat software."
    },
    {
      "name": "Discord",
      "slug": "discord/windows",
      "platform": "windows",
      "unique_identifier": "Discord",
      "description": "Discord is voice and text chat software."
    },
    {
      "name": "DisplayLink USB Graphics Software",
      "slug": "displaylink/darwin",
      "platform": "darwin",
      "unique_identifier": "com.displaylink.DisplayLinkUserAgent",
      "description": "Drivers for DisplayLink docks, adapters and monitors."
    },
    {
      "name": "Docker Desktop",
      "slug": "docker/darwin",
      "platform": "darwin",
      "unique_identifier": "com.docker.docker",
      "description": "Docker Desktop provides a seamless environment for building, sharing, and running containerized applications and microservices."
    },
    {
      "name": "Docker Desktop",
      "slug": "docker/windows",
      "platform": "windows",
      "unique_identifier": "Docker Desktop",
      "description": "Docker Desktop provides a seamless environment for building, sharing, and running containerized applications and microservices."
    },
    {
      "name": "draw.io",
      "slug": "drawio/darwin",
      "platform": "darwin",
      "unique_identifier": "com.jgraph.drawio.desktop",
      "description": "draw.io is a versatile diagramming or whiteboarding application."
    },
    {
      "name": "Dropbox",
      "slug": "dropbox/darwin",
      "platform": "darwin",
      "unique_identifier": "com.getdropbox.dropbox",
      "description": "Dropbox is a client for the Dropbox cloud storage service."
    },
    {
      "name": "Figma",
      "slug": "figma/darwin",
      "platform": "darwin",
      "unique_identifier": "com.figma.Desktop",
      "description": "Figma is a collaborative design tool for teams to create, prototype, and share designs in real time."
    },
    {
      "name": "Figma",
      "slug": "figma/windows",
      "platform": "windows",
      "unique_identifier": "Figma",
      "description": "Figma is a collaborative design tool for teams to create, prototype, and share designs in real time."
    },
    {
      "name": "Mozilla Firefox",
      "slug": "firefox/darwin",
      "platform": "darwin",
      "unique_identifier": "org.mozilla.firefox",
      "description": "Firefox is a powerful, open-source web browser built for speed, privacy, and customization."
    },
    {
      "name": "Mozilla Firefox",
      "slug": "firefox/windows",
      "platform": "windows",
      "unique_identifier": "Mozilla Firefox (x64 en-US)",
      "description": "Firefox is a powerful, open-source web browser built for speed, privacy, and customization."
    },
    {
      "name": "GitHub Desktop",
      "slug": "github-desktop/windows",
      "platform": "windows",
      "unique_identifier": "GitHub Desktop",
      "description": "GitHub Desktop is a desktop client for GitHub repositories."
    },
    {
      "name": "GitHub Desktop",
      "slug": "github/darwin",
      "platform": "darwin",
      "unique_identifier": "com.github.GitHubClient",
      "description": "GitHub Desktop is a desktop client for GitHub repositories."
    },
    {
      "name": "GitKraken",
      "slug": "gitkraken/darwin",
      "platform": "darwin",
      "unique_identifier": "com.axosoft.gitkraken",
      "description": "GitKraken is a git client focusing on productivity."
    },
    {
      "name": "GoLand",
      "slug": "goland/darwin",
      "platform": "darwin",
      "unique_identifier": "com.jetbrains.goland",
      "description": "GoLand is a Go (golang) IDE by JetBrains"
    },
    {
      "name": "Google Chrome",
      "slug": "google-chrome/darwin",
      "platform": "darwin",
      "unique_identifier": "com.google.Chrome",
      "description": "Google Chrome is a fast, reliable web browser built for performance and compatibility across platforms."
    },
    {
      "name": "Google Chrome",
      "slug": "google-chrome/windows",
      "platform": "windows",
      "unique_identifier": "Google Chrome",
      "description": "Google Chrome is a fast, reliable web browser built for performance and compatibility across platforms."
    },
    {
      "name": "Google Drive",
      "slug": "google-drive/darwin",
      "platform": "darwin",
      "unique_identifier": "com.google.drivefs",
      "description": "Google Drive is a cloud storage service that allows you to store, sync, and share files across devices with seamless access to your Google Workspace content."
    },
    {
      "name": "Google Drive",
      "slug": "google-drive/windows",
      "platform": "windows",
      "unique_identifier": "Google Drive",
      "description": "Google Drive is a cloud storage service that allows you to store, sync, and share files across devices with seamless access to your Google Workspace content."
    },
    {
      "name": "Grammarly Desktop",
      "slug": "grammarly-desktop/darwin",
      "platform": "darwin",
      "unique_identifier": "com.grammarly.ProjectLlama",
      "description": "Grammarly Desktop is an AI writing assistant."
    },
    {
      "name": "Granola",
      "slug": "granola/darwin",
      "platform": "darwin",
      "unique_identifier": "com.granola.app",
      "description": "Granola is an AI-powered notepad for meetings."
    },
    {
      "name": "iMazing Profile Editor",
      "slug": "imazing-profile-editor/darwin",
      "platform": "darwin",
      "unique_identifier": "com.DigiDNA.iMazingProfileEditorMac",
      "description": "iMazing Profile Editor is an app for creating and editing Apple configuration profiles."
    },
    {
      "name": "Insomnia",
      "slug": "insomnia/darwin",
      "platform": "darwin",
      "unique_identifier": "com.insomnia.app",
      "description": "Insomnia is an open-source, cross-platform API client primarily used for designing, testing, and debugging REST APIs"
    },
    {
      "name": "IntelliJ IDEA CE",
      "slug": "intellij-idea-ce/darwin",
      "platform": "darwin",
      "unique_identifier": "com.jetbrains.intellij.ce",
      "description": "IntelliJ IDEA CE is a community edition IDE for Java development by JetBrains."
    },
    {
      "name": "IntelliJ IDEA Ultimate",
      "slug": "intellij-idea/darwin",
      "platform": "darwin",
      "unique_identifier": "com.jetbrains.intellij",
      "description": "IntelliJ IDEA Ultimate is a Java IDE by JetBrains."
    },
    {
      "name": "Company Portal",
      "slug": "intune-company-portal/darwin",
      "platform": "darwin",
      "unique_identifier": "com.microsoft.CompanyPortalMac",
      "description": "Microsoft Intune Company Portal is the app for accessing company resources and managing devices in a secure environment."
    },
    {
      "name": "iTerm2",
      "slug": "iterm2/darwin",
      "platform": "darwin",
      "unique_identifier": "com.googlecode.iterm2",
      "description": "iTerm2 is a terminal emulator alternative to Apple's Terminal app."
    },
    {
      "name": "JetBrains Toolbox",
      "slug": "jetbrains-toolbox/darwin",
      "platform": "darwin",
      "unique_identifier": "com.jetbrains.toolbox",
      "description": "JetBrains tools manager."
    },
    {
      "name": "KeePassXC",
      "slug": "keepassxc/darwin",
      "platform": "darwin",
      "unique_identifier": "org.keepassx.keepassxc",
      "description": "KeePassXC is a password manager app."
    },
    {
      "name": "LibreOffice",
      "slug": "libreoffice/darwin",
      "platform": "darwin",
      "unique_identifier": "org.libreoffice.script",
      "description": "LibreOffice is a free cross-platform office suite."
    },
    {
      "name": "Linear",
      "slug": "linear-linear/darwin",
      "platform": "darwin",
      "unique_identifier": "com.linear",
      "description": "Linear is an app to manage software development and track bugs."
    },
    {
      "name": "Little Snitch",
      "slug": "little-snitch/darwin",
      "platform": "darwin",
      "unique_identifier": "at.obdev.LittleSnitch",
      "description": "Little Snitch is a network monitor and application firewall that provides real-time visibility and control over network connections for macOS."
    },
    {
      "name": "Logi Options+",
      "slug": "logi-options+/darwin",
      "platform": "darwin",
      "unique_identifier": "com.logi.optionsplus",
      "description": "Logi Options+ is software for managing Logitech devices."
    },
    {
      "name": "Loom",
      "slug": "loom/darwin",
      "platform": "darwin",
      "unique_identifier": "com.loom.desktop",
      "description": "Loom is screen and video recording software."
    },
    {
      "name": "LuLu",
      "slug": "lulu/darwin",
      "platform": "darwin",
      "unique_identifier": "com.objective-see.lulu.app",
      "description": "Open-source firewall to block unknown outgoing connections."
    },
    {
      "name": "Messenger",
      "slug": "messenger/darwin",
      "platform": "darwin",
      "unique_identifier": "com.facebook.archon.developerID",
      "description": "Messenger is a native desktop app for Messenger (formerly Facebook Messenger)."
    },
    {
      "name": "Microsoft Auto Update",
      "slug": "microsoft-auto-update/darwin",
      "platform": "darwin",
      "unique_identifier": "com.microsoft.autoupdate2",
      "description": "Microsoft Auto Update provides updates to various Microsoft products."
    },
    {
      "name": "Microsoft Edge",
      "slug": "microsoft-edge/darwin",
      "platform": "darwin",
      "unique_identifier": "com.microsoft.edgemac",
      "description": "Microsoft Edge is a secure, fast, and modern web browser built for productivity and compatibility."
    },
    {
      "name": "Microsoft Excel",
      "slug": "microsoft-excel/darwin",
      "platform": "darwin",
      "unique_identifier": "com.microsoft.Excel",
      "description": "Microsoft Excel is the industry-standard spreadsheet software, perfect for data analysis, reporting, and visualization."
    },
    {
      "name": "Microsoft OneNote",
      "slug": "microsoft-onenote/darwin",
      "platform": "darwin",
      "unique_identifier": "com.microsoft.onenote.mac",
      "description": "Microsoft OneNote is a digital note taking app."
    },
    {
      "name": "Microsoft Outlook",
      "slug": "microsoft-outlook/darwin",
      "platform": "darwin",
      "unique_identifier": "com.microsoft.Outlook",
      "description": "Microsoft Outlook is an email client."
    },
    {
      "name": "Microsoft PowerPoint",
      "slug": "microsoft-powerpoint/darwin",
      "platform": "darwin",
      "unique_identifier": "com.microsoft.Powerpoint",
      "description": "Microsoft PowerPoint empowers you to create clean slideshow presentations and intricate pitch decks."
    },
    {
      "name": "Microsoft Teams",
      "slug": "microsoft-teams/darwin",
      "platform": "darwin",
      "unique_identifier": "com.microsoft.teams2",
      "description": "Microsoft Teams is an all-in-one collaboration platform for meetings, chats, calls, and document sharing."
    },
    {
      "name": "Microsoft Teams",
      "slug": "microsoft-teams/windows",
      "platform": "windows",
      "unique_identifier": "Microsoft Teams",
      "description": "Microsoft Teams is an all-in-one collaboration platform for meetings, chats, calls, and document sharing."
    },
    {
      "name": "Microsoft Word",
      "slug": "microsoft-word/darwin",
      "platform": "darwin",
      "unique_identifier": "com.microsoft.Word",
      "description": "Microsoft Word is the industry-standard word processor for creating, editing, and sharing professional documents."
    },
    {
      "name": "Miro",
      "slug": "miro/darwin",
      "platform": "darwin",
      "unique_identifier": "com.electron.realtimeboard",
      "description": "Miro is an online collaborative whiteboard platform."
    },
    {
      "name": "MySQL Workbench",
      "slug": "mysqlworkbench/darwin",
      "platform": "darwin",
      "unique_identifier": "com.oracle.workbench.MySQLWorkbench",
      "description": "MySQL Workbench is a visual tool to design, develop and administer MySQL servers."
    },
    {
      "name": "NordVPN",
      "slug": "nordvpn/darwin",
      "platform": "darwin",
      "unique_identifier": "com.nordvpn.macos",
      "description": "NordVPN is a VPN client for secure internet access and private browsing."
    },
    {
      "name": "Notion Calendar",
      "slug": "notion-calendar/darwin",
      "platform": "darwin",
      "unique_identifier": "com.cron.electron",
      "description": "Manage your time and work, together."
    },
    {
      "name": "Notion",
      "slug": "notion/darwin",
      "platform": "darwin",
      "unique_identifier": "notion.id",
      "description": "Notion is an all-in-one workspace for writing, planning, collaborating, and organizing."
    },
    {
      "name": "Nova",
      "slug": "nova/darwin",
      "platform": "darwin",
      "unique_identifier": "com.panic.Nova",
      "description": "Nova is a native code editor by Panic."
    },
    {
      "name": "Nudge",
      "slug": "nudge/darwin",
      "platform": "darwin",
      "unique_identifier": "com.github.macadmins.Nudge",
      "description": "Nudge is an application for enforcing OS updates."
    },
    {
      "name": "OmniGraffle",
      "slug": "omnigraffle/darwin",
      "platform": "darwin",
      "unique_identifier": "com.omnigroup.OmniGraffle7",
      "description": "OmniGraffle is visual communication software."
    },
    {
      "name": "Omnissa Horizon Client",
      "slug": "omnissa-horizon-client/darwin",
      "platform": "darwin",
      "unique_identifier": "com.omnissa.horizon.client.mac",
      "description": "Omnissa Horizon Client is a tool end users use to access remote virtual desktops."
    },
    {
      "name": "OneDrive",
      "slug": "onedrive/darwin",
      "platform": "darwin",
      "unique_identifier": "com.microsoft.OneDrive",
      "description": "OneDrive is Microsoft's cloud storage client."
    },
    {
      "name": "Opera",
      "slug": "opera/darwin",
      "platform": "darwin",
      "unique_identifier": "com.operasoftware.Opera",
      "description": "Opera is a web browser."
    },
    {
      "name": "P4V",
      "slug": "p4v/darwin",
      "platform": "darwin",
      "unique_identifier": "com.perforce.p4v",
      "description": "P4V is an app for accessing and managing Perforce version control repositories via a graphical interface."
    },
    {
      "name": "Parallels Desktop",
      "slug": "parallels/darwin",
      "platform": "darwin",
      "unique_identifier": "com.parallels.desktop.console",
      "description": "Parallels Desktop is virtualization software."
    },
    {
      "name": "PhpStorm",
      "slug": "phpstorm/darwin",
      "platform": "darwin",
      "unique_identifier": "com.jetbrains.PhpStorm",
      "description": "PhpStorm is a PHP IDE by JetBrains."
    },
    {
      "name": "Podman Desktop",
      "slug": "podman-desktop/darwin",
      "platform": "darwin",
      "unique_identifier": "io.podmandesktop.PodmanDesktop",
      "description": "Open source tool for developers to work with containers and Kubernetes."
    },
    {
      "name": "Postman",
      "slug": "postman/darwin",
      "platform": "darwin",
      "unique_identifier": "com.postmanlabs.mac",
      "description": "Postman is a collaboration platform for API development that simplifies building, testing, and sharing APIs."
    },
    {
      "name": "Pritunl",
      "slug": "pritunl/darwin",
      "platform": "darwin",
      "unique_identifier": "com.electron.pritunl",
      "description": "Pritunl is an OpenVPN client."
    },
    {
      "name": "Privileges",
      "slug": "privileges/darwin",
      "platform": "darwin",
      "unique_identifier": "corp.sap.privileges",
      "description": "Privileges is an admin rights switcher for macOS."
    },
    {
      "name": "Proton Mail",
      "slug": "proton-mail/darwin",
      "platform": "darwin",
      "unique_identifier": "ch.protonmail.desktop",
      "description": "Proton Mail is a client for Proton Mail and Proton Calendar."
    },
    {
      "name": "ProtonVPN",
      "slug": "protonvpn/darwin",
      "platform": "darwin",
      "unique_identifier": "ch.protonvpn.mac",
      "description": "ProtonVPN is a VPN client focusing on security."
    },
    {
      "name": "PyCharm Community Edition",
      "slug": "pycharm-ce/darwin",
      "platform": "darwin",
      "unique_identifier": "com.jetbrains.pycharm.ce",
      "description": "PyCharm Community Edition is a Jetbrains IDE for Python programming - Community Edition"
    },
    {
      "name": "PyCharm Professional",
      "slug": "pycharm/darwin",
      "platform": "darwin",
      "unique_identifier": "com.jetbrains.pycharm",
      "description": "PyCharm Professional is a Jetbrains IDE for professional Python development. This version includes advanced features and requires a valid license."
    },
    {
      "name": "Quip",
      "slug": "quip/darwin",
      "platform": "darwin",
      "unique_identifier": "com.quip.Desktop",
      "description": "Quip is a tool for teams to create living documents."
    },
    {
      "name": "Rancher Desktop",
      "slug": "rancher/darwin",
      "platform": "darwin",
      "unique_identifier": "io.rancherdesktop.app",
      "description": "Rancher Desktop is an app for kubernetes and container management on the desktop."
    },
    {
      "name": "Rectangle",
      "slug": "rectangle/darwin",
      "platform": "darwin",
      "unique_identifier": "com.knollsoft.Rectangle",
      "description": "Rectangle is an app to move and resize windows using keyboard shortcuts or snap areas."
    },
    {
      "name": "Rider",
      "slug": "rider/darwin",
      "platform": "darwin",
      "unique_identifier": "com.jetbrains.rider",
      "description": "Rider is a .NET IDE by JetBrains."
    },
    {
      "name": "RubyMine",
      "slug": "rubymine/darwin",
      "platform": "darwin",
      "unique_identifier": "com.jetbrains.rubymine",
      "description": "Ruby on Rails IDE by JetBrains."
    },
    {
      "name": "RustRover",
      "slug": "rustrover/darwin",
      "platform": "darwin",
      "unique_identifier": "com.jetbrains.rustrover",
      "description": "Rust IDE by JetBrains."
    },
    {
      "name": "Santa",
      "slug": "santa/darwin",
      "platform": "darwin",
      "unique_identifier": "com.northpolesec.santa",
      "description": "Santa is a binary authorization system for macOS."
    },
    {
      "name": "Signal",
      "slug": "signal/darwin",
      "platform": "darwin",
      "unique_identifier": "org.whispersystems.signal-desktop",
      "description": "Signal is an instant messaging application focusing on security."
    },
    {
      "name": "Sketch",
      "slug": "sketch/darwin",
      "platform": "darwin",
      "unique_identifier": "com.bohemiancoding.sketch3",
      "description": "Sketch is a digital design and prototyping platform."
    },
    {
      "name": "Slack",
      "slug": "slack/darwin",
      "platform": "darwin",
      "unique_identifier": "com.tinyspeck.slackmacgap",
      "description": "Slack is a team communication and collaboration software for modern workplaces."
    },
    {
      "name": "Slack",
      "slug": "slack/windows",
      "platform": "windows",
      "unique_identifier": "Slack",
      "description": "Slack is a team communication and collaboration software for modern workplaces."
    },
    {
<<<<<<< HEAD
      "name": "SourceTree",
      "slug": "sourcetree/darwin",
      "platform": "darwin",
      "unique_identifier": "com.torusknot.SourceTreeNotMAS",
      "description": "SourceTree is a graphical client for Git version control."
=======
      "name": "Snagit",
      "slug": "snagit/darwin",
      "platform": "darwin",
      "unique_identifier": "com.TechSmith.Snagit",
      "description": "Snagit is screen capture software."
>>>>>>> 56f6d610
    },
    {
      "name": "Spotify",
      "slug": "spotify/darwin",
      "platform": "darwin",
      "unique_identifier": "com.spotify.client",
      "description": "Spotify is a music streaming app."
    },
    {
      "name": "Sublime Text",
      "slug": "sublime-text/darwin",
      "platform": "darwin",
      "unique_identifier": "com.sublimetext.4",
      "description": "Sublime Text is a text editor for code, markup, and prose."
    },
    {
      "name": "Sublime Text",
      "slug": "sublime-text/windows",
      "platform": "windows",
      "unique_identifier": "Sublime Text",
      "description": "Sublime Text is a text editor for code, markup, and prose."
    },
    {
      "name": "TablePlus",
      "slug": "tableplus/darwin",
      "platform": "darwin",
      "unique_identifier": "com.tinyapp.TablePlus",
      "description": "TablePlus is a native GUI tool for relational databases."
    },
    {
      "name": "Tailscale",
      "slug": "tailscale-app/darwin",
      "platform": "darwin",
      "unique_identifier": "io.tailscale.ipn.macsys",
      "description": "Tailscale is mesh VPN based on WireGuard."
    },
    {
      "name": "Tailscale",
      "slug": "tailscale/windows",
      "platform": "windows",
      "unique_identifier": "Tailscale",
      "description": "Tailscale is mesh VPN based on WireGuard."
    },
    {
      "name": "TeamViewer",
      "slug": "teamviewer/darwin",
      "platform": "darwin",
      "unique_identifier": "com.teamviewer.TeamViewer",
      "description": "TeamViewer is a versatile remote access and connectivity platform trusted for secure remote desktop control, support, and collaboration."
    },
    {
      "name": "TeamViewer",
      "slug": "teamviewer/windows",
      "platform": "windows",
      "unique_identifier": "TeamViewer",
      "description": "TeamViewer is a versatile remote access and connectivity platform trusted for secure remote desktop control, support, and collaboration."
    },
    {
      "name": "Telegram",
      "slug": "telegram/darwin",
      "platform": "darwin",
      "unique_identifier": "ru.keepcoder.Telegram",
      "description": "Telegram is a messaging app with a focus on speed and security."
    },
    {
      "name": "Telegram",
      "slug": "telegram/windows",
      "platform": "windows",
      "unique_identifier": "Telegram Desktop",
      "description": "Telegram is a messaging app with a focus on speed and security."
    },
    {
      "name": "Teleport Connect",
      "slug": "teleport-connect/darwin",
      "platform": "darwin",
      "unique_identifier": "gravitational.teleport.connect",
      "description": "Teleport Connect is a developer-friendly browser for cloud infrastructure."
    },
    {
      "name": "Teleport Suite",
      "slug": "teleport-suite/darwin",
      "platform": "darwin",
      "unique_identifier": "com.gravitational.teleport.tsh",
      "description": "Teleport Suite is a modern SSH server for teams managing distributed infrastructure."
    },
    {
      "name": "Thunderbird",
      "slug": "thunderbird/darwin",
      "platform": "darwin",
      "unique_identifier": "org.mozilla.thunderbird",
      "description": "Thunderbird is a free and open-source e-mail client."
    },
    {
      "name": "Todoist",
      "slug": "todoist-app/darwin",
      "platform": "darwin",
      "unique_identifier": "com.todoist.mac.Todoist",
      "description": "Todoist is a to do list and a planning center for individuals and teams."
    },
    {
      "name": "Tower",
      "slug": "tower/darwin",
      "platform": "darwin",
      "unique_identifier": "com.fournova.Tower",
      "description": "Tower is a git client focusing on power and productivity."
    },
    {
      "name": "Tunnelblick",
      "slug": "tunnelblick/darwin",
      "platform": "darwin",
      "unique_identifier": "net.tunnelblick.tunnelblick",
      "description": "Tunnelblick is a free and open-source OpenVPN client."
    },
    {
      "name": "Twingate",
      "slug": "twingate/darwin",
      "platform": "darwin",
      "unique_identifier": "com.twingate.macos",
      "description": "Twingate is a zero trust network access platform."
    },
    {
      "name": "Microsoft Visual Studio Code",
      "slug": "visual-studio-code/darwin",
      "platform": "darwin",
      "unique_identifier": "com.microsoft.VSCode",
      "description": "Microsoft Visual Studio Code (VS Code) is an open-source, lightweight, and powerful code editor."
    },
    {
      "name": "Microsoft Visual Studio Code",
      "slug": "visual-studio-code/windows",
      "platform": "windows",
      "unique_identifier": "Microsoft Visual Studio Code",
      "description": "Microsoft Visual Studio Code (VS Code) is an open-source, lightweight, and powerful code editor."
    },
    {
      "name": "VLC media player",
      "slug": "vlc/darwin",
      "platform": "darwin",
      "unique_identifier": "org.videolan.vlc",
      "description": "VLC media player is a free and open-source media player software."
    },
    {
      "name": "VNC Viewer",
      "slug": "vnc-viewer/darwin",
      "platform": "darwin",
      "unique_identifier": "com.realvnc.vncviewer",
      "description": "VNC Viewer is a remote desktop application focusing on security."
    },
    {
      "name": "Webex",
      "slug": "webex/darwin",
      "platform": "darwin",
      "unique_identifier": "Cisco-Systems.Spark",
      "description": "Webex is a video communication and virtual meeting platform."
    },
    {
      "name": "Webex",
      "slug": "webex/windows",
      "platform": "windows",
      "unique_identifier": "Cisco Webex",
      "description": "Webex is a video communication and virtual meeting platform."
    },
    {
      "name": "WebStorm",
      "slug": "webstorm/darwin",
      "platform": "darwin",
      "unique_identifier": "com.jetbrains.WebStorm",
      "description": "JavaScript IDE by JetBrains."
    },
    {
      "name": "WhatsApp",
      "slug": "whatsapp/darwin",
      "platform": "darwin",
      "unique_identifier": "net.whatsapp.WhatsApp",
      "description": "WhatsApp is WhatsApp's native desktop client for seamless messaging and calling on macOS."
    },
    {
      "name": "Windows App",
      "slug": "windows-app/darwin",
      "platform": "darwin",
      "unique_identifier": "com.microsoft.rdc.macos",
      "description": "Windows App helps you connect to Windows from your Mac."
    },
    {
      "name": "Wireshark",
      "slug": "wireshark-app/darwin",
      "platform": "darwin",
      "unique_identifier": "org.wireshark.Wireshark",
      "description": "Wireshark is a network protocol analyzer."
    },
    {
      "name": "Wrike",
      "slug": "wrike/darwin",
      "platform": "darwin",
      "unique_identifier": "com.wrike.Wrike",
      "description": "Wrike is a project management app."
    },
    {
      "name": "Yubikey Manager",
      "slug": "yubico-yubikey-manager/darwin",
      "platform": "darwin",
      "unique_identifier": "com.yubico.ykman",
      "description": "YubiKey Manager is an application for configuring any YubiKey. Requires Rosetta 2. YubiKey Manager won't get security updates or bug fixes. It's End of Life: <a target=\"_blank\" href=\"https://www.yubico.com/support/download/yubikey-manager/\">https://www.yubico.com/support/download/yubikey-manager</a>"
    },
    {
      "name": "Zed",
      "slug": "zed/darwin",
      "platform": "darwin",
      "unique_identifier": "dev.zed.Zed",
      "description": "Zed is a multiplayer code editor."
    },
    {
      "name": "Zoom",
      "slug": "zoom/darwin",
      "platform": "darwin",
      "unique_identifier": "us.zoom.xos",
      "description": "Zoom is a leading video communication platform for meetings, webinars, and collaboration."
    },
    {
      "name": "Zoom",
      "slug": "zoom/windows",
      "platform": "windows",
      "unique_identifier": "Zoom Workplace (X64)",
      "description": "Zoom is a leading video communication platform for meetings, webinars, and collaboration."
    }
  ]
}<|MERGE_RESOLUTION|>--- conflicted
+++ resolved
@@ -807,19 +807,18 @@
       "description": "Slack is a team communication and collaboration software for modern workplaces."
     },
     {
-<<<<<<< HEAD
+      "name": "Snagit",
+      "slug": "snagit/darwin",
+      "platform": "darwin",
+      "unique_identifier": "com.TechSmith.Snagit",
+      "description": "Snagit is screen capture software."
+    },
+    {
       "name": "SourceTree",
       "slug": "sourcetree/darwin",
       "platform": "darwin",
       "unique_identifier": "com.torusknot.SourceTreeNotMAS",
       "description": "SourceTree is a graphical client for Git version control."
-=======
-      "name": "Snagit",
-      "slug": "snagit/darwin",
-      "platform": "darwin",
-      "unique_identifier": "com.TechSmith.Snagit",
-      "description": "Snagit is screen capture software."
->>>>>>> 56f6d610
     },
     {
       "name": "Spotify",
