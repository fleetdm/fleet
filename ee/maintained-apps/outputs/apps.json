--- conflicted
+++ resolved
@@ -555,23 +555,13 @@
       "description": "Omnissa Horizon Client is a tool end users use to access remote virtual desktops."
     },
     {
-<<<<<<< HEAD
       "name": "OneDrive",
       "slug": "onedrive/darwin",
       "platform": "darwin",
       "unique_identifier": "com.microsoft.OneDrive",
-      "description": "Microsoft's cloud storage client."
-    },
-    {
-      "name": "OpenVPN Connect",
-      "slug": "openvpn-connect/darwin",
-      "platform": "darwin",
-      "unique_identifier": "net.openvpn.OpenVPNConnect",
-      "description": "OpenVPN Connect is a VPN client that provides secure remote access to networks and services."
-    },
-    {
-=======
->>>>>>> ff0e81dd
+      "description": "OneDrive is Microsoft's cloud storage client."
+    },
+    {
       "name": "Opera",
       "slug": "opera/darwin",
       "platform": "darwin",
