{
  "version": 2,
  "apps": [
    {
      "name": "010 Editor",
      "slug": "010-editor/darwin",
      "platform": "darwin",
      "unique_identifier": "com.SweetScape.010Editor",
      "description": "A toolkit for working with text and binary data."
    },
    {
      "name": "1Password",
      "slug": "1password/darwin",
      "platform": "darwin",
      "unique_identifier": "com.1password.1password",
      "description": "Password manager that keeps all passwords secure behind one password."
    },
    {
      "name": "Abstract",
      "slug": "abstract/darwin",
      "platform": "darwin",
      "unique_identifier": "com.SweetScape.010Editor",
      "description": "Abstract is a collaborative design tool with support for Sketch files."
    },
    {
      "name": "Adobe Acrobat Reader",
      "slug": "adobe-acrobat-reader/darwin",
      "platform": "darwin",
      "unique_identifier": "com.adobe.Reader",
      "description": "Adobe Acrobat Reader is the industry-standard tool for viewing, printing, and commenting on PDF documents."
    },
    {
      "name": "Adobe Creative Cloud",
      "slug": "adobe-creative-cloud/darwin",
      "platform": "darwin",
      "unique_identifier": "com.adobe.acc.AdobeCreativeCloud",
      "description": "Adobe Creative Cloud is a platform for creative software management and installation, including access to Adobe’s suite of tools like Photoshop, Illustrator, and Premiere Pro."
    },
    {
      "name": "Beyond Compare",
      "slug": "beyond-compare/darwin",
      "platform": "darwin",
      "unique_identifier": "com.scootersoftware.BeyondCompare",
      "description": ""
    },
    {
      "name": "Box Drive",
      "slug": "box-drive/darwin",
      "platform": "darwin",
      "unique_identifier": "com.box.desktop",
      "description": "Box Drive is the desktop client for Box Cloud, enabling seamless access to your files without taking up local storage."
    },
    {
      "name": "Box Drive",
      "slug": "box-drive/windows",
      "platform": "windows",
      "unique_identifier": "Box",
      "description": "Box Drive is the desktop client for Box Cloud, enabling seamless access to your files without taking up local storage."
    },
    {
      "name": "Brave",
      "slug": "brave-browser/darwin",
      "platform": "darwin",
      "unique_identifier": "com.brave.Browser",
      "description": "Brave is a web browser designed with privacy, blocking ads and trackers by default while maintaining fast speed."
    },
    {
      "name": "Brave",
      "slug": "brave-browser/windows",
      "platform": "windows",
      "unique_identifier": "Brave",
      "description": "Brave is a web browser designed with privacy, blocking ads and trackers by default while maintaining fast speed."
    },
    {
      "name": "Claude",
      "slug": "claude/darwin",
      "platform": "darwin",
      "unique_identifier": "com.anthropic.claudefordesktop",
      "description": "Anthropic's official Claude AI desktop app."
    },
    {
      "name": "ClickUp",
      "slug": "clickup/darwin",
      "platform": "darwin",
      "unique_identifier": "com.clickup.desktop-app",
      "description": "ClickUp is a productivity platform for tasks, docs, goals, and chat."
    },
    {
      "name": "Cloudflare WARP",
      "slug": "cloudflare-warp/darwin",
      "platform": "darwin",
      "unique_identifier": "com.cloudflare.1dot1dot1dot1.macos",
      "description": "Cloudflare WARP enhances internet safety and performance by encrypting your data and optimizing connections for privacy."
    },
    {
      "name": "Cloudflare WARP",
      "slug": "cloudflare-warp/windows",
      "platform": "windows",
      "unique_identifier": "Cloudflare WARP",
      "description": "Cloudflare WARP enhances internet safety and performance by encrypting your data and optimizing connections for privacy."
    },
    {
      "name": "Cursor",
      "slug": "cursor/darwin",
      "platform": "darwin",
      "unique_identifier": "com.todesktop.230313mzl4w4u92",
      "description": "Cursor AI boosts your coding productivity by giving smart, context-aware code suggestions, quick explanations, and easy refactors — all inside your editor."
    },
    {
      "name": "Cursor",
      "slug": "cursor/windows",
      "platform": "windows",
      "unique_identifier": "Cursor",
      "description": "Cursor AI boosts your coding productivity by giving smart, context-aware code suggestions, quick explanations, and easy refactors — all inside your editor."
    },
    {
      "name": "DataGrip",
      "slug": "datagrip/darwin",
      "platform": "darwin",
      "unique_identifier": "com.jetbrains.datagrip",
      "description": "A powerful cross-platform IDE for relational and NoSQL databases."
    },
    {
      "name": "Amazon DCV",
      "slug": "dcv-viewer/darwin",
      "platform": "darwin",
      "unique_identifier": "com.nicesoftware.dcvviewer",
      "description": "DCV Viewer is used for connecting to the NICE DCV remote display protocol."
    },
    {
      "name": "Docker Desktop",
      "slug": "docker/darwin",
      "platform": "darwin",
      "unique_identifier": "com.docker.docker",
      "description": "Docker Desktop provides a seamless environment for building, sharing, and running containerized applications and microservices."
    },
    {
      "name": "Figma",
      "slug": "figma/darwin",
      "platform": "darwin",
      "unique_identifier": "com.figma.Desktop",
      "description": "Figma is a collaborative design tool for teams to create, prototype, and share designs in real time."
    },
    {
      "name": "Mozilla Firefox",
      "slug": "firefox/darwin",
      "platform": "darwin",
      "unique_identifier": "org.mozilla.firefox",
      "description": "Firefox is a powerful, open-source web browser built for speed, privacy, and customization."
    },
    {
      "name": "GitKraken",
      "slug": "gitkraken/darwin",
      "platform": "darwin",
      "unique_identifier": "com.axosoft.gitkraken",
      "description": "GitKraken is a git client focusing on productivity."
    },
    {
      "name": "Google Chrome",
      "slug": "google-chrome/darwin",
      "platform": "darwin",
      "unique_identifier": "com.google.Chrome",
      "description": "Google Chrome Enterprise is a fast, reliable web browser built for performance and compatibility across platforms."
    },
    {
      "name": "Google Chrome",
      "slug": "google-chrome/windows",
      "platform": "windows",
      "unique_identifier": "Google Chrome",
      "description": "Google Chrome Enterprise is a fast, reliable web browser built for performance and compatibility across platforms."
    },
    {
      "name": "Company Portal",
      "slug": "intune-company-portal/darwin",
      "platform": "darwin",
      "unique_identifier": "com.microsoft.CompanyPortalMac",
      "description": "Microsoft Intune Company Portal is the app for accessing company resources and managing devices in a secure environment."
    },
    {
      "name": "iTerm2",
      "slug": "iterm2/darwin",
      "platform": "darwin",
      "unique_identifier": "com.googlecode.iterm2",
      "description": "A terminal emulator alternative to Apple's Terminal app."
    },
    {
      "name": "Linear",
      "slug": "linear-linear/darwin",
      "platform": "darwin",
      "unique_identifier": "com.linear",
      "description": "An app to manage software development and track bugs."
    },
    {
      "name": "Logi Options+",
      "slug": "logi-options+/darwin",
      "platform": "darwin",
      "unique_identifier": "com.logi.optionsplus",
      "description": "Software for managing Logitech devices."
    },
    {
      "name": "Microsoft Edge",
      "slug": "microsoft-edge/darwin",
      "platform": "darwin",
      "unique_identifier": "com.microsoft.edgemac",
      "description": "Microsoft Edge is a secure, fast, and modern web browser built for productivity and compatibility."
    },
    {
      "name": "Microsoft Excel",
      "slug": "microsoft-excel/darwin",
      "platform": "darwin",
      "unique_identifier": "com.microsoft.Excel",
      "description": "Microsoft Excel is the industry-standard spreadsheet software, perfect for data analysis, reporting, and visualization."
    },
    {
<<<<<<< HEAD
      "name": "Microsoft PowerPoint",
      "slug": "microsoft-powerpoint/darwin",
      "platform": "darwin",
      "unique_identifier": "com.microsoft.Powerpoint",
      "description": "Microsoft PowerPoint empowers you to create clean slideshow presentations and intricate pitch decks."
=======
      "name": "Microsoft Outlook",
      "slug": "microsoft-outlook/darwin",
      "platform": "darwin",
      "unique_identifier": "com.microsoft.Outlook",
      "description": "Microsoft Outlook is an email client."
>>>>>>> 65d82d67
    },
    {
      "name": "Microsoft Teams",
      "slug": "microsoft-teams/darwin",
      "platform": "darwin",
      "unique_identifier": "com.microsoft.teams2",
      "description": "Microsoft Teams is an all-in-one collaboration platform for meetings, chats, calls, and document sharing."
    },
    {
      "name": "Microsoft Word",
      "slug": "microsoft-word/darwin",
      "platform": "darwin",
      "unique_identifier": "com.microsoft.Word",
      "description": "Microsoft Word is the industry-standard word processor for creating, editing, and sharing professional documents."
    },
    {
      "name": "Notion",
      "slug": "notion/darwin",
      "platform": "darwin",
      "unique_identifier": "notion.id",
      "description": "Notion is an all-in-one workspace for writing, planning, collaborating, and organizing."
    },
    {
      "name": "Omnissa Horizon Client",
      "slug": "omnissa-horizon-client/darwin",
      "platform": "darwin",
      "unique_identifier": "com.omnissa.horizon.client.mac",
      "description": "Omnissa Horizon Client is a tool end users use to access remote virtual desktops."
    },
    {
      "name": "P4V",
      "slug": "p4v/darwin",
      "platform": "darwin",
      "unique_identifier": "com.perforce.p4v",
      "description": "P4V is an app for accessing and managing Perforce version control repositories via a graphical interface."
    },
    {
      "name": "Postman",
      "slug": "postman/darwin",
      "platform": "darwin",
      "unique_identifier": "com.postmanlabs.mac",
      "description": "Postman is a collaboration platform for API development that simplifies building, testing, and sharing APIs."
    },
    {
      "name": "Privileges",
      "slug": "privileges/darwin",
      "platform": "darwin",
      "unique_identifier": "corp.sap.privileges",
      "description": "Privileges is an admin rights switcher for macOS."
    },
    {
      "name": "Proton Mail",
      "slug": "proton-mail/darwin",
      "platform": "darwin",
      "unique_identifier": "ch.protonmail.desktop",
      "description": "Proton Mail is a client for Proton Mail and Proton Calendar."
    },
    {
      "name": "Santa",
      "slug": "santa/darwin",
      "platform": "darwin",
      "unique_identifier": "com.northpolesec.santa",
      "description": "Santa is a binary authorization system for macOS."
    },
    {
      "name": "Slack",
      "slug": "slack/darwin",
      "platform": "darwin",
      "unique_identifier": "com.tinyspeck.slackmacgap",
      "description": "Slack is a team communication and collaboration software for modern workplaces."
    },
    {
      "name": "Sublime Text",
      "slug": "sublime-text/darwin",
      "platform": "darwin",
      "unique_identifier": "com.sublimetext.4",
      "description": "Sublime Text is a text editor for code, markup, and prose."
    },
    {
      "name": "TeamViewer",
      "slug": "teamviewer/darwin",
      "platform": "darwin",
      "unique_identifier": "com.teamviewer.TeamViewer",
      "description": "TeamViewer is a versatile remote access and connectivity platform trusted for secure remote desktop control, support, and collaboration."
    },
    {
      "name": "TeamViewer",
      "slug": "teamviewer/windows",
      "platform": "windows",
      "unique_identifier": "TeamViewer",
      "description": "TeamViewer is a versatile remote access and connectivity platform trusted for secure remote desktop control, support, and collaboration."
    },
    {
      "name": "Tunnelblick",
      "slug": "tunnelblick/darwin",
      "platform": "darwin",
      "unique_identifier": "net.tunnelblick.tunnelblick",
      "description": "Tunnelblick is a free and open-source OpenVPN client."
    },
    {
      "name": "Microsoft Visual Studio Code",
      "slug": "visual-studio-code/darwin",
      "platform": "darwin",
      "unique_identifier": "com.microsoft.VSCode",
      "description": "Microsoft Visual Studio Code (VS Code) is an open-source, lightweight, and powerful code editor."
    },
    {
      "name": "Microsoft Visual Studio Code",
      "slug": "visual-studio-code/windows",
      "platform": "windows",
      "unique_identifier": "Microsoft Visual Studio Code",
      "description": "Microsoft Visual Studio Code (VS Code) is an open-source, lightweight, and powerful code editor."
    },
    {
      "name": "VNC Viewer",
      "slug": "vnc-viewer/darwin",
      "platform": "darwin",
      "unique_identifier": "com.realvnc.vncviewer",
      "description": ""
    },
    {
      "name": "Webex",
      "slug": "webex/darwin",
      "platform": "darwin",
      "unique_identifier": "Cisco-Systems.Spark",
      "description": "Webex is a video communication and virtual meeting platform."
    },
    {
      "name": "WhatsApp",
      "slug": "whatsapp/darwin",
      "platform": "darwin",
      "unique_identifier": "net.whatsapp.WhatsApp",
      "description": "WhatsApp's native desktop client for seamless messaging and calling on macOS."
    },
    {
      "name": "Windows App",
      "slug": "windows-app/darwin",
      "platform": "darwin",
      "unique_identifier": "com.microsoft.rdc.macos",
      "description": "Windows App helps you connect to Windows from your Mac."
    },
    {
      "name": "Yubikey Manager",
      "slug": "yubico-yubikey-manager/darwin",
      "platform": "darwin",
      "unique_identifier": "com.yubico.ykman",
      "description": "YubiKey Manager is an application for configuring any YubiKey. Requires Rosetta 2. YubiKey Manager won't get security updates or bug fixes. It's End of Life: <a target=\"_blank\" href=\"https://www.yubico.com/support/download/yubikey-manager/\">https://www.yubico.com/support/download/yubikey-manager</a>"
    },
    {
      "name": "Zoom",
      "slug": "zoom/darwin",
      "platform": "darwin",
      "unique_identifier": "us.zoom.xos",
      "description": "Zoom is a leading video communication platform for meetings, webinars, and collaboration."
    }
  ]
}<|MERGE_RESOLUTION|>--- conflicted
+++ resolved
@@ -212,19 +212,18 @@
       "description": "Microsoft Excel is the industry-standard spreadsheet software, perfect for data analysis, reporting, and visualization."
     },
     {
-<<<<<<< HEAD
       "name": "Microsoft PowerPoint",
       "slug": "microsoft-powerpoint/darwin",
       "platform": "darwin",
       "unique_identifier": "com.microsoft.Powerpoint",
       "description": "Microsoft PowerPoint empowers you to create clean slideshow presentations and intricate pitch decks."
-=======
+    },
+    {
       "name": "Microsoft Outlook",
       "slug": "microsoft-outlook/darwin",
       "platform": "darwin",
       "unique_identifier": "com.microsoft.Outlook",
       "description": "Microsoft Outlook is an email client."
->>>>>>> 65d82d67
     },
     {
       "name": "Microsoft Teams",
