--- conflicted
+++ resolved
@@ -303,19 +303,18 @@
       "description": "Slack is a team communication and collaboration software for modern workplaces."
     },
     {
-<<<<<<< HEAD
+      "name": "Slack",
+      "slug": "slack/windows",
+      "platform": "windows",
+      "unique_identifier": "Slack",
+      "description": "Slack is a team communication and collaboration software for modern workplaces."
+    },
+    {
       "name": "Spotify",
       "slug": "spotify/darwin",
       "platform": "darwin",
       "unique_identifier": "com.spotify.client",
       "description": "Spotify is a music streaming app."
-=======
-      "name": "Slack",
-      "slug": "slack/windows",
-      "platform": "windows",
-      "unique_identifier": "Slack",
-      "description": "Slack is a team communication and collaboration software for modern workplaces."
->>>>>>> 60295fb8
     },
     {
       "name": "Sublime Text",
