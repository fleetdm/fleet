--- conflicted
+++ resolved
@@ -233,7 +233,6 @@
       "description": "Google Chrome Enterprise is a fast, reliable web browser built for performance and compatibility across platforms."
     },
     {
-<<<<<<< HEAD
       "name": "Google Drive",
       "slug": "google-drive/darwin",
       "platform": "darwin",
@@ -246,13 +245,12 @@
       "platform": "windows",
       "unique_identifier": "Google Drive",
       "description": "Google Drive is a cloud storage service that allows you to store, sync, and share files across devices with seamless access to your Google Workspace content."
-=======
+    },
       "name": "iMazing Profile Editor",
       "slug": "imazing-profile-editor/darwin",
       "platform": "darwin",
       "unique_identifier": "com.DigiDNA.iMazingProfileEditorMac",
       "description": "iMazing Profile Editor is an app for creating and editing Apple configuration profiles."
->>>>>>> 7311fe1e
     },
     {
       "name": "Company Portal",
