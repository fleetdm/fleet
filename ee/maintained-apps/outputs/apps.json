--- conflicted
+++ resolved
@@ -79,26 +79,26 @@
       "description": "Brave is a web browser designed with privacy, blocking ads and trackers by default while maintaining fast speed."
     },
     {
-<<<<<<< HEAD
+      
+      "name": "Canva",
+      "slug": "canva/darwin",
+      "platform": "darwin",
+      "unique_identifier": "com.canva.CanvaDesktop",
+      "description": "Canva is a popular online graphic design tool."
+    },
+    {
+      "name": "ChatGPT Desktop",
+      "slug": "chatgpt/darwin",
+      "platform": "darwin",
+      "unique_identifier": "com.openai.chat",
+      "description": "OpenAI's official ChatGPT desktop app for macOS, providing seamless access to AI-powered conversations and assistance."
+    },
+    {
       "name": "Cisco Jabber",
       "slug": "cisco-jabber/darwin",
       "platform": "darwin",
       "unique_identifier": "com.cisco.jabber",
       "description": "Cisco Jabber is a collaboration and communication app."
-=======
-      "name": "Canva",
-      "slug": "canva/darwin",
-      "platform": "darwin",
-      "unique_identifier": "com.canva.CanvaDesktop",
-      "description": "Canva is a popular online graphic design tool."
-    },
-    {
-      "name": "ChatGPT Desktop",
-      "slug": "chatgpt/darwin",
-      "platform": "darwin",
-      "unique_identifier": "com.openai.chat",
-      "description": "OpenAI's official ChatGPT desktop app for macOS, providing seamless access to AI-powered conversations and assistance."
->>>>>>> 425a8b7e
     },
     {
       "name": "Claude",
