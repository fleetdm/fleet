{
  "version": 2,
  "apps": [
    {
      "name": "010 Editor",
      "slug": "010-editor/darwin",
      "platform": "darwin",
      "unique_identifier": "com.SweetScape.010Editor",
      "description": "A toolkit for working with text and binary data."
    },
    {
      "name": "1Password",
      "slug": "1password/darwin",
      "platform": "darwin",
      "unique_identifier": "com.1password.1password",
      "description": "Password manager that keeps all passwords secure behind one password."
    },
    {
      "name": "Abstract",
      "slug": "abstract/darwin",
      "platform": "darwin",
      "unique_identifier": "com.SweetScape.010Editor",
      "description": "Abstract is a collaborative design tool with support for Sketch files."
    },
    {
      "name": "Adobe Acrobat Reader",
      "slug": "adobe-acrobat-reader/darwin",
      "platform": "darwin",
      "unique_identifier": "com.adobe.Reader",
      "description": "Adobe Acrobat Reader is the industry-standard tool for viewing, printing, and commenting on PDF documents."
    },
    {
      "name": "Adobe Creative Cloud",
      "slug": "adobe-creative-cloud/darwin",
      "platform": "darwin",
      "unique_identifier": "com.adobe.acc.AdobeCreativeCloud",
      "description": "Adobe Creative Cloud is a platform for creative software management and installation, including access to Adobe’s suite of tools like Photoshop, Illustrator, and Premiere Pro."
    },
    {
      "name": "Beyond Compare",
      "slug": "beyond-compare/darwin",
      "platform": "darwin",
      "unique_identifier": "com.scootersoftware.BeyondCompare",
      "description": ""
    },
    {
      "name": "Box Drive",
      "slug": "box-drive/darwin",
      "platform": "darwin",
      "unique_identifier": "com.box.desktop",
      "description": "Box Drive is the desktop client for Box Cloud, enabling seamless access to your files without taking up local storage."
    },
    {
      "name": "Box Drive",
      "slug": "box-drive/windows",
      "platform": "windows",
      "unique_identifier": "Box",
      "description": "Box Drive is the desktop client for Box Cloud, enabling seamless access to your files without taking up local storage."
    },
    {
      "name": "Brave",
      "slug": "brave-browser/darwin",
      "platform": "darwin",
      "unique_identifier": "com.brave.Browser",
      "description": "Brave is a web browser designed with privacy, blocking ads and trackers by default while maintaining fast speed."
    },
    {
      "name": "Brave",
      "slug": "brave-browser/windows",
      "platform": "windows",
      "unique_identifier": "Brave",
      "description": "Brave is a web browser designed with privacy, blocking ads and trackers by default while maintaining fast speed."
    },
    {
      "name": "Claude",
      "slug": "claude/darwin",
      "platform": "darwin",
      "unique_identifier": "com.anthropic.claudefordesktop",
      "description": "Anthropic's official Claude AI desktop app."
    },
    {
      "name": "ClickUp",
      "slug": "clickup/darwin",
      "platform": "darwin",
      "unique_identifier": "com.clickup.desktop-app",
      "description": "ClickUp is a productivity platform for tasks, docs, goals, and chat."
    },
    {
      "name": "Cloudflare WARP",
      "slug": "cloudflare-warp/darwin",
      "platform": "darwin",
      "unique_identifier": "com.cloudflare.1dot1dot1dot1.macos",
      "description": "Cloudflare WARP enhances internet safety and performance by encrypting your data and optimizing connections for privacy."
    },
    {
      "name": "Cloudflare WARP",
      "slug": "cloudflare-warp/windows",
      "platform": "windows",
      "unique_identifier": "Cloudflare WARP",
      "description": "Cloudflare WARP enhances internet safety and performance by encrypting your data and optimizing connections for privacy."
    },
    {
      "name": "Cursor",
      "slug": "cursor/darwin",
      "platform": "darwin",
      "unique_identifier": "com.todesktop.230313mzl4w4u92",
      "description": "Cursor AI boosts your coding productivity by giving smart, context-aware code suggestions, quick explanations, and easy refactors — all inside your editor."
    },
    {
      "name": "Cursor",
      "slug": "cursor/windows",
      "platform": "windows",
      "unique_identifier": "Cursor",
      "description": "Cursor AI boosts your coding productivity by giving smart, context-aware code suggestions, quick explanations, and easy refactors — all inside your editor."
    },
    {
      "name": "DataGrip",
      "slug": "datagrip/darwin",
      "platform": "darwin",
      "unique_identifier": "com.jetbrains.datagrip",
      "description": "A powerful cross-platform IDE for relational and NoSQL databases."
    },
    {
      "name": "Amazon DCV",
      "slug": "dcv-viewer/darwin",
      "platform": "darwin",
      "unique_identifier": "com.nicesoftware.dcvviewer",
      "description": "DCV Viewer is used for connecting to the NICE DCV remote display protocol."
    },
    {
      "name": "Docker Desktop",
      "slug": "docker/darwin",
      "platform": "darwin",
      "unique_identifier": "com.docker.docker",
      "description": "Docker Desktop provides a seamless environment for building, sharing, and running containerized applications and microservices."
    },
    {
      "name": "Figma",
      "slug": "figma/darwin",
      "platform": "darwin",
      "unique_identifier": "com.figma.Desktop",
      "description": "Figma is a collaborative design tool for teams to create, prototype, and share designs in real time."
    },
    {
      "name": "Mozilla Firefox",
      "slug": "firefox/darwin",
      "platform": "darwin",
      "unique_identifier": "org.mozilla.firefox",
      "description": "Firefox is a powerful, open-source web browser built for speed, privacy, and customization."
    },
    {
<<<<<<< HEAD
      "name": "GitHub Desktop",
      "slug": "github/darwin",
      "platform": "darwin",
      "unique_identifier": "com.github.GitHubClient",
      "description": "GitHub Desktop is a desktop client for GitHub repositories."
=======
      "name": "Mozilla Firefox",
      "slug": "firefox/windows",
      "platform": "windows",
      "unique_identifier": "Mozilla Firefox (x64 en-US)",
      "description": "Firefox is a powerful, open-source web browser built for speed, privacy, and customization."
    },
    {
      "name": "GitKraken",
      "slug": "gitkraken/darwin",
      "platform": "darwin",
      "unique_identifier": "com.axosoft.gitkraken",
      "description": "GitKraken is a git client focusing on productivity."
>>>>>>> 60295fb8
    },
    {
      "name": "Google Chrome",
      "slug": "google-chrome/darwin",
      "platform": "darwin",
      "unique_identifier": "com.google.Chrome",
      "description": "Google Chrome Enterprise is a fast, reliable web browser built for performance and compatibility across platforms."
    },
    {
      "name": "Google Chrome",
      "slug": "google-chrome/windows",
      "platform": "windows",
      "unique_identifier": "Google Chrome",
      "description": "Google Chrome Enterprise is a fast, reliable web browser built for performance and compatibility across platforms."
    },
    {
      "name": "Company Portal",
      "slug": "intune-company-portal/darwin",
      "platform": "darwin",
      "unique_identifier": "com.microsoft.CompanyPortalMac",
      "description": "Microsoft Intune Company Portal is the app for accessing company resources and managing devices in a secure environment."
    },
    {
      "name": "iTerm2",
      "slug": "iterm2/darwin",
      "platform": "darwin",
      "unique_identifier": "com.googlecode.iterm2",
      "description": "A terminal emulator alternative to Apple's Terminal app."
    },
    {
      "name": "Linear",
      "slug": "linear-linear/darwin",
      "platform": "darwin",
      "unique_identifier": "com.linear",
      "description": "An app to manage software development and track bugs."
    },
    {
      "name": "Logi Options+",
      "slug": "logi-options+/darwin",
      "platform": "darwin",
      "unique_identifier": "com.logi.optionsplus",
      "description": "Software for managing Logitech devices."
    },
    {
      "name": "Microsoft Edge",
      "slug": "microsoft-edge/darwin",
      "platform": "darwin",
      "unique_identifier": "com.microsoft.edgemac",
      "description": "Microsoft Edge is a secure, fast, and modern web browser built for productivity and compatibility."
    },
    {
      "name": "Microsoft Excel",
      "slug": "microsoft-excel/darwin",
      "platform": "darwin",
      "unique_identifier": "com.microsoft.Excel",
      "description": "Microsoft Excel is the industry-standard spreadsheet software, perfect for data analysis, reporting, and visualization."
    },
    {
      "name": "Microsoft Outlook",
      "slug": "microsoft-outlook/darwin",
      "platform": "darwin",
      "unique_identifier": "com.microsoft.Outlook",
      "description": "Microsoft Outlook is an email client."
    },
    {
      "name": "Microsoft Teams",
      "slug": "microsoft-teams/darwin",
      "platform": "darwin",
      "unique_identifier": "com.microsoft.teams2",
      "description": "Microsoft Teams is an all-in-one collaboration platform for meetings, chats, calls, and document sharing."
    },
    {
      "name": "Microsoft Word",
      "slug": "microsoft-word/darwin",
      "platform": "darwin",
      "unique_identifier": "com.microsoft.Word",
      "description": "Microsoft Word is the industry-standard word processor for creating, editing, and sharing professional documents."
    },
    {
      "name": "Notion",
      "slug": "notion/darwin",
      "platform": "darwin",
      "unique_identifier": "notion.id",
      "description": "Notion is an all-in-one workspace for writing, planning, collaborating, and organizing."
    },
    {
      "name": "Omnissa Horizon Client",
      "slug": "omnissa-horizon-client/darwin",
      "platform": "darwin",
      "unique_identifier": "com.omnissa.horizon.client.mac",
      "description": "Omnissa Horizon Client is a tool end users use to access remote virtual desktops."
    },
    {
      "name": "P4V",
      "slug": "p4v/darwin",
      "platform": "darwin",
      "unique_identifier": "com.perforce.p4v",
      "description": "P4V is an app for accessing and managing Perforce version control repositories via a graphical interface."
    },
    {
      "name": "PhpStorm",
      "slug": "phpstorm/darwin",
      "platform": "darwin",
      "unique_identifier": "com.jetbrains.PhpStorm",
      "description": "PHP IDE by JetBrains"
    },
    {
      "name": "Postman",
      "slug": "postman/darwin",
      "platform": "darwin",
      "unique_identifier": "com.postmanlabs.mac",
      "description": "Postman is a collaboration platform for API development that simplifies building, testing, and sharing APIs."
    },
    {
      "name": "Privileges",
      "slug": "privileges/darwin",
      "platform": "darwin",
      "unique_identifier": "corp.sap.privileges",
      "description": "Privileges is an admin rights switcher for macOS."
    },
    {
      "name": "Proton Mail",
      "slug": "proton-mail/darwin",
      "platform": "darwin",
      "unique_identifier": "ch.protonmail.desktop",
      "description": "Proton Mail is a client for Proton Mail and Proton Calendar."
    },
    {
      "name": "Santa",
      "slug": "santa/darwin",
      "platform": "darwin",
      "unique_identifier": "com.northpolesec.santa",
      "description": "Santa is a binary authorization system for macOS."
    },
    {
      "name": "Slack",
      "slug": "slack/darwin",
      "platform": "darwin",
      "unique_identifier": "com.tinyspeck.slackmacgap",
      "description": "Slack is a team communication and collaboration software for modern workplaces."
    },
    {
      "name": "Slack",
      "slug": "slack/windows",
      "platform": "windows",
      "unique_identifier": "Slack",
      "description": "Slack is a team communication and collaboration software for modern workplaces."
    },
    {
      "name": "Sublime Text",
      "slug": "sublime-text/darwin",
      "platform": "darwin",
      "unique_identifier": "com.sublimetext.4",
      "description": "Sublime Text is a text editor for code, markup, and prose."
    },
    {
      "name": "TeamViewer",
      "slug": "teamviewer/darwin",
      "platform": "darwin",
      "unique_identifier": "com.teamviewer.TeamViewer",
      "description": "TeamViewer is a versatile remote access and connectivity platform trusted for secure remote desktop control, support, and collaboration."
    },
    {
      "name": "TeamViewer",
      "slug": "teamviewer/windows",
      "platform": "windows",
      "unique_identifier": "TeamViewer",
      "description": "TeamViewer is a versatile remote access and connectivity platform trusted for secure remote desktop control, support, and collaboration."
    },
    {
      "name": "Tunnelblick",
      "slug": "tunnelblick/darwin",
      "platform": "darwin",
      "unique_identifier": "net.tunnelblick.tunnelblick",
      "description": "Tunnelblick is a free and open-source OpenVPN client."
    },
    {
      "name": "Microsoft Visual Studio Code",
      "slug": "visual-studio-code/darwin",
      "platform": "darwin",
      "unique_identifier": "com.microsoft.VSCode",
      "description": "Microsoft Visual Studio Code (VS Code) is an open-source, lightweight, and powerful code editor."
    },
    {
      "name": "Microsoft Visual Studio Code",
      "slug": "visual-studio-code/windows",
      "platform": "windows",
      "unique_identifier": "Microsoft Visual Studio Code",
      "description": "Microsoft Visual Studio Code (VS Code) is an open-source, lightweight, and powerful code editor."
    },
    {
      "name": "VNC Viewer",
      "slug": "vnc-viewer/darwin",
      "platform": "darwin",
      "unique_identifier": "com.realvnc.vncviewer",
      "description": ""
    },
    {
      "name": "Webex",
      "slug": "webex/darwin",
      "platform": "darwin",
      "unique_identifier": "Cisco-Systems.Spark",
      "description": "Webex is a video communication and virtual meeting platform."
    },
    {
      "name": "WhatsApp",
      "slug": "whatsapp/darwin",
      "platform": "darwin",
      "unique_identifier": "net.whatsapp.WhatsApp",
      "description": "WhatsApp's native desktop client for seamless messaging and calling on macOS."
    },
    {
      "name": "Windows App",
      "slug": "windows-app/darwin",
      "platform": "darwin",
      "unique_identifier": "com.microsoft.rdc.macos",
      "description": "Windows App helps you connect to Windows from your Mac."
    },
    {
      "name": "Yubikey Manager",
      "slug": "yubico-yubikey-manager/darwin",
      "platform": "darwin",
      "unique_identifier": "com.yubico.ykman",
      "description": "YubiKey Manager is an application for configuring any YubiKey. Requires Rosetta 2. YubiKey Manager won't get security updates or bug fixes. It's End of Life: <a target=\"_blank\" href=\"https://www.yubico.com/support/download/yubikey-manager/\">https://www.yubico.com/support/download/yubikey-manager</a>"
    },
    {
      "name": "Zoom",
      "slug": "zoom/darwin",
      "platform": "darwin",
      "unique_identifier": "us.zoom.xos",
      "description": "Zoom is a leading video communication platform for meetings, webinars, and collaboration."
    },
    {
      "name": "Zoom",
      "slug": "zoom/windows",
      "platform": "windows",
      "unique_identifier": "Zoom Workplace (X64)",
      "description": "Zoom is a leading video communication platform for meetings, webinars, and collaboration."

    }
  ]
}<|MERGE_RESOLUTION|>--- conflicted
+++ resolved
@@ -149,18 +149,18 @@
       "description": "Firefox is a powerful, open-source web browser built for speed, privacy, and customization."
     },
     {
-<<<<<<< HEAD
+      "name": "Mozilla Firefox",
+      "slug": "firefox/windows",
+      "platform": "windows",
+      "unique_identifier": "Mozilla Firefox (x64 en-US)",
+      "description": "Firefox is a powerful, open-source web browser built for speed, privacy, and customization."
+    },
+    {
       "name": "GitHub Desktop",
       "slug": "github/darwin",
       "platform": "darwin",
       "unique_identifier": "com.github.GitHubClient",
       "description": "GitHub Desktop is a desktop client for GitHub repositories."
-=======
-      "name": "Mozilla Firefox",
-      "slug": "firefox/windows",
-      "platform": "windows",
-      "unique_identifier": "Mozilla Firefox (x64 en-US)",
-      "description": "Firefox is a powerful, open-source web browser built for speed, privacy, and customization."
     },
     {
       "name": "GitKraken",
@@ -168,7 +168,6 @@
       "platform": "darwin",
       "unique_identifier": "com.axosoft.gitkraken",
       "description": "GitKraken is a git client focusing on productivity."
->>>>>>> 60295fb8
     },
     {
       "name": "Google Chrome",
