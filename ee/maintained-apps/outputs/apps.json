{
  "version": 2,
  "apps": [
    {
      "name": "1Password",
      "slug": "1password/darwin",
      "platform": "darwin",
      "unique_identifier": "com.1password.1password",
      "description": "Password manager that keeps all passwords secure behind one password."
    },
    {
      "name": "Adobe Acrobat Reader",
      "slug": "adobe-acrobat-reader/darwin",
      "platform": "darwin",
      "unique_identifier": "com.adobe.Reader",
      "description": "Adobe Acrobat Reader is the industry-standard tool for viewing, printing, and commenting on PDF documents."
    },
    {
      "name": "Adobe Creative Cloud",
      "slug": "adobe-creative-cloud/darwin",
      "platform": "darwin",
      "unique_identifier": "com.adobe.acc.AdobeCreativeCloud",
      "description": "Adobe Creative Cloud is a platform for creative software management and installation, including access to Adobe’s suite of tools like Photoshop, Illustrator, and Premiere Pro."
    },
    {
      "name": "Beyond Compare",
      "slug": "beyond-compare/darwin",
      "platform": "darwin",
      "unique_identifier": "com.scootersoftware.BeyondCompare",
      "description": ""
    },
    {
      "name": "Box Drive",
      "slug": "box-drive/darwin",
      "platform": "darwin",
      "unique_identifier": "com.box.desktop",
      "description": "Box Drive is the desktop client for Box Cloud, enabling seamless access to your files without taking up local storage."
    },
    {
      "name": "Box Drive",
      "slug": "box-drive/windows",
      "platform": "windows",
      "unique_identifier": "Box",
      "description": "Box Drive is the desktop client for Box Cloud, enabling seamless access to your files without taking up local storage."
    },
    {
      "name": "Brave",
      "slug": "brave-browser/darwin",
      "platform": "darwin",
      "unique_identifier": "com.brave.Browser",
      "description": "Brave is a web browser designed with privacy, blocking ads and trackers by default while maintaining fast speed."
    },
    {
      "name": "Brave",
      "slug": "brave-browser/windows",
      "platform": "windows",
      "unique_identifier": "Brave",
      "description": "Brave is a web browser designed with privacy, blocking ads and trackers by default while maintaining fast speed."
    },
    {
      "name": "Cloudflare WARP",
      "slug": "cloudflare-warp/darwin",
      "platform": "darwin",
      "unique_identifier": "com.cloudflare.1dot1dot1dot1.macos",
      "description": "Cloudflare WARP enhances internet safety and performance by encrypting your data and optimizing connections for privacy."
    },
    {
      "name": "Cloudflare WARP",
      "slug": "cloudflare-warp/windows",
      "platform": "windows",
      "unique_identifier": "Cloudflare WARP",
      "description": "Cloudflare WARP enhances internet safety and performance by encrypting your data and optimizing connections for privacy."
    },
    {
      "name": "Amazon DCV",
      "slug": "dcv-viewer/darwin",
      "platform": "darwin",
      "unique_identifier": "com.nicesoftware.dcvviewer",
      "description": "DCV Viewer is used for connecting to the NICE DCV remote display protocol."
    },
    {
      "name": "Docker Desktop",
      "slug": "docker/darwin",
      "platform": "darwin",
      "unique_identifier": "com.docker.docker",
      "description": "Docker Desktop provides a seamless environment for building, sharing, and running containerized applications and microservices."
    },
    {
      "name": "Figma",
      "slug": "figma/darwin",
      "platform": "darwin",
      "unique_identifier": "com.figma.Desktop",
      "description": "Figma is a collaborative design tool for teams to create, prototype, and share designs in real time."
    },
    {
      "name": "Mozilla Firefox",
      "slug": "firefox/darwin",
      "platform": "darwin",
      "unique_identifier": "org.mozilla.firefox",
      "description": "Firefox is a powerful, open-source web browser built for speed, privacy, and customization."
    },
    {
      "name": "Google Chrome",
      "slug": "google-chrome/darwin",
      "platform": "darwin",
      "unique_identifier": "com.google.Chrome",
      "description": "Google Chrome Enterprise is a fast, reliable web browser built for performance and compatibility across platforms."
    },
    {
      "name": "Google Chrome",
      "slug": "google-chrome/windows",
      "platform": "windows",
      "unique_identifier": "Google Chrome",
      "description": "Google Chrome Enterprise is a fast, reliable web browser built for performance and compatibility across platforms."
    },
    {
      "name": "Company Portal",
      "slug": "intune-company-portal/darwin",
      "platform": "darwin",
      "unique_identifier": "com.microsoft.CompanyPortalMac",
      "description": "Microsoft Intune Company Portal is the app for accessing company resources and managing devices in a secure environment."
    },
    {
      "name": "iTerm2",
      "slug": "iterm2/darwin",
      "platform": "darwin",
      "unique_identifier": "com.googlecode.iterm2",
      "description": ""
    },
    {
      "name": "Logitech Options+",
      "slug": "logi-options+/darwin",
      "platform": "darwin",
      "unique_identifier": "com.logi.optionsplus",
      "description": "Logitech Options+ is an app for customizing Logitech devices such as mice and keyboards."
    },
    {
      "name": "Microsoft Edge",
      "slug": "microsoft-edge/darwin",
      "platform": "darwin",
      "unique_identifier": "com.microsoft.edgemac",
      "description": "Microsoft Edge is a secure, fast, and modern web browser built for productivity and compatibility."
    },
    {
      "name": "Microsoft Excel",
      "slug": "microsoft-excel/darwin",
      "platform": "darwin",
      "unique_identifier": "com.microsoft.Excel",
      "description": "Microsoft Excel is the industry-standard spreadsheet software, perfect for data analysis, reporting, and visualization."
    },
    {
      "name": "Microsoft Teams",
      "slug": "microsoft-teams/darwin",
      "platform": "darwin",
      "unique_identifier": "com.microsoft.teams2",
      "description": "Microsoft Teams is an all-in-one collaboration platform for meetings, chats, calls, and document sharing."
    },
    {
      "name": "Microsoft Word",
      "slug": "microsoft-word/darwin",
      "platform": "darwin",
      "unique_identifier": "com.microsoft.Word",
      "description": "Microsoft Word is the industry-standard word processor for creating, editing, and sharing professional documents."
    },
    {
      "name": "Notion",
      "slug": "notion/darwin",
      "platform": "darwin",
      "unique_identifier": "notion.id",
      "description": "Notion is an all-in-one workspace for writing, planning, collaborating, and organizing."
    },
    {
      "name": "Omnissa Horizon Client",
      "slug": "omnissa-horizon-client/darwin",
      "platform": "darwin",
      "unique_identifier": "com.omnissa.horizon.client.mac",
      "description": "Omnissa Horizon Client is a tool end users use to access remote virtual desktops."
    },
    {
<<<<<<< HEAD
      "name": "P4V",
      "slug": "p4v/darwin",
      "platform": "darwin",
      "unique_identifier": "com.perforce.p4v",
      "description": "P4V is an app for accessing and managing Perforce version control repositories via a graphical interface."
    },
    {
=======
>>>>>>> 4bf3c513
      "name": "Postman",
      "slug": "postman/darwin",
      "platform": "darwin",
      "unique_identifier": "com.postmanlabs.mac",
      "description": "Postman is a collaboration platform for API development that simplifies building, testing, and sharing APIs."
    },
    {
      "name": "Santa",
      "slug": "santa/darwin",
      "platform": "darwin",
      "unique_identifier": "com.northpolesec.santa",
      "description": ""
    },
    {
      "name": "Slack",
      "slug": "slack/darwin",
      "platform": "darwin",
      "unique_identifier": "com.tinyspeck.slackmacgap",
      "description": "Slack is a team communication and collaboration software for modern workplaces."
    },
    {
      "name": "TeamViewer",
      "slug": "teamviewer/darwin",
      "platform": "darwin",
      "unique_identifier": "com.teamviewer.TeamViewer",
      "description": "TeamViewer is a versatile remote access and connectivity platform trusted for secure remote desktop control, support, and collaboration."
    },
    {
      "name": "TeamViewer",
      "slug": "teamviewer/windows",
      "platform": "windows",
      "unique_identifier": "TeamViewer",
      "description": "TeamViewer is a versatile remote access and connectivity platform trusted for secure remote desktop control, support, and collaboration."
    },
    {
      "name": "Microsoft Visual Studio Code",
      "slug": "visual-studio-code/darwin",
      "platform": "darwin",
      "unique_identifier": "com.microsoft.VSCode",
      "description": "Microsoft Visual Studio Code (VS Code) is an open-source, lightweight, and powerful code editor."
    },
    {
      "name": "Microsoft Visual Studio Code",
      "slug": "visual-studio-code/windows",
      "platform": "windows",
      "unique_identifier": "Microsoft Visual Studio Code",
      "description": "Microsoft Visual Studio Code (VS Code) is an open-source, lightweight, and powerful code editor."
    },
    {
      "name": "VNC Viewer",
      "slug": "vnc-viewer/darwin",
      "platform": "darwin",
      "unique_identifier": "com.realvnc.vncviewer",
      "description": ""
    },
    {
      "name": "WhatsApp",
      "slug": "whatsapp/darwin",
      "platform": "darwin",
      "unique_identifier": "net.whatsapp.WhatsApp",
      "description": "WhatsApp's native desktop client for seamless messaging and calling on macOS."
    },
    {
      "name": "Yubikey Manager",
      "slug": "yubico-yubikey-manager/darwin",
      "platform": "darwin",
      "unique_identifier": "com.yubico.ykman",
      "description": "YubiKey Manager is an application for configuring any YubiKey. Requires Rosetta 2. YubiKey Manager won't get security updates or bug fixes. It's End of Life: <a target=\"_blank\" href=\"https://www.yubico.com/support/download/yubikey-manager/\">https://www.yubico.com/support/download/yubikey-manager/</a>"
    },
    {
      "name": "Zoom",
      "slug": "zoom/darwin",
      "platform": "darwin",
      "unique_identifier": "us.zoom.xos",
      "description": "Zoom is a leading video communication platform for meetings, webinars, and collaboration."
    }
  ]
}<|MERGE_RESOLUTION|>--- conflicted
+++ resolved
@@ -177,7 +177,6 @@
       "description": "Omnissa Horizon Client is a tool end users use to access remote virtual desktops."
     },
     {
-<<<<<<< HEAD
       "name": "P4V",
       "slug": "p4v/darwin",
       "platform": "darwin",
@@ -185,8 +184,6 @@
       "description": "P4V is an app for accessing and managing Perforce version control repositories via a graphical interface."
     },
     {
-=======
->>>>>>> 4bf3c513
       "name": "Postman",
       "slug": "postman/darwin",
       "platform": "darwin",
