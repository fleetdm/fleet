--- conflicted
+++ resolved
@@ -212,19 +212,18 @@
       "description": "Microsoft Excel is the industry-standard spreadsheet software, perfect for data analysis, reporting, and visualization."
     },
     {
-<<<<<<< HEAD
       "name": "Microsoft OneNote",
       "slug": "microsoft-onenote/darwin",
       "platform": "darwin",
       "unique_identifier": "com.microsoft.onenote.mac",
       "description": "Microsoft OneNote is a digital note taking app."
-=======
+    },
+    {
       "name": "Microsoft Outlook",
       "slug": "microsoft-outlook/darwin",
       "platform": "darwin",
       "unique_identifier": "com.microsoft.Outlook",
       "description": "Microsoft Outlook is an email client."
->>>>>>> 65d82d67
     },
     {
       "name": "Microsoft Teams",
