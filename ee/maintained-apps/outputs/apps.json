--- conflicted
+++ resolved
@@ -485,17 +485,17 @@
       "description": "JetBrains tools manager."
     },
     {
+      "slug": "keepassxc/darwin",
+      "platform": "darwin",
+      "unique_identifier": "org.keepassx.keepassxc",
+      "description": "KeePassXC is a password manager app."
+    },
+    {
       "name": "KeePassXC",
-<<<<<<< HEAD
       "slug": "keepassxc/windows",
       "platform": "windows",
       "unique_identifier": "KeePassXC",
       "description": "KeePassXC is a cross-platform password manager for securely storing passwords and other sensitive data."
-=======
-      "slug": "keepassxc/darwin",
-      "platform": "darwin",
-      "unique_identifier": "org.keepassx.keepassxc",
-      "description": "KeePassXC is a password manager app."
     },
     {
       "name": "LibreOffice",
@@ -503,7 +503,6 @@
       "platform": "darwin",
       "unique_identifier": "org.libreoffice.script",
       "description": "LibreOffice is a free cross-platform office suite."
->>>>>>> b9dcf9f6
     },
     {
       "name": "Linear",
