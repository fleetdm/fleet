{
  "version": 2,
  "apps": [
    {
      "name": "010 Editor",
      "slug": "010-editor/darwin",
      "platform": "darwin",
      "unique_identifier": "com.SweetScape.010Editor",
      "description": "A toolkit for working with text and binary data."
    },
    {
      "name": "1Password",
      "slug": "1password/darwin",
      "platform": "darwin",
      "unique_identifier": "com.1password.1password",
      "description": "Password manager that keeps all passwords secure behind one password."
    },
    {
      "name": "Abstract",
      "slug": "abstract/darwin",
      "platform": "darwin",
      "unique_identifier": "com.SweetScape.010Editor",
      "description": "Abstract is a collaborative design tool with support for Sketch files."
    },
    {
      "name": "Adobe Acrobat Reader",
      "slug": "adobe-acrobat-reader/darwin",
      "platform": "darwin",
      "unique_identifier": "com.adobe.Reader",
      "description": "Adobe Acrobat Reader is the industry-standard tool for viewing, printing, and commenting on PDF documents."
    },
    {
      "name": "Adobe Creative Cloud",
      "slug": "adobe-creative-cloud/darwin",
      "platform": "darwin",
      "unique_identifier": "com.adobe.acc.AdobeCreativeCloud",
      "description": "Adobe Creative Cloud is a platform for creative software management and installation, including access to Adobe’s suite of tools like Photoshop, Illustrator, and Premiere Pro."
    },
    {
      "name": "Beyond Compare",
      "slug": "beyond-compare/darwin",
      "platform": "darwin",
      "unique_identifier": "com.scootersoftware.BeyondCompare",
      "description": ""
    },
    {
      "name": "Box Drive",
      "slug": "box-drive/darwin",
      "platform": "darwin",
      "unique_identifier": "com.box.desktop",
      "description": "Box Drive is the desktop client for Box Cloud, enabling seamless access to your files without taking up local storage."
    },
    {
      "name": "Box Drive",
      "slug": "box-drive/windows",
      "platform": "windows",
      "unique_identifier": "Box",
      "description": "Box Drive is the desktop client for Box Cloud, enabling seamless access to your files without taking up local storage."
    },
    {
      "name": "Brave",
      "slug": "brave-browser/darwin",
      "platform": "darwin",
      "unique_identifier": "com.brave.Browser",
      "description": "Brave is a web browser designed with privacy, blocking ads and trackers by default while maintaining fast speed."
    },
    {
      "name": "Brave",
      "slug": "brave-browser/windows",
      "platform": "windows",
      "unique_identifier": "Brave",
      "description": "Brave is a web browser designed with privacy, blocking ads and trackers by default while maintaining fast speed."
    },
    {
      "name": "Claude",
      "slug": "claude/darwin",
      "platform": "darwin",
      "unique_identifier": "com.anthropic.claudefordesktop",
      "description": "Anthropic's official Claude AI desktop app."
    },
    {
      "name": "ClickUp",
      "slug": "clickup/darwin",
      "platform": "darwin",
      "unique_identifier": "com.clickup.desktop-app",
      "description": "ClickUp is a productivity platform for tasks, docs, goals, and chat."
    },
    {
      "name": "Cloudflare WARP",
      "slug": "cloudflare-warp/darwin",
      "platform": "darwin",
      "unique_identifier": "com.cloudflare.1dot1dot1dot1.macos",
      "description": "Cloudflare WARP enhances internet safety and performance by encrypting your data and optimizing connections for privacy."
    },
    {
      "name": "Cloudflare WARP",
      "slug": "cloudflare-warp/windows",
      "platform": "windows",
      "unique_identifier": "Cloudflare WARP",
      "description": "Cloudflare WARP enhances internet safety and performance by encrypting your data and optimizing connections for privacy."
    },
    {
      "name": "Cursor",
      "slug": "cursor/darwin",
      "platform": "darwin",
      "unique_identifier": "com.todesktop.230313mzl4w4u92",
      "description": "Cursor AI boosts your coding productivity by giving smart, context-aware code suggestions, quick explanations, and easy refactors — all inside your editor."
    },
    {
      "name": "Cursor",
      "slug": "cursor/windows",
      "platform": "windows",
      "unique_identifier": "Cursor",
      "description": "Cursor AI boosts your coding productivity by giving smart, context-aware code suggestions, quick explanations, and easy refactors — all inside your editor."
    },
    {
      "name": "DataGrip",
      "slug": "datagrip/darwin",
      "platform": "darwin",
      "unique_identifier": "com.jetbrains.datagrip",
      "description": "A powerful cross-platform IDE for relational and NoSQL databases."
    },
    {
      "name": "Amazon DCV",
      "slug": "dcv-viewer/darwin",
      "platform": "darwin",
      "unique_identifier": "com.nicesoftware.dcvviewer",
      "description": "DCV Viewer is used for connecting to the NICE DCV remote display protocol."
    },
    {
      "name": "Discord",
      "slug": "discord/darwin",
      "platform": "darwin",
      "unique_identifier": "com.hnc.Discord",
      "description": "Discord is voice and text chat software."
    },
    {
      "name": "Discord",
      "slug": "discord/windows",
      "platform": "windows",
      "unique_identifier": "Discord",
      "description": "Discord is voice and text chat software."
    },
    {
      "name": "Docker Desktop",
      "slug": "docker/darwin",
      "platform": "darwin",
      "unique_identifier": "com.docker.docker",
      "description": "Docker Desktop provides a seamless environment for building, sharing, and running containerized applications and microservices."
    },
    {
      "name": "Figma",
      "slug": "figma/darwin",
      "platform": "darwin",
      "unique_identifier": "com.figma.Desktop",
      "description": "Figma is a collaborative design tool for teams to create, prototype, and share designs in real time."
    },
    {
      "name": "Mozilla Firefox",
      "slug": "firefox/darwin",
      "platform": "darwin",
      "unique_identifier": "org.mozilla.firefox",
      "description": "Firefox is a powerful, open-source web browser built for speed, privacy, and customization."
    },
    {
      "name": "Mozilla Firefox",
      "slug": "firefox/windows",
      "platform": "windows",
      "unique_identifier": "Mozilla Firefox (x64 en-US)",
      "description": "Firefox is a powerful, open-source web browser built for speed, privacy, and customization."
    },
    {
      "name": "GitKraken",
      "slug": "gitkraken/darwin",
      "platform": "darwin",
      "unique_identifier": "com.axosoft.gitkraken",
      "description": "GitKraken is a git client focusing on productivity."
    },
    {
      "name": "GoLand",
      "slug": "goland/darwin",
      "platform": "darwin",
      "unique_identifier": "com.jetbrains.goland",
      "description": "Go (golang) IDE by JetBrains"
    },
    {
      "name": "Google Chrome",
      "slug": "google-chrome/darwin",
      "platform": "darwin",
      "unique_identifier": "com.google.Chrome",
      "description": "Google Chrome Enterprise is a fast, reliable web browser built for performance and compatibility across platforms."
    },
    {
      "name": "Google Chrome",
      "slug": "google-chrome/windows",
      "platform": "windows",
      "unique_identifier": "Google Chrome",
      "description": "Google Chrome Enterprise is a fast, reliable web browser built for performance and compatibility across platforms."
    },
    {
      "name": "Company Portal",
      "slug": "intune-company-portal/darwin",
      "platform": "darwin",
      "unique_identifier": "com.microsoft.CompanyPortalMac",
      "description": "Microsoft Intune Company Portal is the app for accessing company resources and managing devices in a secure environment."
    },
    {
      "name": "iTerm2",
      "slug": "iterm2/darwin",
      "platform": "darwin",
      "unique_identifier": "com.googlecode.iterm2",
      "description": "A terminal emulator alternative to Apple's Terminal app."
    },
    {
      "name": "Linear",
      "slug": "linear-linear/darwin",
      "platform": "darwin",
      "unique_identifier": "com.linear",
      "description": "An app to manage software development and track bugs."
    },
    {
      "name": "Logi Options+",
      "slug": "logi-options+/darwin",
      "platform": "darwin",
      "unique_identifier": "com.logi.optionsplus",
      "description": "Software for managing Logitech devices."
    },
    {
      "name": "Microsoft Edge",
      "slug": "microsoft-edge/darwin",
      "platform": "darwin",
      "unique_identifier": "com.microsoft.edgemac",
      "description": "Microsoft Edge is a secure, fast, and modern web browser built for productivity and compatibility."
    },
    {
      "name": "Microsoft Excel",
      "slug": "microsoft-excel/darwin",
      "platform": "darwin",
      "unique_identifier": "com.microsoft.Excel",
      "description": "Microsoft Excel is the industry-standard spreadsheet software, perfect for data analysis, reporting, and visualization."
    },
    {
      "name": "Microsoft Outlook",
      "slug": "microsoft-outlook/darwin",
      "platform": "darwin",
      "unique_identifier": "com.microsoft.Outlook",
      "description": "Microsoft Outlook is an email client."
    },
    {
      "name": "Microsoft Teams",
      "slug": "microsoft-teams/darwin",
      "platform": "darwin",
      "unique_identifier": "com.microsoft.teams2",
      "description": "Microsoft Teams is an all-in-one collaboration platform for meetings, chats, calls, and document sharing."
    },
    {
      "name": "Microsoft Word",
      "slug": "microsoft-word/darwin",
      "platform": "darwin",
      "unique_identifier": "com.microsoft.Word",
      "description": "Microsoft Word is the industry-standard word processor for creating, editing, and sharing professional documents."
    },
    {
      "name": "Notion",
      "slug": "notion/darwin",
      "platform": "darwin",
      "unique_identifier": "notion.id",
      "description": "Notion is an all-in-one workspace for writing, planning, collaborating, and organizing."
    },
    {
      "name": "Nudge",
      "slug": "nudge/darwin",
      "platform": "darwin",
      "unique_identifier": "com.github.macadmins.Nudge",
      "description": "Nudge is an application for enforcing OS updates."
    },
    {
      "name": "Omnissa Horizon Client",
      "slug": "omnissa-horizon-client/darwin",
      "platform": "darwin",
      "unique_identifier": "com.omnissa.horizon.client.mac",
      "description": "Omnissa Horizon Client is a tool end users use to access remote virtual desktops."
    },
    {
      "name": "P4V",
      "slug": "p4v/darwin",
      "platform": "darwin",
      "unique_identifier": "com.perforce.p4v",
      "description": "P4V is an app for accessing and managing Perforce version control repositories via a graphical interface."
    },
    {
      "name": "PhpStorm",
      "slug": "phpstorm/darwin",
      "platform": "darwin",
      "unique_identifier": "com.jetbrains.PhpStorm",
      "description": "PHP IDE by JetBrains"
    },
    {
      "name": "Postman",
      "slug": "postman/darwin",
      "platform": "darwin",
      "unique_identifier": "com.postmanlabs.mac",
      "description": "Postman is a collaboration platform for API development that simplifies building, testing, and sharing APIs."
    },
    {
      "name": "Privileges",
      "slug": "privileges/darwin",
      "platform": "darwin",
      "unique_identifier": "corp.sap.privileges",
      "description": "Privileges is an admin rights switcher for macOS."
    },
    {
      "name": "Proton Mail",
      "slug": "proton-mail/darwin",
      "platform": "darwin",
      "unique_identifier": "ch.protonmail.desktop",
      "description": "Proton Mail is a client for Proton Mail and Proton Calendar."
    },
    {
      "name": "Santa",
      "slug": "santa/darwin",
      "platform": "darwin",
      "unique_identifier": "com.northpolesec.santa",
      "description": "Santa is a binary authorization system for macOS."
    },
    {
      "name": "Slack",
      "slug": "slack/darwin",
      "platform": "darwin",
      "unique_identifier": "com.tinyspeck.slackmacgap",
      "description": "Slack is a team communication and collaboration software for modern workplaces."
    },
    {
      "name": "Slack",
      "slug": "slack/windows",
      "platform": "windows",
      "unique_identifier": "Slack",
      "description": "Slack is a team communication and collaboration software for modern workplaces."
    },
    {
      "name": "Sublime Text",
      "slug": "sublime-text/darwin",
      "platform": "darwin",
      "unique_identifier": "com.sublimetext.4",
      "description": "Sublime Text is a text editor for code, markup, and prose."
    },
    {
      "name": "TeamViewer",
      "slug": "teamviewer/darwin",
      "platform": "darwin",
      "unique_identifier": "com.teamviewer.TeamViewer",
      "description": "TeamViewer is a versatile remote access and connectivity platform trusted for secure remote desktop control, support, and collaboration."
    },
    {
      "name": "TeamViewer",
      "slug": "teamviewer/windows",
      "platform": "windows",
      "unique_identifier": "TeamViewer",
      "description": "TeamViewer is a versatile remote access and connectivity platform trusted for secure remote desktop control, support, and collaboration."
    },
    {
      "name": "Tunnelblick",
      "slug": "tunnelblick/darwin",
      "platform": "darwin",
      "unique_identifier": "net.tunnelblick.tunnelblick",
      "description": "Tunnelblick is a free and open-source OpenVPN client."
    },
    {
      "name": "Microsoft Visual Studio Code",
      "slug": "visual-studio-code/darwin",
      "platform": "darwin",
      "unique_identifier": "com.microsoft.VSCode",
      "description": "Microsoft Visual Studio Code (VS Code) is an open-source, lightweight, and powerful code editor."
    },
    {
      "name": "Microsoft Visual Studio Code",
      "slug": "visual-studio-code/windows",
      "platform": "windows",
      "unique_identifier": "Microsoft Visual Studio Code",
      "description": "Microsoft Visual Studio Code (VS Code) is an open-source, lightweight, and powerful code editor."
    },
    {
      "name": "VNC Viewer",
      "slug": "vnc-viewer/darwin",
      "platform": "darwin",
      "unique_identifier": "com.realvnc.vncviewer",
      "description": ""
    },
    {
      "name": "Webex",
      "slug": "webex/darwin",
      "platform": "darwin",
      "unique_identifier": "Cisco-Systems.Spark",
      "description": "Webex is a video communication and virtual meeting platform."
    },
    {
      "name": "WhatsApp",
      "slug": "whatsapp/darwin",
      "platform": "darwin",
      "unique_identifier": "net.whatsapp.WhatsApp",
      "description": "WhatsApp's native desktop client for seamless messaging and calling on macOS."
    },
    {
      "name": "Windows App",
      "slug": "windows-app/darwin",
      "platform": "darwin",
      "unique_identifier": "com.microsoft.rdc.macos",
      "description": "Windows App helps you connect to Windows from your Mac."
    },
    {
      "name": "Yubikey Manager",
      "slug": "yubico-yubikey-manager/darwin",
      "platform": "darwin",
      "unique_identifier": "com.yubico.ykman",
<<<<<<< HEAD
      "description": "YubiKey Manager is an application for configuring any YubiKey. Requires Rosetta 2. YubiKey Manager won't get security updates or bug fixes. It's End of Life: <a target=\"_blank\" href=\"https://www.yubico.com/support/download/yubikey-manager/\">https://www.yubico.com/support/download/yubikey-manager</a>"
      },
      {
=======
      "description": "YubiKey Manager is an application for configuring any YubiKey. Requires Rosetta 2. YubiKey Manager won't get security updates or bug fixes. It's End of Life: \u003ca target=\"_blank\" href=\"https://www.yubico.com/support/download/yubikey-manager/\"\u003ehttps://www.yubico.com/support/download/yubikey-manager\u003c/a\u003e"
    },
    {
>>>>>>> 6045f9f2
      "name": "Zoom",
      "slug": "zoom/darwin",
      "platform": "darwin",
      "unique_identifier": "us.zoom.xos",
      "description": "Zoom is a leading video communication platform for meetings, webinars, and collaboration."
    },
    {
      "name": "Zoom",
      "slug": "zoom/windows",
      "platform": "windows",
      "unique_identifier": "Zoom Workplace (X64)",
      "description": "Zoom is a leading video communication platform for meetings, webinars, and collaboration."
    }
  ]
}<|MERGE_RESOLUTION|>--- conflicted
+++ resolved
@@ -412,15 +412,9 @@
       "slug": "yubico-yubikey-manager/darwin",
       "platform": "darwin",
       "unique_identifier": "com.yubico.ykman",
-<<<<<<< HEAD
       "description": "YubiKey Manager is an application for configuring any YubiKey. Requires Rosetta 2. YubiKey Manager won't get security updates or bug fixes. It's End of Life: <a target=\"_blank\" href=\"https://www.yubico.com/support/download/yubikey-manager/\">https://www.yubico.com/support/download/yubikey-manager</a>"
-      },
-      {
-=======
-      "description": "YubiKey Manager is an application for configuring any YubiKey. Requires Rosetta 2. YubiKey Manager won't get security updates or bug fixes. It's End of Life: \u003ca target=\"_blank\" href=\"https://www.yubico.com/support/download/yubikey-manager/\"\u003ehttps://www.yubico.com/support/download/yubikey-manager\u003c/a\u003e"
-    },
-    {
->>>>>>> 6045f9f2
+    },
+    {
       "name": "Zoom",
       "slug": "zoom/darwin",
       "platform": "darwin",
