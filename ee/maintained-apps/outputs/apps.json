{
  "version": 2,
  "apps": [
    {
      "name": "010 Editor",
      "slug": "010-editor/darwin",
      "platform": "darwin",
      "unique_identifier": "com.SweetScape.010Editor",
      "description": "010 Editor is a toolkit for working with text and binary data."
    },
    {
      "name": "010 Editor",
      "slug": "010-editor/windows",
      "platform": "windows",
      "unique_identifier": "010 Editor 16.0.2 (64-bit)",
      "description": "010 Editor is a toolkit for working with text and binary data."
    },
    {
      "name": "1Password",
      "slug": "1password/darwin",
      "platform": "darwin",
      "unique_identifier": "com.1password.1password",
      "description": "1Password is a password manager that keeps all passwords secure behind one password."
    },
    {
      "name": "1Password",
      "slug": "1password/windows",
      "platform": "windows",
      "unique_identifier": "1Password",
      "description": "1Password is a password manager that keeps all passwords secure behind one password."
    },
    {
      "name": "8x8 Work",
      "slug": "8x8-work/darwin",
      "platform": "darwin",
      "unique_identifier": "com.electron.8x8---virtual-office",
      "description": "8x8 Work is a communications application with voice, video, chat, and web conferencing."
    },
    {
      "name": "8x8 Work",
      "slug": "8x8-work/windows",
      "platform": "windows",
      "unique_identifier": "8x8 Work",
      "description": "8x8 Work is a communications application with voice, video, chat, and web conferencing."
    },
    {
      "name": "Abstract",
      "slug": "abstract/darwin",
      "platform": "darwin",
      "unique_identifier": "com.elasticprojects.abstract-desktop",
      "description": "Abstract is a collaborative design tool with support for Sketch files."
    },
    {
      "name": "Adobe Acrobat Pro DC",
      "slug": "adobe-acrobat-pro/darwin",
      "platform": "darwin",
      "unique_identifier": "com.adobe.Acrobat.Pro",
      "description": "Adobe Acrobat Pro DC is a professional PDF editor for creating, editing, converting, and managing PDF documents."
    },
    {
      "name": "Adobe Acrobat Reader",
      "slug": "adobe-acrobat-reader/darwin",
      "platform": "darwin",
      "unique_identifier": "com.adobe.Reader",
      "description": "Adobe Acrobat Reader is the industry-standard tool for viewing, printing, and commenting on PDF documents."
    },
    {
      "name": "Adobe Acrobat Reader",
      "slug": "adobe-acrobat-reader/windows",
      "platform": "windows",
      "unique_identifier": "Adobe Acrobat (64-bit)",
      "description": "Adobe Acrobat Reader is the industry-standard tool for viewing, printing, and commenting on PDF documents."
    },
    {
      "name": "Adobe Creative Cloud",
      "slug": "adobe-creative-cloud/darwin",
      "platform": "darwin",
      "unique_identifier": "com.adobe.acc.AdobeCreativeCloud",
      "description": "Adobe Creative Cloud is a platform for creative software management and installation, including access to Adobe’s suite of tools like Photoshop, Illustrator, and Premiere Pro."
    },
    {
      "name": "Adobe Digital Editions",
      "slug": "adobe-digital-editions/darwin",
      "platform": "darwin",
      "unique_identifier": "com.adobe.adobedigitaleditions.app",
      "description": "Adobe Digital Editions is an E-book reader."
    },
    {
      "name": "Aircall",
      "slug": "aircall/darwin",
      "platform": "darwin",
      "unique_identifier": "io.aircall.phone",
      "description": "Aircall is cloud-based call center and phone system software."
    },
    {
<<<<<<< HEAD
      "name": "Airtame",
      "slug": "airtame/darwin",
      "platform": "darwin",
      "unique_identifier": "com.airtame.airtame-application",
      "description": "Airtame is an app that makes shared screens easy to use — for screen sharing, conferencing, digital signage, and alerts."
    },
    {
      "name": "Airtame",
      "slug": "airtame/windows",
      "platform": "windows",
      "unique_identifier": "Airtame 4.15.0",
      "description": "Airtame is an app that makes shared screens easy to use — for screen sharing, conferencing, digital signage, and alerts."
=======
      "name": "Aircall",
      "slug": "aircall/windows",
      "platform": "windows",
      "unique_identifier": "Aircall",
      "description": "Aircall is cloud-based call center and phone system software."
>>>>>>> faa48b84
    },
    {
      "name": "Amazon Chime",
      "slug": "amazon-chime/darwin",
      "platform": "darwin",
      "unique_identifier": "com.runningwithcrayons.Alfred",
      "description": "Amazon Chime is a communications service that lets you meet, chat, and place business calls inside and outside your organization."
    },
    {
      "name": "Android Studio",
      "slug": "android-studio/darwin",
      "platform": "darwin",
      "unique_identifier": "com.google.android.studio",
      "description": "Android Studio is the official integrated development environment for Android app development, based on IntelliJ IDEA."
    },
    {
      "name": "Anka",
      "slug": "anka-virtualization/darwin",
      "platform": "darwin",
      "unique_identifier": "com.veertu.ankaview",
      "description": "Anka is a tool for managing and creating virtual machines."
    },
    {
      "name": "AnyDesk",
      "slug": "anydesk/darwin",
      "platform": "darwin",
      "unique_identifier": "com.philandro.anydesk",
      "description": "AnyDesk is an app that allows connection to a computer remotely."
    },
    {
      "name": "Apparency",
      "slug": "apparency/darwin",
      "platform": "darwin",
      "unique_identifier": "com.mothersruin.Apparency",
      "description": "Apparency is an app to inspect application bundles."
    },
    {
      "name": "Arc",
      "slug": "arc/darwin",
      "platform": "darwin",
      "unique_identifier": "company.thebrowser.Browser",
      "description": "Arc is a productivity-focused browser."
    },
    {
      "name": "Archaeology",
      "slug": "archaeology/darwin",
      "platform": "darwin",
      "unique_identifier": "com.mothersruin.Archaeology",
      "description": "Archaeology is a tool for digging into binary files."
    },
    {
      "name": "Asana",
      "slug": "asana/darwin",
      "platform": "darwin",
      "unique_identifier": "com.electron.asana",
      "description": "Asana is an app to manage team projects and tasks."
    },
    {
      "name": "Asana",
      "slug": "asana/windows",
      "platform": "windows",
      "unique_identifier": "Asana",
      "description": "Asana is an app to manage team projects and tasks."
    },
    {
      "name": "Audacity",
      "slug": "audacity/darwin",
      "platform": "darwin",
      "unique_identifier": "org.audacityteam.audacity",
      "description": "Audacity is a multi-track audio editor and recorder."
    },
    {
      "name": "Avast Secure Browser",
      "slug": "avast-secure-browser/darwin",
      "platform": "darwin",
      "unique_identifier": "com.avast.AvastSecureBrowser",
      "description": "Avast Secure Browser is a web browser focusing on privacy."
    },
    {
      "name": "AWS Client VPN",
      "slug": "aws-vpn-client/darwin",
      "platform": "darwin",
      "unique_identifier": "com.amazonaws.acvc.osx",
      "description": "AWS Client VPN is a managed client-based VPN service to securely access AWS resources."
    },
    {
      "name": "balenaEtcher",
      "slug": "balenaetcher/darwin",
      "platform": "darwin",
      "unique_identifier": "io.balena.etcher",
      "description": "balenaEtcher is a tool to flash OS images to SD cards & USB drives."
    },
    {
      "name": "BBEdit",
      "slug": "bbedit/darwin",
      "platform": "darwin",
      "unique_identifier": "com.barebones.bbedit",
      "description": "BBEdit is a text, code, and markup editor."
    },
    {
      "name": "Beyond Compare",
      "slug": "beyond-compare/darwin",
      "platform": "darwin",
      "unique_identifier": "com.scootersoftware.BeyondCompare",
      "description": "Beyond Compare is an app used to compare files and folders."
    },
    {
      "name": "Bitwarden",
      "slug": "bitwarden/darwin",
      "platform": "darwin",
      "unique_identifier": "com.bitwarden.desktop",
      "description": "Bitwarden is a desktop password and login vault."
    },
    {
      "name": "Blender",
      "slug": "blender/darwin",
      "platform": "darwin",
      "unique_identifier": "org.blenderfoundation.blender",
      "description": "Blender is a 3D creation suite."
    },
    {
      "name": "Blender",
      "slug": "blender/windows",
      "platform": "windows",
      "unique_identifier": "Blender",
      "description": "Blender is a 3D creation suite."
    },
    {
      "name": "Box Drive",
      "slug": "box-drive/darwin",
      "platform": "darwin",
      "unique_identifier": "com.box.desktop",
      "description": "Box Drive is the desktop client for Box Cloud, enabling seamless access to your files without taking up local storage."
    },
    {
      "name": "Box Drive",
      "slug": "box-drive/windows",
      "platform": "windows",
      "unique_identifier": "Box",
      "description": "Box Drive is the desktop client for Box Cloud, enabling seamless access to your files without taking up local storage."
    },
    {
      "name": "Brave",
      "slug": "brave-browser/darwin",
      "platform": "darwin",
      "unique_identifier": "com.brave.Browser",
      "description": "Brave is a web browser designed with privacy, blocking ads and trackers by default while maintaining fast speed."
    },
    {
      "name": "Brave",
      "slug": "brave-browser/windows",
      "platform": "windows",
      "unique_identifier": "Brave",
      "description": "Brave is a web browser designed with privacy, blocking ads and trackers by default while maintaining fast speed."
    },
    {
      "name": "Bruno",
      "slug": "bruno/darwin",
      "platform": "darwin",
      "unique_identifier": "com.usebruno.app",
      "description": "Bruno is an open source IDE for exploring and testing APIs."
    },
    {
      "name": "Camtasia",
      "slug": "camtasia/darwin",
      "platform": "darwin",
      "unique_identifier": "com.techsmith.camtasia",
      "description": "Camtasia is a screen recorder and video editor."
    },
    {
      "name": "Camtasia",
      "slug": "camtasia/windows",
      "platform": "windows",
      "unique_identifier": "Camtasia",
      "description": "Camtasia is a screen recorder and video editor."
    },
    {
      "name": "Canva",
      "slug": "canva/darwin",
      "platform": "darwin",
      "unique_identifier": "com.canva.CanvaDesktop",
      "description": "Canva is a popular online graphic design tool."
    },
    {
      "name": "ChatGPT Atlas",
      "slug": "chatgpt-atlas/darwin",
      "platform": "darwin",
      "unique_identifier": "com.openai.atlas",
      "description": "ChatGPT Atlas is OpenAI's official browser with ChatGPT built in."
    },
    {
      "name": "ChatGPT Desktop",
      "slug": "chatgpt/darwin",
      "platform": "darwin",
      "unique_identifier": "com.openai.chat",
      "description": "ChatGPT Desktop is OpenAI's official ChatGPT desktop app for macOS, providing seamless access to AI-powered conversations and assistance."
    },
    {
      "name": "Cisco Jabber",
      "slug": "cisco-jabber/darwin",
      "platform": "darwin",
      "unique_identifier": "com.cisco.jabber",
      "description": "Cisco Jabber is a collaboration and communication app."
    },
    {
      "name": "Cisco Jabber",
      "slug": "cisco-jabber/windows",
      "platform": "windows",
      "unique_identifier": "Cisco Jabber",
      "description": "Cisco Jabber is a collaboration and communication app."
    },
    {
      "name": "Citrix Workspace",
      "slug": "citrix-workspace/darwin",
      "platform": "darwin",
      "unique_identifier": "com.citrix.receiver.nomas",
      "description": "Citrix Workspace is a managed desktop virtualization solution that delivers secure access to information, apps, and content."
    },
    {
      "name": "Claude",
      "slug": "claude/darwin",
      "platform": "darwin",
      "unique_identifier": "com.anthropic.claudefordesktop",
      "description": "Claude is Anthropic's official Claude AI desktop app."
    },
    {
      "name": "CleanMyMac",
      "slug": "cleanmymac/darwin",
      "platform": "darwin",
      "unique_identifier": "com.macpaw.CleanMyMac5",
      "description": "CleanMyMac is a tool to remove unnecessary files and folders from disk."
    },
    {
      "name": "CleanShot X",
      "slug": "cleanshot/darwin",
      "platform": "darwin",
      "unique_identifier": "com.getcleanshot.app",
      "description": "CleanShot X is a screen capturing tool."
    },
    {
      "name": "ClickUp",
      "slug": "clickup/darwin",
      "platform": "darwin",
      "unique_identifier": "com.clickup.desktop-app",
      "description": "ClickUp is a productivity platform for tasks, docs, goals, and chat."
    },
    {
      "name": "ClickUp",
      "slug": "clickup/windows",
      "platform": "windows",
      "unique_identifier": "ClickUp",
      "description": "ClickUp is a productivity platform for tasks, docs, goals, and chat."
    },
    {
      "name": "CLion",
      "slug": "clion/darwin",
      "platform": "darwin",
      "unique_identifier": "com.jetbrains.CLion",
      "description": "CLion is a JetBrains IDE for C and C++."
    },
    {
      "name": "Clockify Desktop",
      "slug": "clockify/darwin",
      "platform": "darwin",
      "unique_identifier": "coing.ClockifyDesktop",
      "description": "Clockify Desktop is a time tracking tool for agencies and freelancers."
    },
    {
      "name": "Cloudflare WARP",
      "slug": "cloudflare-warp/darwin",
      "platform": "darwin",
      "unique_identifier": "com.cloudflare.1dot1dot1dot1.macos",
      "description": "Cloudflare WARP enhances internet safety and performance by encrypting your data and optimizing connections for privacy."
    },
    {
      "name": "Cloudflare WARP",
      "slug": "cloudflare-warp/windows",
      "platform": "windows",
      "unique_identifier": "Cloudflare WARP",
      "description": "Cloudflare WARP enhances internet safety and performance by encrypting your data and optimizing connections for privacy."
    },
    {
      "name": "CotEditor",
      "slug": "coteditor/darwin",
      "platform": "darwin",
      "unique_identifier": "com.coteditor.CotEditor",
      "description": "CotEditor is a plain-text editor for web pages, program source codes, and more."
    },
    {
      "name": "Cursor",
      "slug": "cursor/darwin",
      "platform": "darwin",
      "unique_identifier": "com.todesktop.230313mzl4w4u92",
      "description": "Cursor AI boosts your coding productivity by giving smart, context-aware code suggestions, quick explanations, and easy refactors — all inside your editor."
    },
    {
      "name": "Cursor",
      "slug": "cursor/windows",
      "platform": "windows",
      "unique_identifier": "Cursor",
      "description": "Cursor AI boosts your coding productivity by giving smart, context-aware code suggestions, quick explanations, and easy refactors — all inside your editor."
    },
    {
      "name": "Cyberduck",
      "slug": "cyberduck/darwin",
      "platform": "darwin",
      "unique_identifier": "ch.sudo.cyberduck",
      "description": "Cyberduck is a server and cloud storage browser."
    },
    {
      "name": "Cyberduck",
      "slug": "cyberduck/windows",
      "platform": "windows",
      "unique_identifier": "Cyberduck",
      "description": "Cyberduck is a server and cloud storage browser."
    },
    {
      "name": "DataGrip",
      "slug": "datagrip/darwin",
      "platform": "darwin",
      "unique_identifier": "com.jetbrains.datagrip",
      "description": "DataGrip is a powerful cross-platform IDE for relational and NoSQL databases."
    },
    {
      "name": "DB Browser for SQLite",
      "slug": "db-browser-for-sqlite/darwin",
      "platform": "darwin",
      "unique_identifier": "com.sqlitebrowser.sqlitebrowser",
      "description": "DB Browser for SQLite is a high quality, visual, open source tool designed for people who want to create, search, and edit SQLite or SQLCipher databases."
    },
    {
      "name": "DBeaver",
      "slug": "dbeaver-community/darwin",
      "platform": "darwin",
      "unique_identifier": "org.jkiss.dbeaver.core.product",
      "description": "DBeaver is a universal database tool and SQL client."
    },
    {
      "name": "DBeaverEE",
      "slug": "dbeaver-enterprise/darwin",
      "platform": "darwin",
      "unique_identifier": "com.dbeaver.product.enterprise",
      "description": "DBeaver is a universal database tool and SQL client."
    },
    {
      "name": "DBeaverLite",
      "slug": "dbeaverlite/darwin",
      "platform": "darwin",
      "unique_identifier": "com.dbeaver.product.lite",
      "description": "DBeaver is a universal database tool and SQL client."
    },
    {
      "name": "DBeaverUltimate",
      "slug": "dbeaverultimate/darwin",
      "platform": "darwin",
      "unique_identifier": "com.dbeaver.product.ultimate",
      "description": "DBeaver is a universal database tool and SQL client."
    },
    {
      "name": "Amazon DCV",
      "slug": "dcv-viewer/darwin",
      "platform": "darwin",
      "unique_identifier": "com.nicesoftware.dcvviewer",
      "description": "DCV Viewer is used for connecting to the NICE DCV remote display protocol."
    },
    {
      "name": "DeepL",
      "slug": "deepl/darwin",
      "platform": "darwin",
      "unique_identifier": "com.linguee.DeepLCopyTranslator",
      "description": "DeepL is an AI-powered translator."
    },
    {
      "name": "Dialpad",
      "slug": "dialpad/darwin",
      "platform": "darwin",
      "unique_identifier": "com.electron.dialpad",
      "description": "Dialpad is a cloud communication platform."
    },
    {
      "name": "Discord",
      "slug": "discord/darwin",
      "platform": "darwin",
      "unique_identifier": "com.hnc.Discord",
      "description": "Discord is voice and text chat software."
    },
    {
      "name": "Discord",
      "slug": "discord/windows",
      "platform": "windows",
      "unique_identifier": "Discord",
      "description": "Discord is voice and text chat software."
    },
    {
      "name": "DisplayLink USB Graphics Software",
      "slug": "displaylink/darwin",
      "platform": "darwin",
      "unique_identifier": "com.displaylink.DisplayLinkUserAgent",
      "description": "Drivers for DisplayLink docks, adapters and monitors."
    },
    {
      "name": "Docker Desktop",
      "slug": "docker/darwin",
      "platform": "darwin",
      "unique_identifier": "com.docker.docker",
      "description": "Docker Desktop provides a seamless environment for building, sharing, and running containerized applications and microservices."
    },
    {
      "name": "Docker Desktop",
      "slug": "docker/windows",
      "platform": "windows",
      "unique_identifier": "Docker Desktop",
      "description": "Docker Desktop provides a seamless environment for building, sharing, and running containerized applications and microservices."
    },
    {
      "name": "draw.io",
      "slug": "drawio/darwin",
      "platform": "darwin",
      "unique_identifier": "com.jgraph.drawio.desktop",
      "description": "draw.io is a versatile diagramming or whiteboarding application."
    },
    {
      "name": "Dropbox",
      "slug": "dropbox/darwin",
      "platform": "darwin",
      "unique_identifier": "com.getdropbox.dropbox",
      "description": "Dropbox is a client for the Dropbox cloud storage service."
    },
    {
      "name": "Eclipse IDE",
      "slug": "eclipse-ide/darwin",
      "platform": "darwin",
      "unique_identifier": "epp.package.committers",
      "description": "Eclipse IDE is an Eclipse integrated development environment for Java."
    },
    {
      "name": "Egnyte",
      "slug": "egnyte/darwin",
      "platform": "darwin",
      "unique_identifier": "com.egnyte.DesktopApp",
      "description": "Egnyte is a client for the Egnyte cloud storage service."
    },
    {
      "name": "Elgato Control Center",
      "slug": "elgato-control-center/darwin",
      "platform": "darwin",
      "unique_identifier": "com.corsair.ControlCenter",
      "description": "Elgate Control Center is an app to control your Elgato key lights."
    },
    {
      "name": "Elgato Stream Deck",
      "slug": "elgato-stream-deck/darwin",
      "platform": "darwin",
      "unique_identifier": "com.elgato.StreamDeck",
      "description": "Elgateo Stream Deck is an app to assign keys, and then decorate and label them, on a Stream Deck."
    },
    {
      "name": "Evernote",
      "slug": "evernote/darwin",
      "platform": "darwin",
      "unique_identifier": "com.evernote.Evernote",
      "description": "Evernote is an app for note taking, organising, task lists, and archiving."
    },
    {
      "name": "ExpressVPN",
      "slug": "expressvpn/darwin",
      "platform": "darwin",
      "unique_identifier": "com.expressvpn.ExpressVPN",
      "description": "ExpressVPN is a VPN client for secure internet access and private browsing."
    },
    {
      "name": "Figma",
      "slug": "figma/darwin",
      "platform": "darwin",
      "unique_identifier": "com.figma.Desktop",
      "description": "Figma is a collaborative design tool for teams to create, prototype, and share designs in real time."
    },
    {
      "name": "Figma",
      "slug": "figma/windows",
      "platform": "windows",
      "unique_identifier": "Figma",
      "description": "Figma is a collaborative design tool for teams to create, prototype, and share designs in real time."
    },
    {
      "name": "FileMaker Pro",
      "slug": "filemaker-pro/darwin",
      "platform": "darwin",
      "unique_identifier": "com.filemaker.client.pro12",
      "description": "FileMaker Pro is a relational database and rapid application development platform."
    },
    {
      "name": "Mozilla Firefox",
      "slug": "firefox/darwin",
      "platform": "darwin",
      "unique_identifier": "org.mozilla.firefox",
      "description": "Firefox is a powerful, open-source web browser built for speed, privacy, and customization."
    },
    {
      "name": "Mozilla Firefox",
      "slug": "firefox/windows",
      "platform": "windows",
      "unique_identifier": "Mozilla Firefox (x64 en-US)",
      "description": "Firefox is a powerful, open-source web browser built for speed, privacy, and customization."
    },
    {
      "name": "Fork",
      "slug": "fork/darwin",
      "platform": "darwin",
      "unique_identifier": "com.DanPristupov.Fork",
      "description": "Fork is a git client."
    },
    {
      "name": "Front",
      "slug": "front/darwin",
      "platform": "darwin",
      "unique_identifier": "com.frontapp.Front",
      "description": "Front is a customer communication platform."
    },
    {
      "name": "Ghostty",
      "slug": "ghostty/darwin",
      "platform": "darwin",
      "unique_identifier": "com.mitchellh.ghostty",
      "description": "Ghostty is a terminal emulator that uses platform-native UI and GPU acceleration."
    },
    {
      "name": "GIMP",
      "slug": "gimp/darwin",
      "platform": "darwin",
      "unique_identifier": "org.gimp.gimp-3.0",
      "description": "GIMP is a free and open-source image editor."
    },
    {
      "name": "GitHub Desktop",
      "slug": "github-desktop/windows",
      "platform": "windows",
      "unique_identifier": "GitHub Desktop",
      "description": "GitHub Desktop is a desktop client for GitHub repositories."
    },
    {
      "name": "GitHub Desktop",
      "slug": "github/darwin",
      "platform": "darwin",
      "unique_identifier": "com.github.GitHubClient",
      "description": "GitHub Desktop is a desktop client for GitHub repositories."
    },
    {
      "name": "GitKraken",
      "slug": "gitkraken/darwin",
      "platform": "darwin",
      "unique_identifier": "com.axosoft.gitkraken",
      "description": "GitKraken is a git client focusing on productivity."
    },
    {
      "name": "GoLand",
      "slug": "goland/darwin",
      "platform": "darwin",
      "unique_identifier": "com.jetbrains.goland",
      "description": "GoLand is a Go (golang) IDE by JetBrains"
    },
    {
      "name": "Google Chrome",
      "slug": "google-chrome/darwin",
      "platform": "darwin",
      "unique_identifier": "com.google.Chrome",
      "description": "Google Chrome is a fast, reliable web browser built for performance and compatibility across platforms."
    },
    {
      "name": "Google Chrome",
      "slug": "google-chrome/windows",
      "platform": "windows",
      "unique_identifier": "Google Chrome",
      "description": "Google Chrome is a fast, reliable web browser built for performance and compatibility across platforms."
    },
    {
      "name": "Google Drive",
      "slug": "google-drive/darwin",
      "platform": "darwin",
      "unique_identifier": "com.google.drivefs",
      "description": "Google Drive is a cloud storage service that allows you to store, sync, and share files across devices with seamless access to your Google Workspace content."
    },
    {
      "name": "Google Drive",
      "slug": "google-drive/windows",
      "platform": "windows",
      "unique_identifier": "Google Drive",
      "description": "Google Drive is a cloud storage service that allows you to store, sync, and share files across devices with seamless access to your Google Workspace content."
    },
    {
      "name": "GPG Suite",
      "slug": "gpg-suite/darwin",
      "platform": "darwin",
      "unique_identifier": "org.gpgtools.gpgkeychain",
      "description": "GPG Suite is a collection of tools to protect your emails and files."
    },
    {
      "name": "Grammarly Desktop",
      "slug": "grammarly-desktop/darwin",
      "platform": "darwin",
      "unique_identifier": "com.grammarly.ProjectLlama",
      "description": "Grammarly Desktop is an AI writing assistant."
    },
    {
      "name": "Granola",
      "slug": "granola/darwin",
      "platform": "darwin",
      "unique_identifier": "com.granola.app",
      "description": "Granola is an AI-powered notepad for meetings."
    },
    {
      "name": "Hyper",
      "slug": "hyper/darwin",
      "platform": "darwin",
      "unique_identifier": "co.zeit.hyper",
      "description": "Hyper is a terminal built on web technologies."
    },
    {
      "name": "iMazing Profile Editor",
      "slug": "imazing-profile-editor/darwin",
      "platform": "darwin",
      "unique_identifier": "com.DigiDNA.iMazingProfileEditorMac",
      "description": "iMazing Profile Editor is an app for creating and editing Apple configuration profiles."
    },
    {
      "name": "Inkscape",
      "slug": "inkscape/darwin",
      "platform": "darwin",
      "unique_identifier": "org.inkscape.Inkscape",
      "description": "Inkscape is a vector graphics editor."
    },
    {
      "name": "Insomnia",
      "slug": "insomnia/darwin",
      "platform": "darwin",
      "unique_identifier": "com.insomnia.app",
      "description": "Insomnia is an open-source, cross-platform API client primarily used for designing, testing, and debugging REST APIs"
    },
    {
      "name": "IntelliJ IDEA CE",
      "slug": "intellij-idea-ce/darwin",
      "platform": "darwin",
      "unique_identifier": "com.jetbrains.intellij.ce",
      "description": "IntelliJ IDEA CE is a community edition IDE for Java development by JetBrains."
    },
    {
      "name": "IntelliJ IDEA Ultimate",
      "slug": "intellij-idea/darwin",
      "platform": "darwin",
      "unique_identifier": "com.jetbrains.intellij",
      "description": "IntelliJ IDEA Ultimate is a Java IDE by JetBrains."
    },
    {
      "name": "Company Portal",
      "slug": "intune-company-portal/darwin",
      "platform": "darwin",
      "unique_identifier": "com.microsoft.CompanyPortalMac",
      "description": "Microsoft Intune Company Portal is the app for accessing company resources and managing devices in a secure environment."
    },
    {
      "name": "iTerm2",
      "slug": "iterm2/darwin",
      "platform": "darwin",
      "unique_identifier": "com.googlecode.iterm2",
      "description": "iTerm2 is a terminal emulator alternative to Apple's Terminal app."
    },
    {
      "name": "Jabra Direct",
      "slug": "jabra-direct/darwin",
      "platform": "darwin",
      "unique_identifier": "com.jabra.directonline",
      "description": "Jabra Direct is an app to optimise and personalise your Jabra headset."
    },
    {
      "name": "JetBrains Toolbox",
      "slug": "jetbrains-toolbox/darwin",
      "platform": "darwin",
      "unique_identifier": "com.jetbrains.toolbox",
      "description": "JetBrains tools manager."
    },
    {
      "name": "KeePassXC",
      "slug": "keepassxc/darwin",
      "platform": "darwin",
      "unique_identifier": "org.keepassx.keepassxc",
      "description": "KeePassXC is a password manager app."
    },
    {
      "name": "KeePassXC",
      "slug": "keepassxc/windows",
      "platform": "windows",
      "unique_identifier": "KeePassXC",
      "description": "KeePassXC is a cross-platform password manager for securely storing passwords and other sensitive data."
    },
    {
      "name": "Keeper Password Manager",
      "slug": "keeper-password-manager/darwin",
      "platform": "darwin",
      "unique_identifier": "com.keepersecurity.passwordmanager",
      "description": "Keeper Password Manager is a password manager application and digital vault."
    },
    {
      "name": "Keka",
      "slug": "keka/darwin",
      "platform": "darwin",
      "unique_identifier": "com.aone.keka",
      "description": "Keka is a file archiver."
    },
    {
      "name": "Lens",
      "slug": "lens/darwin",
      "platform": "darwin",
      "unique_identifier": "com.electron.kontena-lens",
      "description": "Lens is a Kubernetes IDE."
    },
    {
      "name": "LibreOffice",
      "slug": "libreoffice/darwin",
      "platform": "darwin",
      "unique_identifier": "org.libreoffice.script",
      "description": "LibreOffice is a free cross-platform office suite."
    },
    {
      "name": "Linear",
      "slug": "linear-linear/darwin",
      "platform": "darwin",
      "unique_identifier": "com.linear",
      "description": "Linear is an app to manage software development and track bugs."
    },
    {
      "name": "Little Snitch",
      "slug": "little-snitch/darwin",
      "platform": "darwin",
      "unique_identifier": "at.obdev.LittleSnitch",
      "description": "Little Snitch is a network monitor and application firewall that provides real-time visibility and control over network connections for macOS."
    },
    {
      "name": "Logi Options+",
      "slug": "logi-options+/darwin",
      "platform": "darwin",
      "unique_identifier": "com.logi.optionsplus",
      "description": "Logi Options+ is software for managing Logitech devices."
    },
    {
      "name": "Loom",
      "slug": "loom/darwin",
      "platform": "darwin",
      "unique_identifier": "com.loom.desktop",
      "description": "Loom is screen and video recording software."
    },
    {
      "name": "LuLu",
      "slug": "lulu/darwin",
      "platform": "darwin",
      "unique_identifier": "com.objective-see.lulu.app",
      "description": "Open-source firewall to block unknown outgoing connections."
    },
    {
      "name": "Maccy",
      "slug": "maccy/darwin",
      "platform": "darwin",
      "unique_identifier": "org.p0deje.Maccy",
      "description": "Maccy is a clipboard manager."
    },
    {
      "name": "Mattermost",
      "slug": "mattermost/darwin",
      "platform": "darwin",
      "unique_identifier": "Mattermost.Desktop",
      "description": "Mattermost is an open-source, self-hosted Slack-alternative."
    },
    {
      "name": "Messenger",
      "slug": "messenger/darwin",
      "platform": "darwin",
      "unique_identifier": "com.facebook.archon.developerID",
      "description": "Messenger is a native desktop app for Messenger (formerly Facebook Messenger)."
    },
    {
      "name": "Microsoft Auto Update",
      "slug": "microsoft-auto-update/darwin",
      "platform": "darwin",
      "unique_identifier": "com.microsoft.autoupdate2",
      "description": "Microsoft Auto Update provides updates to various Microsoft products."
    },
    {
      "name": "Microsoft Edge",
      "slug": "microsoft-edge/darwin",
      "platform": "darwin",
      "unique_identifier": "com.microsoft.edgemac",
      "description": "Microsoft Edge is a secure, fast, and modern web browser built for productivity and compatibility."
    },
    {
      "name": "Microsoft Edge",
      "slug": "microsoft-edge/windows",
      "platform": "windows",
      "unique_identifier": "Microsoft Edge",
      "description": "Microsoft Edge is a secure, fast, and modern web browser built for productivity and compatibility."
    },
    {
      "name": "Microsoft Excel",
      "slug": "microsoft-excel/darwin",
      "platform": "darwin",
      "unique_identifier": "com.microsoft.Excel",
      "description": "Microsoft Excel is the industry-standard spreadsheet software, perfect for data analysis, reporting, and visualization."
    },
    {
      "name": "Microsoft OneNote",
      "slug": "microsoft-onenote/darwin",
      "platform": "darwin",
      "unique_identifier": "com.microsoft.onenote.mac",
      "description": "Microsoft OneNote is a digital note taking app."
    },
    {
      "name": "Microsoft Outlook",
      "slug": "microsoft-outlook/darwin",
      "platform": "darwin",
      "unique_identifier": "com.microsoft.Outlook",
      "description": "Microsoft Outlook is an email client."
    },
    {
      "name": "Microsoft PowerPoint",
      "slug": "microsoft-powerpoint/darwin",
      "platform": "darwin",
      "unique_identifier": "com.microsoft.Powerpoint",
      "description": "Microsoft PowerPoint empowers you to create clean slideshow presentations and intricate pitch decks."
    },
    {
      "name": "Microsoft Teams",
      "slug": "microsoft-teams/darwin",
      "platform": "darwin",
      "unique_identifier": "com.microsoft.teams2",
      "description": "Microsoft Teams is an all-in-one collaboration platform for meetings, chats, calls, and document sharing."
    },
    {
      "name": "Microsoft Teams",
      "slug": "microsoft-teams/windows",
      "platform": "windows",
      "unique_identifier": "Microsoft Teams",
      "description": "Microsoft Teams is an all-in-one collaboration platform for meetings, chats, calls, and document sharing."
    },
    {
      "name": "Microsoft Word",
      "slug": "microsoft-word/darwin",
      "platform": "darwin",
      "unique_identifier": "com.microsoft.Word",
      "description": "Microsoft Word is the industry-standard word processor for creating, editing, and sharing professional documents."
    },
    {
      "name": "Miro",
      "slug": "miro/darwin",
      "platform": "darwin",
      "unique_identifier": "com.electron.realtimeboard",
      "description": "Miro is an online collaborative whiteboard platform."
    },
    {
      "name": "MongoDB Compass",
      "slug": "mongodb-compass/darwin",
      "platform": "darwin",
      "unique_identifier": "com.mongodb.compass",
      "description": "MongoDB Compass is an interactive tool for analyzing MongoDB data."
    },
    {
      "name": "MySQL Workbench",
      "slug": "mysqlworkbench/darwin",
      "platform": "darwin",
      "unique_identifier": "com.oracle.workbench.MySQLWorkbench",
      "description": "MySQL Workbench is a visual tool to design, develop and administer MySQL servers."
    },
    {
      "name": "NordPass",
      "slug": "nordpass/darwin",
      "platform": "darwin",
      "unique_identifier": "com.nordsec.nordpass",
      "description": "NordPass is a password manager."
    },
    {
      "name": "NordVPN",
      "slug": "nordvpn/darwin",
      "platform": "darwin",
      "unique_identifier": "com.nordvpn.macos",
      "description": "NordVPN is a VPN client for secure internet access and private browsing."
    },
    {
      "name": "Notion Calendar",
      "slug": "notion-calendar/darwin",
      "platform": "darwin",
      "unique_identifier": "com.cron.electron",
      "description": "Notion Calendar is an app to manage your time and work, together."
    },
    {
      "name": "Notion",
      "slug": "notion/darwin",
      "platform": "darwin",
      "unique_identifier": "notion.id",
      "description": "Notion is an all-in-one workspace for writing, planning, collaborating, and organizing."
    },
    {
      "name": "Notion",
      "slug": "notion/windows",
      "platform": "windows",
      "unique_identifier": "Notion 6.1.0",
      "description": "Notion is an all-in-one workspace for writing, planning, collaborating, and organizing."
    },
    {
      "name": "Nova",
      "slug": "nova/darwin",
      "platform": "darwin",
      "unique_identifier": "com.panic.Nova",
      "description": "Nova is a native code editor by Panic."
    },
    {
      "name": "Nudge",
      "slug": "nudge/darwin",
      "platform": "darwin",
      "unique_identifier": "com.github.macadmins.Nudge",
      "description": "Nudge is an application for enforcing OS updates."
    },
    {
      "name": "OBS",
      "slug": "obs/darwin",
      "platform": "darwin",
      "unique_identifier": "com.obsproject.obs-studio",
      "description": "OBS is open-source software for live streaming and screen recording."
    },
    {
      "name": "Obsidian",
      "slug": "obsidian/darwin",
      "platform": "darwin",
      "unique_identifier": "md.obsidian",
      "description": "Obsidian is a knowledge base that works on top of a local folder of plain text Markdown files."
    },
    {
      "name": "OmniGraffle",
      "slug": "omnigraffle/darwin",
      "platform": "darwin",
      "unique_identifier": "com.omnigroup.OmniGraffle7",
      "description": "OmniGraffle is visual communication software."
    },
    {
      "name": "Omnissa Horizon Client",
      "slug": "omnissa-horizon-client/darwin",
      "platform": "darwin",
      "unique_identifier": "com.omnissa.horizon.client.mac",
      "description": "Omnissa Horizon Client is a tool end users use to access remote virtual desktops."
    },
    {
      "name": "OneDrive",
      "slug": "onedrive/darwin",
      "platform": "darwin",
      "unique_identifier": "com.microsoft.OneDrive",
      "description": "OneDrive is Microsoft's cloud storage client."
    },
    {
      "name": "Opera",
      "slug": "opera/darwin",
      "platform": "darwin",
      "unique_identifier": "com.operasoftware.Opera",
      "description": "Opera is a web browser."
    },
    {
      "name": "OrbStack",
      "slug": "orbstack/darwin",
      "platform": "darwin",
      "unique_identifier": "dev.kdrag0n.MacVirt",
      "description": "OrbStack is a replacement for Docker Desktop."
    },
    {
      "name": "P4V",
      "slug": "p4v/darwin",
      "platform": "darwin",
      "unique_identifier": "com.perforce.p4v",
      "description": "P4V is an app for accessing and managing Perforce version control repositories via a graphical interface."
    },
    {
      "name": "Parallels Desktop",
      "slug": "parallels/darwin",
      "platform": "darwin",
      "unique_identifier": "com.parallels.desktop.console",
      "description": "Parallels Desktop is virtualization software."
    },
    {
      "name": "pgAdmin4",
      "slug": "pgadmin4/darwin",
      "platform": "darwin",
      "unique_identifier": "org.pgadmin.pgadmin4",
      "description": "pgAdmin4 is an administration and development platform for PostgreSQL."
    },
    {
      "name": "PhpStorm",
      "slug": "phpstorm/darwin",
      "platform": "darwin",
      "unique_identifier": "com.jetbrains.PhpStorm",
      "description": "PhpStorm is a PHP IDE by JetBrains."
    },
    {
      "name": "Podman Desktop",
      "slug": "podman-desktop/darwin",
      "platform": "darwin",
      "unique_identifier": "io.podmandesktop.PodmanDesktop",
      "description": "Open source tool for developers to work with containers and Kubernetes."
    },
    {
      "name": "Postman",
      "slug": "postman/darwin",
      "platform": "darwin",
      "unique_identifier": "com.postmanlabs.mac",
      "description": "Postman is a collaboration platform for API development that simplifies building, testing, and sharing APIs."
    },
    {
      "name": "Postman",
      "slug": "postman/windows",
      "platform": "windows",
      "unique_identifier": "Postman x64 11.75.4",
      "description": "Postman is a collaboration platform for API development that simplifies building, testing, and sharing APIs."
    },
    {
      "name": "Pritunl",
      "slug": "pritunl/darwin",
      "platform": "darwin",
      "unique_identifier": "com.electron.pritunl",
      "description": "Pritunl is an OpenVPN client."
    },
    {
      "name": "Privileges",
      "slug": "privileges/darwin",
      "platform": "darwin",
      "unique_identifier": "corp.sap.privileges",
      "description": "Privileges is an admin rights switcher for macOS."
    },
    {
      "name": "Proton Mail",
      "slug": "proton-mail/darwin",
      "platform": "darwin",
      "unique_identifier": "ch.protonmail.desktop",
      "description": "Proton Mail is a client for Proton Mail and Proton Calendar."
    },
    {
      "name": "ProtonVPN",
      "slug": "protonvpn/darwin",
      "platform": "darwin",
      "unique_identifier": "ch.protonvpn.mac",
      "description": "ProtonVPN is a VPN client focusing on security."
    },
    {
      "name": "PyCharm Community Edition",
      "slug": "pycharm-ce/darwin",
      "platform": "darwin",
      "unique_identifier": "com.jetbrains.pycharm.ce",
      "description": "PyCharm Community Edition is a Jetbrains IDE for Python programming - Community Edition"
    },
    {
      "name": "PyCharm Professional",
      "slug": "pycharm/darwin",
      "platform": "darwin",
      "unique_identifier": "com.jetbrains.pycharm",
      "description": "PyCharm Professional is a Jetbrains IDE for professional Python development. This version includes advanced features and requires a valid license."
    },
    {
      "name": "Quip",
      "slug": "quip/darwin",
      "platform": "darwin",
      "unique_identifier": "com.quip.Desktop",
      "description": "Quip is a tool for teams to create living documents."
    },
    {
      "name": "Rancher Desktop",
      "slug": "rancher/darwin",
      "platform": "darwin",
      "unique_identifier": "io.rancherdesktop.app",
      "description": "Rancher Desktop is an app for kubernetes and container management on the desktop."
    },
    {
      "name": "RapidAPI",
      "slug": "rapidapi/darwin",
      "platform": "darwin",
      "unique_identifier": "com.luckymarmot.Paw",
      "description": "RapidAPI is an HTTP client that helps testing and describing APIs."
    },
    {
      "name": "Raycast",
      "slug": "raycast/darwin",
      "platform": "darwin",
      "unique_identifier": "com.raycast.macos",
      "description": "Raycast is an app that allows you to control your tools with a few keystrokes."
    },
    {
      "name": "Rectangle",
      "slug": "rectangle/darwin",
      "platform": "darwin",
      "unique_identifier": "com.knollsoft.Rectangle",
      "description": "Rectangle is an app to move and resize windows using keyboard shortcuts or snap areas."
    },
    {
      "name": "Rider",
      "slug": "rider/darwin",
      "platform": "darwin",
      "unique_identifier": "com.jetbrains.rider",
      "description": "Rider is a .NET IDE by JetBrains."
    },
    {
      "name": "Royal TSX",
      "slug": "royal-tsx/darwin",
      "platform": "darwin",
      "unique_identifier": "com.lemonmojo.RoyalTSX.App",
      "description": "Royal TSX is a remote management solution."
    },
    {
      "name": "RubyMine",
      "slug": "rubymine/darwin",
      "platform": "darwin",
      "unique_identifier": "com.jetbrains.rubymine",
      "description": "Ruby on Rails IDE by JetBrains."
    },
    {
      "name": "RustRover",
      "slug": "rustrover/darwin",
      "platform": "darwin",
      "unique_identifier": "com.jetbrains.rustrover",
      "description": "Rust IDE by JetBrains."
    },
    {
      "name": "Santa",
      "slug": "santa/darwin",
      "platform": "darwin",
      "unique_identifier": "com.northpolesec.santa",
      "description": "Santa is a binary authorization system for macOS."
    },
    {
      "name": "Shottr",
      "slug": "shottr/darwin",
      "platform": "darwin",
      "unique_identifier": "cc.ffitch.shottr",
      "description": "Shottr is a screenshot measurement and annotation tool."
    },
    {
      "name": "Signal",
      "slug": "signal/darwin",
      "platform": "darwin",
      "unique_identifier": "org.whispersystems.signal-desktop",
      "description": "Signal is an instant messaging application focusing on security."
    },
    {
      "name": "Sketch",
      "slug": "sketch/darwin",
      "platform": "darwin",
      "unique_identifier": "com.bohemiancoding.sketch3",
      "description": "Sketch is a digital design and prototyping platform."
    },
    {
      "name": "Slack",
      "slug": "slack/darwin",
      "platform": "darwin",
      "unique_identifier": "com.tinyspeck.slackmacgap",
      "description": "Slack is a team communication and collaboration software for modern workplaces."
    },
    {
      "name": "Slack",
      "slug": "slack/windows",
      "platform": "windows",
      "unique_identifier": "Slack",
      "description": "Slack is a team communication and collaboration software for modern workplaces."
    },
    {
      "name": "Snagit",
      "slug": "snagit/darwin",
      "platform": "darwin",
      "unique_identifier": "com.TechSmith.Snagit",
      "description": "Snagit is screen capture software."
    },
    {
      "name": "SourceTree",
      "slug": "sourcetree/darwin",
      "platform": "darwin",
      "unique_identifier": "com.torusknot.SourceTreeNotMAS",
      "description": "SourceTree is a graphical client for Git version control."
    },
    {
      "name": "Splashtop Business",
      "slug": "splashtop-business/darwin",
      "platform": "darwin",
      "unique_identifier": "com.splashtop.stb.macosx",
      "description": "Splashtop Business is remote access software."
    },
    {
      "name": "Splashtop Streamer",
      "slug": "splashtop-streamer/darwin",
      "platform": "darwin",
      "unique_identifier": "com.splashtop.Splashtop-Streamer",
      "description": "Splashtop Streamer is used to connect to and control computers."
    },
    {
      "name": "Spotify",
      "slug": "spotify/darwin",
      "platform": "darwin",
      "unique_identifier": "com.spotify.client",
      "description": "Spotify is a music streaming app."
    },
    {
      "name": "Stats",
      "slug": "stats/darwin",
      "platform": "darwin",
      "unique_identifier": "eu.exelban.Stats",
      "description": "Stats is a system monitor for the menu bar."
    },
    {
      "name": "Sublime Merge",
      "slug": "sublime-merge/darwin",
      "platform": "darwin",
      "unique_identifier": "com.sublimemerge",
      "description": "Sublime Merge is a git client."
    },
    {
      "name": "Sublime Text",
      "slug": "sublime-text/darwin",
      "platform": "darwin",
      "unique_identifier": "com.sublimetext.4",
      "description": "Sublime Text is a text editor for code, markup, and prose."
    },
    {
      "name": "Sublime Text",
      "slug": "sublime-text/windows",
      "platform": "windows",
      "unique_identifier": "Sublime Text",
      "description": "Sublime Text is a text editor for code, markup, and prose."
    },
    {
      "name": "Surfshark",
      "slug": "surfshark/darwin",
      "platform": "darwin",
      "unique_identifier": "com.surfshark.vpnclient.macos.direct",
      "description": "Surfshark is a VPN client for secure internet access and private browsing."
    },
    {
      "name": "Suspicious Package",
      "slug": "suspicious-package/darwin",
      "platform": "darwin",
      "unique_identifier": "com.mothersruin.SuspiciousPackage",
      "description": "Suspicious Package is an application for inspecting installer packages."
    },
    {
      "name": "Tableau Desktop",
      "slug": "tableau/darwin",
      "platform": "darwin",
      "unique_identifier": "com.tableausoftware.Desktop.app",
      "description": "Tableau Desktop is a powerful data visualization and business intelligence platform for analyzing and presenting data insights."
    },
    {
      "name": "TablePlus",
      "slug": "tableplus/darwin",
      "platform": "darwin",
      "unique_identifier": "com.tinyapp.TablePlus",
      "description": "TablePlus is a native GUI tool for relational databases."
    },
    {
      "name": "Tailscale",
      "slug": "tailscale-app/darwin",
      "platform": "darwin",
      "unique_identifier": "io.tailscale.ipn.macsys",
      "description": "Tailscale is mesh VPN based on WireGuard."
    },
    {
      "name": "Tailscale",
      "slug": "tailscale/windows",
      "platform": "windows",
      "unique_identifier": "Tailscale",
      "description": "Tailscale is mesh VPN based on WireGuard."
    },
    {
      "name": "TeamViewer",
      "slug": "teamviewer/darwin",
      "platform": "darwin",
      "unique_identifier": "com.teamviewer.TeamViewer",
      "description": "TeamViewer is a versatile remote access and connectivity platform trusted for secure remote desktop control, support, and collaboration."
    },
    {
      "name": "TeamViewer",
      "slug": "teamviewer/windows",
      "platform": "windows",
      "unique_identifier": "TeamViewer",
      "description": "TeamViewer is a versatile remote access and connectivity platform trusted for secure remote desktop control, support, and collaboration."
    },
    {
      "name": "Telegram",
      "slug": "telegram/darwin",
      "platform": "darwin",
      "unique_identifier": "ru.keepcoder.Telegram",
      "description": "Telegram is a messaging app with a focus on speed and security."
    },
    {
      "name": "Telegram",
      "slug": "telegram/windows",
      "platform": "windows",
      "unique_identifier": "Telegram Desktop",
      "description": "Telegram is a messaging app with a focus on speed and security."
    },
    {
      "name": "Teleport Connect",
      "slug": "teleport-connect/darwin",
      "platform": "darwin",
      "unique_identifier": "gravitational.teleport.connect",
      "description": "Teleport Connect is a developer-friendly browser for cloud infrastructure."
    },
    {
      "name": "Teleport Suite",
      "slug": "teleport-suite/darwin",
      "platform": "darwin",
      "unique_identifier": "com.gravitational.teleport.tsh",
      "description": "Teleport Suite is a modern SSH server for teams managing distributed infrastructure."
    },
    {
      "name": "Thunderbird",
      "slug": "thunderbird/darwin",
      "platform": "darwin",
      "unique_identifier": "org.mozilla.thunderbird",
      "description": "Thunderbird is a free and open-source e-mail client."
    },
    {
      "name": "Todoist",
      "slug": "todoist-app/darwin",
      "platform": "darwin",
      "unique_identifier": "com.todoist.mac.Todoist",
      "description": "Todoist is a to do list and a planning center for individuals and teams."
    },
    {
      "name": "Tower",
      "slug": "tower/darwin",
      "platform": "darwin",
      "unique_identifier": "com.fournova.Tower",
      "description": "Tower is a git client focusing on power and productivity."
    },
    {
      "name": "Transmit",
      "slug": "transmit/darwin",
      "platform": "darwin",
      "unique_identifier": "com.panic.Transmit",
      "description": "Transmit is a file transfer application."
    },
    {
      "name": "Tunnelblick",
      "slug": "tunnelblick/darwin",
      "platform": "darwin",
      "unique_identifier": "net.tunnelblick.tunnelblick",
      "description": "Tunnelblick is a free and open-source OpenVPN client."
    },
    {
      "name": "Twingate",
      "slug": "twingate/darwin",
      "platform": "darwin",
      "unique_identifier": "com.twingate.macos",
      "description": "Twingate is a zero trust network access platform."
    },
    {
      "name": "Twingate",
      "slug": "twingate/windows",
      "platform": "windows",
      "unique_identifier": "Twingate",
      "description": "Twingate is a zero trust network access platform."
    },
    {
      "name": "UTM",
      "slug": "utm/darwin",
      "platform": "darwin",
      "unique_identifier": "com.utmapp.UTM",
      "description": "UTM is a virtual machines UI using QEMU."
    },
    {
      "name": "VirtualBox",
      "slug": "virtualbox/darwin",
      "platform": "darwin",
      "unique_identifier": "org.virtualbox.app.VirtualBox",
      "description": "VirtualBox is a virtualiser for arm64 hardware."
    },
    {
      "name": "Viscosity",
      "slug": "viscosity/darwin",
      "platform": "darwin",
      "unique_identifier": "com.viscosityvpn.Viscosity",
      "description": "Viscosity is an OpenVPN client with AppleScript support."
    },
    {
      "name": "Microsoft Visual Studio Code",
      "slug": "visual-studio-code/darwin",
      "platform": "darwin",
      "unique_identifier": "com.microsoft.VSCode",
      "description": "Microsoft Visual Studio Code (VS Code) is an open-source, lightweight, and powerful code editor."
    },
    {
      "name": "Microsoft Visual Studio Code",
      "slug": "visual-studio-code/windows",
      "platform": "windows",
      "unique_identifier": "Microsoft Visual Studio Code",
      "description": "Microsoft Visual Studio Code (VS Code) is an open-source, lightweight, and powerful code editor."
    },
    {
      "name": "VLC media player",
      "slug": "vlc/darwin",
      "platform": "darwin",
      "unique_identifier": "org.videolan.vlc",
      "description": "VLC media player is a free and open-source media player software."
    },
    {
      "name": "VLC media player",
      "slug": "vlc/windows",
      "platform": "windows",
      "unique_identifier": "VLC media player",
      "description": "VLC media player is a free and open-source media player software."
    },
    {
      "name": "VNC Viewer",
      "slug": "vnc-viewer/darwin",
      "platform": "darwin",
      "unique_identifier": "com.realvnc.vncviewer",
      "description": "VNC Viewer is a remote desktop application focusing on security."
    },
    {
      "name": "Wacom Tablet",
      "slug": "wacom-tablet/darwin",
      "platform": "darwin",
      "unique_identifier": "com.wacom.WacomCenter",
      "description": "Wacom Tablet is a collection of resources for configuring Wacom tablets."
    },
    {
      "name": "Webex",
      "slug": "webex/darwin",
      "platform": "darwin",
      "unique_identifier": "Cisco-Systems.Spark",
      "description": "Webex is a video communication and virtual meeting platform."
    },
    {
      "name": "Webex",
      "slug": "webex/windows",
      "platform": "windows",
      "unique_identifier": "Cisco Webex",
      "description": "Webex is a video communication and virtual meeting platform."
    },
    {
      "name": "WebStorm",
      "slug": "webstorm/darwin",
      "platform": "darwin",
      "unique_identifier": "com.jetbrains.WebStorm",
      "description": "JavaScript IDE by JetBrains."
    },
    {
      "name": "WhatsApp",
      "slug": "whatsapp/darwin",
      "platform": "darwin",
      "unique_identifier": "net.whatsapp.WhatsApp",
      "description": "WhatsApp is WhatsApp's native desktop client for seamless messaging and calling on macOS."
    },
    {
      "name": "Windows App",
      "slug": "windows-app/darwin",
      "platform": "darwin",
      "unique_identifier": "com.microsoft.rdc.macos",
      "description": "Windows App helps you connect to Windows from your Mac."
    },
    {
      "name": "Windsurf",
      "slug": "windsurf/darwin",
      "platform": "darwin",
      "unique_identifier": "com.exafunction.windsurf",
      "description": "Windsurf is an agentic IDE powered by AI Flow paradigm."
    },
    {
      "name": "Wireshark",
      "slug": "wireshark-app/darwin",
      "platform": "darwin",
      "unique_identifier": "org.wireshark.Wireshark",
      "description": "Wireshark is a network protocol analyzer."
    },
    {
      "name": "Wireshark",
      "slug": "wireshark/windows",
      "platform": "windows",
      "unique_identifier": "Wireshark",
      "description": "Wireshark is a network protocol analyzer."
    },
    {
      "name": "Wrike",
      "slug": "wrike/darwin",
      "platform": "darwin",
      "unique_identifier": "com.wrike.Wrike",
      "description": "Wrike is a project management app."
    },
    {
      "name": "Yubico Authenticator",
      "slug": "yubico-authenticator/darwin",
      "platform": "darwin",
      "unique_identifier": "com.yubico.yubioath",
      "description": "Yubico Authenticator is an application for generating TOTP and HOTP codes."
    },
    {
      "name": "Yubikey Manager",
      "slug": "yubico-yubikey-manager/darwin",
      "platform": "darwin",
      "unique_identifier": "com.yubico.ykman",
      "description": "YubiKey Manager is an application for configuring any YubiKey. Requires Rosetta 2. YubiKey Manager won't get security updates or bug fixes. It's End of Life: <a target=\"_blank\" href=\"https://www.yubico.com/support/download/yubikey-manager/\">https://www.yubico.com/support/download/yubikey-manager</a>"
    },
    {
      "name": "Zed",
      "slug": "zed/darwin",
      "platform": "darwin",
      "unique_identifier": "dev.zed.Zed",
      "description": "Zed is a multiplayer code editor."
    },
    {
      "name": "Zeplin",
      "slug": "zeplin/darwin",
      "platform": "darwin",
      "unique_identifier": "io.zeplin.osx",
      "description": "Zeplin is an app to share, organize, and collaborate on designs."
    },
    {
      "name": "Zoom",
      "slug": "zoom/darwin",
      "platform": "darwin",
      "unique_identifier": "us.zoom.xos",
      "description": "Zoom is a leading video communication platform for meetings, webinars, and collaboration."
    },
    {
      "name": "Zoom",
      "slug": "zoom/windows",
      "platform": "windows",
      "unique_identifier": "Zoom Workplace (X64)",
      "description": "Zoom is a leading video communication platform for meetings, webinars, and collaboration."
    }
  ]
}<|MERGE_RESOLUTION|>--- conflicted
+++ resolved
@@ -93,7 +93,13 @@
       "description": "Aircall is cloud-based call center and phone system software."
     },
     {
-<<<<<<< HEAD
+      "name": "Aircall",
+      "slug": "aircall/windows",
+      "platform": "windows",
+      "unique_identifier": "Aircall",
+      "description": "Aircall is cloud-based call center and phone system software."
+    },
+    {
       "name": "Airtame",
       "slug": "airtame/darwin",
       "platform": "darwin",
@@ -106,13 +112,6 @@
       "platform": "windows",
       "unique_identifier": "Airtame 4.15.0",
       "description": "Airtame is an app that makes shared screens easy to use — for screen sharing, conferencing, digital signage, and alerts."
-=======
-      "name": "Aircall",
-      "slug": "aircall/windows",
-      "platform": "windows",
-      "unique_identifier": "Aircall",
-      "description": "Aircall is cloud-based call center and phone system software."
->>>>>>> faa48b84
     },
     {
       "name": "Amazon Chime",
