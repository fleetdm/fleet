{
  "version": 2,
  "apps": [
    {
      "name": "1Password",
      "slug": "1password/darwin",
      "platform": "darwin",
      "unique_identifier": "com.1password.1password",
      "description": "Password manager that keeps all passwords secure behind one password"
    },
    {
      "name": "1Password",
      "slug": "1password/windows",
      "platform": "windows",
      "unique_identifier": "1Password",
      "description": "Password manager that keeps all passwords secure behind one password"
    },
    {
      "name": "Adobe Acrobat Reader",
      "slug": "adobe-acrobat-reader/darwin",
      "platform": "darwin",
      "unique_identifier": "com.adobe.Reader",
      "description": "Adobe Acrobat Reader is the industry-standard tool for viewing, printing, and commenting on PDF documents."
    },
    {
      "name": "Box Drive",
      "slug": "box-drive/darwin",
      "platform": "darwin",
      "unique_identifier": "com.box.desktop",
      "description": "Box Drive is the desktop client for Box Cloud, enabling seamless access to your files without taking up local storage."
    },
    {
      "name": "Box Drive",
      "slug": "box-drive/windows",
      "platform": "windows",
      "unique_identifier": "Box Drive",
      "description": "Box Drive is the desktop client for Box Cloud, enabling seamless access to your files without taking up local storage."
    },
    {
      "name": "Brave",
      "slug": "brave-browser/darwin",
      "platform": "darwin",
      "unique_identifier": "com.brave.Browser",
      "description": "Brave is a web browser designed with privacy, blocking ads and trackers by default while maintaining fast speed."
    },
    {
      "name": "Cisco Jabber",
      "slug": "cisco-jabber/darwin",
      "platform": "darwin",
      "unique_identifier": "com.cisco.Jabber",
      "description": "Cisco Jabber is a unified communications application that integrates instant messaging, presence, voice, video, voice messaging, desktop sharing, and conferencing."
    },
    {
      "name": "Cloudflare WARP",
      "slug": "cloudflare-warp/darwin",
      "platform": "darwin",
      "unique_identifier": "com.cloudflare.1dot1dot1dot1.macos",
      "description": "Cloudflare WARP enhances internet safety and performance by encrypting your data and optimizing connections for privacy."
    },
    {
      "name": "Discord",
      "slug": "discord/darwin",
      "platform": "darwin",
      "unique_identifier": "com.hnc.Discord",
      "description": "Discord is a communication platform that allows users to connect with friends, communities, and other groups through voice, video, and text chat."
    },
    {
      "name": "Docker Desktop",
      "slug": "docker/darwin",
      "platform": "darwin",
      "unique_identifier": "com.docker.docker",
      "description": "Docker Desktop provides a seamless environment for building, sharing, and running containerized applications and microservices."
    },
    {
      "name": "draw.io",
      "slug": "drawio/darwin",
      "platform": "darwin",
      "unique_identifier": "com.jgraph.drawio.desktop",
      "description": "Draw.io is a diagramming application that allows users to create various types of diagrams, including flowcharts, process diagrams, org charts, UML, ER, and network diagrams."
    },
    {
      "name": "Dropbox",
      "slug": "dropbox/darwin",
      "platform": "darwin",
      "unique_identifier": "com.getdropbox.dropbox",
      "description": "Dropbox is a cloud storage and file synchronization service that allows users to store, access, and share files online from any device."
    },
    {
      "name": "Figma",
      "slug": "figma/darwin",
      "platform": "darwin",
      "unique_identifier": "com.figma.Desktop",
      "description": "Figma is a collaborative design tool for teams to create, prototype, and share designs in real time."
    },
    {
      "name": "Mozilla Firefox",
      "slug": "firefox/darwin",
      "platform": "darwin",
      "unique_identifier": "org.mozilla.firefox",
      "description": "Firefox is a powerful, open-source web browser built for speed, privacy, and customization."
    },
    {
      "name": "GitHub Desktop",
      "slug": "github-desktop/darwin",
      "platform": "darwin",
      "unique_identifier": "com.github.GitHubClient",
      "description": "GitHub Desktop is an application that provides a graphical user interface (GUI) for interacting with Git and GitHub."
    },
    {
      "name": "Google Chrome",
      "slug": "google-chrome/darwin",
      "platform": "darwin",
      "unique_identifier": "com.google.Chrome",
      "description": "Google Chrome is a fast, reliable web browser built for performance and compatibility across platforms."
    },
    {
<<<<<<< HEAD
      "name": "LastPass",
      "slug": "lastpass/darwin",
      "platform": "darwin",
      "unique_identifier": "com.lastpass.lastpassmacdesktop",
      "description": "LastPass is a password manager that creates, stores, and autofills strong passwords for you."
=======
      "name": "Google Chrome",
      "slug": "google-chrome/windows",
      "platform": "windows",
      "unique_identifier": "Google Chrome",
      "description": "Google Chrome is a fast, reliable web browser built for performance and compatibility across platforms."
>>>>>>> 843f24fe
    },
    {
      "name": "Microsoft Edge",
      "slug": "microsoft-edge/darwin",
      "platform": "darwin",
      "unique_identifier": "com.microsoft.edgemac",
      "description": "Microsoft Edge is a secure, fast, and modern web browser built for productivity and compatibility."
    },
    {
      "name": "Microsoft Edge",
      "slug": "microsoft-edge/windows",
      "platform": "windows",
      "unique_identifier": "Microsoft Edge",
      "description": "Microsoft Edge is a secure, fast, and modern web browser built for productivity and compatibility."
    },
    {
      "name": "Microsoft Excel",
      "slug": "microsoft-excel/darwin",
      "platform": "darwin",
      "unique_identifier": "com.microsoft.Excel",
      "description": "Microsoft Excel is the industry-standard spreadsheet software, perfect for data analysis, reporting, and visualization."
    },
    {
      "name": "Microsoft Teams",
      "slug": "microsoft-teams/darwin",
      "platform": "darwin",
      "unique_identifier": "com.microsoft.teams2",
      "description": "Microsoft Teams is an all-in-one collaboration platform for meetings, chats, calls, and document sharing."
    },
    {
      "name": "Microsoft Word",
      "slug": "microsoft-word/darwin",
      "platform": "darwin",
      "unique_identifier": "com.microsoft.Word",
      "description": "Microsoft Word is the industry-standard word processor for creating, editing, and sharing professional documents."
    },
    {
      "name": "Notion",
      "slug": "notion/darwin",
      "platform": "darwin",
      "unique_identifier": "notion.id",
      "description": "Notion is an all-in-one workspace for writing, planning, collaborating, and organizing."
    },
    {
      "name": "Postman",
      "slug": "postman/darwin",
      "platform": "darwin",
      "unique_identifier": "com.postmanlabs.mac",
      "description": "Postman is a collaboration platform for API development that simplifies building, testing, and sharing APIs."
    },
    {
      "name": "Slack",
      "slug": "slack/darwin",
      "platform": "darwin",
      "unique_identifier": "com.tinyspeck.slackmacgap",
      "description": "Slack is a team communication and collaboration software for modern workplaces"
    },
    {
      "name": "Slack",
      "slug": "slack/windows",
      "platform": "windows",
      "unique_identifier": "Slack",
      "description": "Slack is a team communication and collaboration software for modern workplaces"
    },
    {
      "name": "TeamViewer",
      "slug": "teamviewer/darwin",
      "platform": "darwin",
      "unique_identifier": "com.teamviewer.TeamViewer",
      "description": "TeamViewer is a versatile remote access and connectivity platform trusted for secure remote desktop control, support, and collaboration."
    },
    {
      "name": "Microsoft Visual Studio Code",
      "slug": "visual-studio-code/darwin",
      "platform": "darwin",
      "unique_identifier": "com.microsoft.VSCode",
      "description": "Microsoft Visual Studio Code (VS Code) is an open-source, lightweight, and powerful code editor."
    },
    {
      "name": "WhatsApp",
      "slug": "whatsapp/darwin",
      "platform": "darwin",
      "unique_identifier": "net.whatsapp.WhatsApp",
      "description": "WhatsApp's native desktop client for seamless messaging and calling on macOS."
    },
    {
      "name": "Zoom",
      "slug": "zoom/darwin",
      "platform": "darwin",
      "unique_identifier": "us.zoom.xos",
      "description": "Zoom is a leading video communication platform for meetings, webinars, and collaboration."
    },
    {
      "name": "Zoom",
      "slug": "zoom/windows",
      "platform": "windows",
      "unique_identifier": "Zoom",
      "description": "Zoom is a leading video communication platform for meetings, webinars, and collaboration."
    }
  ]
}<|MERGE_RESOLUTION|>--- conflicted
+++ resolved
@@ -114,19 +114,18 @@
       "description": "Google Chrome is a fast, reliable web browser built for performance and compatibility across platforms."
     },
     {
-<<<<<<< HEAD
+      "name": "Google Chrome",
+      "slug": "google-chrome/windows",
+      "platform": "windows",
+      "unique_identifier": "Google Chrome",
+      "description": "Google Chrome is a fast, reliable web browser built for performance and compatibility across platforms."
+    },
+    {
       "name": "LastPass",
       "slug": "lastpass/darwin",
       "platform": "darwin",
       "unique_identifier": "com.lastpass.lastpassmacdesktop",
       "description": "LastPass is a password manager that creates, stores, and autofills strong passwords for you."
-=======
-      "name": "Google Chrome",
-      "slug": "google-chrome/windows",
-      "platform": "windows",
-      "unique_identifier": "Google Chrome",
-      "description": "Google Chrome is a fast, reliable web browser built for performance and compatibility across platforms."
->>>>>>> 843f24fe
     },
     {
       "name": "Microsoft Edge",
