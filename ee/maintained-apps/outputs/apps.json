--- conflicted
+++ resolved
@@ -149,19 +149,18 @@
       "description": "Firefox is a powerful, open-source web browser built for speed, privacy, and customization."
     },
     {
-<<<<<<< HEAD
       "name": "Mozilla Firefox",
       "slug": "firefox/windows",
       "platform": "windows",
       "unique_identifier": "Mozilla Firefox (x64 en-US)",
       "description": "Firefox is a powerful, open-source web browser built for speed, privacy, and customization."
-=======
+    },
+    {
       "name": "GitKraken",
       "slug": "gitkraken/darwin",
       "platform": "darwin",
       "unique_identifier": "com.axosoft.gitkraken",
       "description": "GitKraken is a git client focusing on productivity."
->>>>>>> 76780242
     },
     {
       "name": "Google Chrome",
