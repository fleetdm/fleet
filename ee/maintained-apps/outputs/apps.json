{
  "version": 2,
  "apps": [
    {
      "name": "010 Editor",
      "slug": "010-editor/darwin",
      "platform": "darwin",
      "unique_identifier": "com.SweetScape.010Editor",
      "description": "010 Editor is a toolkit for working with text and binary data."
    },
    {
      "name": "1Password",
      "slug": "1password/darwin",
      "platform": "darwin",
      "unique_identifier": "com.1password.1password",
      "description": "1Password is a password manager that keeps all passwords secure behind one password."
    },
    {
      "name": "1Password",
      "slug": "1password/windows",
      "platform": "windows",
      "unique_identifier": "1Password",
      "description": "1Password is a password manager that keeps all passwords secure behind one password."
    },
    {
      "name": "8x8 Work",
      "slug": "8x8-work/darwin",
      "platform": "darwin",
      "unique_identifier": "com.electron.8x8---virtual-office",
      "description": "8x8 Work is a communications application with voice, video, chat, and web conferencing."
    },
    {
      "name": "Abstract",
      "slug": "abstract/darwin",
      "platform": "darwin",
      "unique_identifier": "com.elasticprojects.abstract-desktop",
      "description": "Abstract is a collaborative design tool with support for Sketch files."
    },
    {
      "name": "Adobe Acrobat Pro DC",
      "slug": "adobe-acrobat-pro/darwin",
      "platform": "darwin",
      "unique_identifier": "com.adobe.Acrobat.Pro",
      "description": "Adobe Acrobat Pro DC is a professional PDF editor for creating, editing, converting, and managing PDF documents."
    },
    {
      "name": "Adobe Acrobat Reader",
      "slug": "adobe-acrobat-reader/darwin",
      "platform": "darwin",
      "unique_identifier": "com.adobe.Reader",
      "description": "Adobe Acrobat Reader is the industry-standard tool for viewing, printing, and commenting on PDF documents."
    },
    {
      "name": "Adobe Acrobat Reader",
      "slug": "adobe-acrobat-reader/windows",
      "platform": "windows",
      "unique_identifier": "Adobe Acrobat (64-bit)",
      "description": "Adobe Acrobat Reader is the industry-standard tool for viewing, printing, and commenting on PDF documents."
    },
    {
      "name": "Adobe Creative Cloud",
      "slug": "adobe-creative-cloud/darwin",
      "platform": "darwin",
      "unique_identifier": "com.adobe.acc.AdobeCreativeCloud",
      "description": "Adobe Creative Cloud is a platform for creative software management and installation, including access to Adobe’s suite of tools like Photoshop, Illustrator, and Premiere Pro."
    },
    {
<<<<<<< HEAD
      "name": "AnyDesk",
      "slug": "anydesk/darwin",
      "platform": "darwin",
      "unique_identifier": "com.philandro.anydesk",
      "description": "AnyDesk is an app that allows connection to a computer remotely."
=======
      "name": "Adobe Digital Editions",
      "slug": "adobe-digital-editions/darwin",
      "platform": "darwin",
      "unique_identifier": "com.adobe.adobedigitaleditions.app",
      "description": "Adobe Digital Editions is an E-book reader."
>>>>>>> 10e02b21
    },
    {
      "name": "Asana",
      "slug": "asana/darwin",
      "platform": "darwin",
      "unique_identifier": "com.electron.asana",
      "description": "Asana is an app to manage team projects and tasks."
    },
    {
      "name": "BBEdit",
      "slug": "bbedit/darwin",
      "platform": "darwin",
      "unique_identifier": "com.barebones.bbedit",
      "description": "BBEdit is a text, code, and markup editor."
    },
    {
      "name": "Beyond Compare",
      "slug": "beyond-compare/darwin",
      "platform": "darwin",
      "unique_identifier": "com.scootersoftware.BeyondCompare",
      "description": "Beyond Compare is an app used to compare files and folders."
    },
    {
      "name": "Box Drive",
      "slug": "box-drive/darwin",
      "platform": "darwin",
      "unique_identifier": "com.box.desktop",
      "description": "Box Drive is the desktop client for Box Cloud, enabling seamless access to your files without taking up local storage."
    },
    {
      "name": "Box Drive",
      "slug": "box-drive/windows",
      "platform": "windows",
      "unique_identifier": "Box",
      "description": "Box Drive is the desktop client for Box Cloud, enabling seamless access to your files without taking up local storage."
    },
    {
      "name": "Brave",
      "slug": "brave-browser/darwin",
      "platform": "darwin",
      "unique_identifier": "com.brave.Browser",
      "description": "Brave is a web browser designed with privacy, blocking ads and trackers by default while maintaining fast speed."
    },
    {
      "name": "Brave",
      "slug": "brave-browser/windows",
      "platform": "windows",
      "unique_identifier": "Brave",
      "description": "Brave is a web browser designed with privacy, blocking ads and trackers by default while maintaining fast speed."
    },
    {
      "name": "Canva",
      "slug": "canva/darwin",
      "platform": "darwin",
      "unique_identifier": "com.canva.CanvaDesktop",
      "description": "Canva is a popular online graphic design tool."
    },
    {
      "name": "ChatGPT Atlas",
      "slug": "chatgpt-atlas/darwin",
      "platform": "darwin",
      "unique_identifier": "com.openai.atlas",
      "description": "ChatGPT Atlas is OpenAI's official browser with ChatGPT built in."
    },
    {
      "name": "ChatGPT Desktop",
      "slug": "chatgpt/darwin",
      "platform": "darwin",
      "unique_identifier": "com.openai.chat",
      "description": "ChatGPT Desktop is OpenAI's official ChatGPT desktop app for macOS, providing seamless access to AI-powered conversations and assistance."
    },
    {
      "name": "Cisco Jabber",
      "slug": "cisco-jabber/darwin",
      "platform": "darwin",
      "unique_identifier": "com.cisco.jabber",
      "description": "Cisco Jabber is a collaboration and communication app."
    },
    {
      "name": "Citrix Workspace",
      "slug": "citrix-workspace/darwin",
      "platform": "darwin",
      "unique_identifier": "com.citrix.receiver.nomas",
      "description": "Citrix Workspace is a managed desktop virtualization solution that delivers secure access to information, apps, and content."
    },
    {
      "name": "Claude",
      "slug": "claude/darwin",
      "platform": "darwin",
      "unique_identifier": "com.anthropic.claudefordesktop",
      "description": "Claude is Anthropic's official Claude AI desktop app."
    },
    {
      "name": "ClickUp",
      "slug": "clickup/darwin",
      "platform": "darwin",
      "unique_identifier": "com.clickup.desktop-app",
      "description": "ClickUp is a productivity platform for tasks, docs, goals, and chat."
    },
    {
      "name": "CLion",
      "slug": "clion/darwin",
      "platform": "darwin",
      "unique_identifier": "com.jetbrains.CLion",
      "description": "CLion is a JetBrains IDE for C and C++."
    },
    {
      "name": "Cloudflare WARP",
      "slug": "cloudflare-warp/darwin",
      "platform": "darwin",
      "unique_identifier": "com.cloudflare.1dot1dot1dot1.macos",
      "description": "Cloudflare WARP enhances internet safety and performance by encrypting your data and optimizing connections for privacy."
    },
    {
      "name": "Cloudflare WARP",
      "slug": "cloudflare-warp/windows",
      "platform": "windows",
      "unique_identifier": "Cloudflare WARP",
      "description": "Cloudflare WARP enhances internet safety and performance by encrypting your data and optimizing connections for privacy."
    },
    {
      "name": "Cursor",
      "slug": "cursor/darwin",
      "platform": "darwin",
      "unique_identifier": "com.todesktop.230313mzl4w4u92",
      "description": "Cursor AI boosts your coding productivity by giving smart, context-aware code suggestions, quick explanations, and easy refactors — all inside your editor."
    },
    {
      "name": "Cursor",
      "slug": "cursor/windows",
      "platform": "windows",
      "unique_identifier": "Cursor",
      "description": "Cursor AI boosts your coding productivity by giving smart, context-aware code suggestions, quick explanations, and easy refactors — all inside your editor."
    },
    {
      "name": "Cyberduck",
      "slug": "cyberduck/darwin",
      "platform": "darwin",
      "unique_identifier": "ch.sudo.cyberduck",
      "description": "Cyberduck is a server and cloud storage browser."
    },
    {
      "name": "DataGrip",
      "slug": "datagrip/darwin",
      "platform": "darwin",
      "unique_identifier": "com.jetbrains.datagrip",
      "description": "DataGrip is a powerful cross-platform IDE for relational and NoSQL databases."
    },
    {
      "name": "Amazon DCV",
      "slug": "dcv-viewer/darwin",
      "platform": "darwin",
      "unique_identifier": "com.nicesoftware.dcvviewer",
      "description": "DCV Viewer is used for connecting to the NICE DCV remote display protocol."
    },
    {
      "name": "Discord",
      "slug": "discord/darwin",
      "platform": "darwin",
      "unique_identifier": "com.hnc.Discord",
      "description": "Discord is voice and text chat software."
    },
    {
      "name": "Discord",
      "slug": "discord/windows",
      "platform": "windows",
      "unique_identifier": "Discord",
      "description": "Discord is voice and text chat software."
    },
    {
      "name": "DisplayLink USB Graphics Software",
      "slug": "displaylink/darwin",
      "platform": "darwin",
      "unique_identifier": "com.displaylink.DisplayLinkUserAgent",
      "description": "Drivers for DisplayLink docks, adapters and monitors."
    },
    {
      "name": "Docker Desktop",
      "slug": "docker/darwin",
      "platform": "darwin",
      "unique_identifier": "com.docker.docker",
      "description": "Docker Desktop provides a seamless environment for building, sharing, and running containerized applications and microservices."
    },
    {
      "name": "Docker Desktop",
      "slug": "docker/windows",
      "platform": "windows",
      "unique_identifier": "Docker Desktop",
      "description": "Docker Desktop provides a seamless environment for building, sharing, and running containerized applications and microservices."
    },
    {
      "name": "draw.io",
      "slug": "drawio/darwin",
      "platform": "darwin",
      "unique_identifier": "com.jgraph.drawio.desktop",
      "description": "draw.io is a versatile diagramming or whiteboarding application."
    },
    {
      "name": "Dropbox",
      "slug": "dropbox/darwin",
      "platform": "darwin",
      "unique_identifier": "com.getdropbox.dropbox",
      "description": "Dropbox is a client for the Dropbox cloud storage service."
    },
    {
      "name": "Figma",
      "slug": "figma/darwin",
      "platform": "darwin",
      "unique_identifier": "com.figma.Desktop",
      "description": "Figma is a collaborative design tool for teams to create, prototype, and share designs in real time."
    },
    {
      "name": "Figma",
      "slug": "figma/windows",
      "platform": "windows",
      "unique_identifier": "Figma",
      "description": "Figma is a collaborative design tool for teams to create, prototype, and share designs in real time."
    },
    {
      "name": "Mozilla Firefox",
      "slug": "firefox/darwin",
      "platform": "darwin",
      "unique_identifier": "org.mozilla.firefox",
      "description": "Firefox is a powerful, open-source web browser built for speed, privacy, and customization."
    },
    {
      "name": "Mozilla Firefox",
      "slug": "firefox/windows",
      "platform": "windows",
      "unique_identifier": "Mozilla Firefox (x64 en-US)",
      "description": "Firefox is a powerful, open-source web browser built for speed, privacy, and customization."
    },
    {
      "name": "GitHub Desktop",
      "slug": "github/darwin",
      "platform": "darwin",
      "unique_identifier": "com.github.GitHubClient",
      "description": "GitHub Desktop is a desktop client for GitHub repositories."
    },
    {
      "name": "GitKraken",
      "slug": "gitkraken/darwin",
      "platform": "darwin",
      "unique_identifier": "com.axosoft.gitkraken",
      "description": "GitKraken is a git client focusing on productivity."
    },
    {
      "name": "GoLand",
      "slug": "goland/darwin",
      "platform": "darwin",
      "unique_identifier": "com.jetbrains.goland",
      "description": "GoLand is a Go (golang) IDE by JetBrains"
    },
    {
      "name": "Google Chrome",
      "slug": "google-chrome/darwin",
      "platform": "darwin",
      "unique_identifier": "com.google.Chrome",
      "description": "Google Chrome is a fast, reliable web browser built for performance and compatibility across platforms."
    },
    {
      "name": "Google Chrome",
      "slug": "google-chrome/windows",
      "platform": "windows",
      "unique_identifier": "Google Chrome",
      "description": "Google Chrome is a fast, reliable web browser built for performance and compatibility across platforms."
    },
    {
      "name": "Google Drive",
      "slug": "google-drive/darwin",
      "platform": "darwin",
      "unique_identifier": "com.google.drivefs",
      "description": "Google Drive is a cloud storage service that allows you to store, sync, and share files across devices with seamless access to your Google Workspace content."
    },
    {
      "name": "Google Drive",
      "slug": "google-drive/windows",
      "platform": "windows",
      "unique_identifier": "Google Drive",
      "description": "Google Drive is a cloud storage service that allows you to store, sync, and share files across devices with seamless access to your Google Workspace content."
    },
    {
      "name": "Grammarly Desktop",
      "slug": "grammarly-desktop/darwin",
      "platform": "darwin",
      "unique_identifier": "com.grammarly.ProjectLlama",
      "description": "Grammarly Desktop is an AI writing assistant."
    },
    {
      "name": "Granola",
      "slug": "granola/darwin",
      "platform": "darwin",
      "unique_identifier": "com.granola.app",
      "description": "Granola is an AI-powered notepad for meetings."
    },
    {
      "name": "iMazing Profile Editor",
      "slug": "imazing-profile-editor/darwin",
      "platform": "darwin",
      "unique_identifier": "com.DigiDNA.iMazingProfileEditorMac",
      "description": "iMazing Profile Editor is an app for creating and editing Apple configuration profiles."
    },
    {
      "name": "Insomnia",
      "slug": "insomnia/darwin",
      "platform": "darwin",
      "unique_identifier": "com.insomnia.app",
      "description": "Insomnia is an open-source, cross-platform API client primarily used for designing, testing, and debugging REST APIs"
    },
    {
      "name": "IntelliJ IDEA CE",
      "slug": "intellij-idea-ce/darwin",
      "platform": "darwin",
      "unique_identifier": "com.jetbrains.intellij.ce",
      "description": "IntelliJ IDEA CE is a community edition IDE for Java development by JetBrains."
    },
    {
      "name": "IntelliJ IDEA Ultimate",
      "slug": "intellij-idea/darwin",
      "platform": "darwin",
      "unique_identifier": "com.jetbrains.intellij",
      "description": "IntelliJ IDEA Ultimate is a Java IDE by JetBrains."
    },
    {
      "name": "Company Portal",
      "slug": "intune-company-portal/darwin",
      "platform": "darwin",
      "unique_identifier": "com.microsoft.CompanyPortalMac",
      "description": "Microsoft Intune Company Portal is the app for accessing company resources and managing devices in a secure environment."
    },
    {
      "name": "iTerm2",
      "slug": "iterm2/darwin",
      "platform": "darwin",
      "unique_identifier": "com.googlecode.iterm2",
      "description": "iTerm2 is a terminal emulator alternative to Apple's Terminal app."
    },
    {
      "name": "JetBrains Toolbox",
      "slug": "jetbrains-toolbox/darwin",
      "platform": "darwin",
      "unique_identifier": "com.jetbrains.toolbox",
      "description": "JetBrains tools manager."
    },
    {
      "name": "Linear",
      "slug": "linear-linear/darwin",
      "platform": "darwin",
      "unique_identifier": "com.linear",
      "description": "Linear is an app to manage software development and track bugs."
    },
    {
      "name": "Logi Options+",
      "slug": "logi-options+/darwin",
      "platform": "darwin",
      "unique_identifier": "com.logi.optionsplus",
      "description": "Logi Options+ is software for managing Logitech devices."
    },
    {
      "name": "Loom",
      "slug": "loom/darwin",
      "platform": "darwin",
      "unique_identifier": "com.loom.desktop",
      "description": "Loom is screen and video recording software."
    },
    {
      "name": "LuLu",
      "slug": "lulu/darwin",
      "platform": "darwin",
      "unique_identifier": "com.objective-see.lulu.app",
      "description": "Open-source firewall to block unknown outgoing connections."
    },
    {
      "name": "Messenger",
      "slug": "messenger/darwin",
      "platform": "darwin",
      "unique_identifier": "com.facebook.archon.developerID",
      "description": "Messenger is a native desktop app for Messenger (formerly Facebook Messenger)."
    },
    {
      "name": "Microsoft Edge",
      "slug": "microsoft-edge/darwin",
      "platform": "darwin",
      "unique_identifier": "com.microsoft.edgemac",
      "description": "Microsoft Edge is a secure, fast, and modern web browser built for productivity and compatibility."
    },
    {
      "name": "Microsoft Excel",
      "slug": "microsoft-excel/darwin",
      "platform": "darwin",
      "unique_identifier": "com.microsoft.Excel",
      "description": "Microsoft Excel is the industry-standard spreadsheet software, perfect for data analysis, reporting, and visualization."
    },
    {
      "name": "Microsoft OneNote",
      "slug": "microsoft-onenote/darwin",
      "platform": "darwin",
      "unique_identifier": "com.microsoft.onenote.mac",
      "description": "Microsoft OneNote is a digital note taking app."
    },
    {
      "name": "Microsoft Outlook",
      "slug": "microsoft-outlook/darwin",
      "platform": "darwin",
      "unique_identifier": "com.microsoft.Outlook",
      "description": "Microsoft Outlook is an email client."
    },
    {
      "name": "Microsoft PowerPoint",
      "slug": "microsoft-powerpoint/darwin",
      "platform": "darwin",
      "unique_identifier": "com.microsoft.Powerpoint",
      "description": "Microsoft PowerPoint empowers you to create clean slideshow presentations and intricate pitch decks."
    },
    {
      "name": "Microsoft Teams",
      "slug": "microsoft-teams/darwin",
      "platform": "darwin",
      "unique_identifier": "com.microsoft.teams2",
      "description": "Microsoft Teams is an all-in-one collaboration platform for meetings, chats, calls, and document sharing."
    },
    {
      "name": "Microsoft Teams",
      "slug": "microsoft-teams/windows",
      "platform": "windows",
      "unique_identifier": "Microsoft Teams",
      "description": "Microsoft Teams is an all-in-one collaboration platform for meetings, chats, calls, and document sharing."
    },
    {
      "name": "Microsoft Word",
      "slug": "microsoft-word/darwin",
      "platform": "darwin",
      "unique_identifier": "com.microsoft.Word",
      "description": "Microsoft Word is the industry-standard word processor for creating, editing, and sharing professional documents."
    },
    {
      "name": "Miro",
      "slug": "miro/darwin",
      "platform": "darwin",
      "unique_identifier": "com.electron.realtimeboard",
      "description": "Miro is an online collaborative whiteboard platform."
    },
    {
      "name": "MySQL Workbench",
      "slug": "mysqlworkbench/darwin",
      "platform": "darwin",
      "unique_identifier": "com.oracle.workbench.MySQLWorkbench",
      "description": "MySQL Workbench is a visual tool to design, develop and administer MySQL servers."
    },
    {
      "name": "NordVPN",
      "slug": "nordvpn/darwin",
      "platform": "darwin",
      "unique_identifier": "com.nordvpn.macos",
      "description": "NordVPN is a VPN client for secure internet access and private browsing."
    },
    {
      "name": "Notion Calendar",
      "slug": "notion-calendar/darwin",
      "platform": "darwin",
      "unique_identifier": "com.cron.electron",
      "description": "Manage your time and work, together."
    },
    {
      "name": "Notion",
      "slug": "notion/darwin",
      "platform": "darwin",
      "unique_identifier": "notion.id",
      "description": "Notion is an all-in-one workspace for writing, planning, collaborating, and organizing."
    },
    {
      "name": "Nudge",
      "slug": "nudge/darwin",
      "platform": "darwin",
      "unique_identifier": "com.github.macadmins.Nudge",
      "description": "Nudge is an application for enforcing OS updates."
    },
    {
      "name": "OmniGraffle",
      "slug": "omnigraffle/darwin",
      "platform": "darwin",
      "unique_identifier": "com.omnigroup.OmniGraffle7",
      "description": "OmniGraffle is visual communication software."
    },
    {
      "name": "Omnissa Horizon Client",
      "slug": "omnissa-horizon-client/darwin",
      "platform": "darwin",
      "unique_identifier": "com.omnissa.horizon.client.mac",
      "description": "Omnissa Horizon Client is a tool end users use to access remote virtual desktops."
    },
    {
      "name": "OneDrive",
      "slug": "onedrive/darwin",
      "platform": "darwin",
      "unique_identifier": "com.microsoft.OneDrive",
      "description": "OneDrive is Microsoft's cloud storage client."
    },
    {
      "name": "Opera",
      "slug": "opera/darwin",
      "platform": "darwin",
      "unique_identifier": "com.operasoftware.Opera",
      "description": "Opera is a web browser."
    },
    {
      "name": "P4V",
      "slug": "p4v/darwin",
      "platform": "darwin",
      "unique_identifier": "com.perforce.p4v",
      "description": "P4V is an app for accessing and managing Perforce version control repositories via a graphical interface."
    },
    {
      "name": "Parallels Desktop",
      "slug": "parallels/darwin",
      "platform": "darwin",
      "unique_identifier": "com.parallels.desktop.console",
      "description": "Parallels Desktop is virtualization software."
    },
    {
      "name": "PhpStorm",
      "slug": "phpstorm/darwin",
      "platform": "darwin",
      "unique_identifier": "com.jetbrains.PhpStorm",
      "description": "PhpStorm is a PHP IDE by JetBrains."
    },
    {
      "name": "Postman",
      "slug": "postman/darwin",
      "platform": "darwin",
      "unique_identifier": "com.postmanlabs.mac",
      "description": "Postman is a collaboration platform for API development that simplifies building, testing, and sharing APIs."
    },
    {
      "name": "Pritunl",
      "slug": "pritunl/darwin",
      "platform": "darwin",
      "unique_identifier": "com.electron.pritunl",
      "description": "Pritunl is an OpenVPN client."
    },
    {
      "name": "Privileges",
      "slug": "privileges/darwin",
      "platform": "darwin",
      "unique_identifier": "corp.sap.privileges",
      "description": "Privileges is an admin rights switcher for macOS."
    },
    {
      "name": "Proton Mail",
      "slug": "proton-mail/darwin",
      "platform": "darwin",
      "unique_identifier": "ch.protonmail.desktop",
      "description": "Proton Mail is a client for Proton Mail and Proton Calendar."
    },
    {
      "name": "PyCharm Community Edition",
      "slug": "pycharm-ce/darwin",
      "platform": "darwin",
      "unique_identifier": "com.jetbrains.pycharm.ce",
      "description": "PyCharm Community Edition is a Jetbrains IDE for Python programming - Community Edition"
    },
    {
      "name": "PyCharm Professional",
      "slug": "pycharm/darwin",
      "platform": "darwin",
      "unique_identifier": "com.jetbrains.pycharm",
      "description": "PyCharm Professional is a Jetbrains IDE for professional Python development. This version includes advanced features and requires a valid license."
    },
    {
      "name": "Rancher Desktop",
      "slug": "rancher/darwin",
      "platform": "darwin",
      "unique_identifier": "io.rancherdesktop.app",
      "description": "Rancher Desktop is an app for kubernetes and container management on the desktop."
    },
    {
      "name": "Rectangle",
      "slug": "rectangle/darwin",
      "platform": "darwin",
      "unique_identifier": "com.knollsoft.Rectangle",
      "description": "Rectangle is an app to move and resize windows using keyboard shortcuts or snap areas."
    },
    {
      "name": "Rider",
      "slug": "rider/darwin",
      "platform": "darwin",
      "unique_identifier": "com.jetbrains.rider",
      "description": "Rider is a .NET IDE by JetBrains."
    },
    {
      "name": "RubyMine",
      "slug": "rubymine/darwin",
      "platform": "darwin",
      "unique_identifier": "com.jetbrains.rubymine",
      "description": "Ruby on Rails IDE by JetBrains."
    },
    {
      "name": "RustRover",
      "slug": "rustrover/darwin",
      "platform": "darwin",
      "unique_identifier": "com.jetbrains.rustrover",
      "description": "Rust IDE by JetBrains."
    },
    {
      "name": "Santa",
      "slug": "santa/darwin",
      "platform": "darwin",
      "unique_identifier": "com.northpolesec.santa",
      "description": "Santa is a binary authorization system for macOS."
    },
    {
      "name": "Signal",
      "slug": "signal/darwin",
      "platform": "darwin",
      "unique_identifier": "org.whispersystems.signal-desktop",
      "description": "Signal is an instant messaging application focusing on security."
    },
    {
      "name": "Slack",
      "slug": "slack/darwin",
      "platform": "darwin",
      "unique_identifier": "com.tinyspeck.slackmacgap",
      "description": "Slack is a team communication and collaboration software for modern workplaces."
    },
    {
      "name": "Slack",
      "slug": "slack/windows",
      "platform": "windows",
      "unique_identifier": "Slack",
      "description": "Slack is a team communication and collaboration software for modern workplaces."
    },
    {
      "name": "Spotify",
      "slug": "spotify/darwin",
      "platform": "darwin",
      "unique_identifier": "com.spotify.client",
      "description": "Spotify is a music streaming app."
    },
    {
      "name": "Sublime Text",
      "slug": "sublime-text/darwin",
      "platform": "darwin",
      "unique_identifier": "com.sublimetext.4",
      "description": "Sublime Text is a text editor for code, markup, and prose."
    },
    {
      "name": "TablePlus",
      "slug": "tableplus/darwin",
      "platform": "darwin",
      "unique_identifier": "com.tinyapp.TablePlus",
      "description": "TablePlus is a native GUI tool for relational databases."
    },
    {
      "name": "Tailscale",
      "slug": "tailscale-app/darwin",
      "platform": "darwin",
      "unique_identifier": "io.tailscale.ipn.macsys",
      "description": "Tailscale is mesh VPN based on WireGuard."
    },
    {
      "name": "TeamViewer",
      "slug": "teamviewer/darwin",
      "platform": "darwin",
      "unique_identifier": "com.teamviewer.TeamViewer",
      "description": "TeamViewer is a versatile remote access and connectivity platform trusted for secure remote desktop control, support, and collaboration."
    },
    {
      "name": "TeamViewer",
      "slug": "teamviewer/windows",
      "platform": "windows",
      "unique_identifier": "TeamViewer",
      "description": "TeamViewer is a versatile remote access and connectivity platform trusted for secure remote desktop control, support, and collaboration."
    },
    {
      "name": "Telegram",
      "slug": "telegram/darwin",
      "platform": "darwin",
      "unique_identifier": "ru.keepcoder.Telegram",
      "description": "Telegram is a messaging app with a focus on speed and security."
    },
    {
      "name": "Telegram",
      "slug": "telegram/windows",
      "platform": "windows",
      "unique_identifier": "Telegram Desktop",
      "description": "Telegram is a messaging app with a focus on speed and security."
    },
    {
      "name": "Teleport Connect",
      "slug": "teleport-connect/darwin",
      "platform": "darwin",
      "unique_identifier": "gravitational.teleport.connect",
      "description": "Teleport Connect is a developer-friendly browser for cloud infrastructure."
    },
    {
      "name": "Teleport Suite",
      "slug": "teleport-suite/darwin",
      "platform": "darwin",
      "unique_identifier": "com.gravitational.teleport.tsh",
      "description": "Teleport Suite is a modern SSH server for teams managing distributed infrastructure."
    },
    {
      "name": "Thunderbird",
      "slug": "thunderbird/darwin",
      "platform": "darwin",
      "unique_identifier": "org.mozilla.thunderbird",
      "description": "Thunderbird is a free and open-source e-mail client."
    },
    {
      "name": "Todoist",
      "slug": "todoist-app/darwin",
      "platform": "darwin",
      "unique_identifier": "com.todoist.mac.Todoist",
      "description": "Todoist is a to do list and a planning center for individuals and teams."
    },
    {
      "name": "Tunnelblick",
      "slug": "tunnelblick/darwin",
      "platform": "darwin",
      "unique_identifier": "net.tunnelblick.tunnelblick",
      "description": "Tunnelblick is a free and open-source OpenVPN client."
    },
    {
      "name": "Twingate",
      "slug": "twingate/darwin",
      "platform": "darwin",
      "unique_identifier": "com.twingate.macos",
      "description": "Twingate is a zero trust network access platform."
    },
    {
      "name": "Microsoft Visual Studio Code",
      "slug": "visual-studio-code/darwin",
      "platform": "darwin",
      "unique_identifier": "com.microsoft.VSCode",
      "description": "Microsoft Visual Studio Code (VS Code) is an open-source, lightweight, and powerful code editor."
    },
    {
      "name": "Microsoft Visual Studio Code",
      "slug": "visual-studio-code/windows",
      "platform": "windows",
      "unique_identifier": "Microsoft Visual Studio Code",
      "description": "Microsoft Visual Studio Code (VS Code) is an open-source, lightweight, and powerful code editor."
    },
    {
      "name": "VLC media player",
      "slug": "vlc/darwin",
      "platform": "darwin",
      "unique_identifier": "org.videolan.vlc",
      "description": "VLC media player is a free and open-source media player software."
    },
    {
      "name": "VNC Viewer",
      "slug": "vnc-viewer/darwin",
      "platform": "darwin",
      "unique_identifier": "com.realvnc.vncviewer",
      "description": "VNC Viewer is a remote desktop application focusing on security."
    },
    {
      "name": "Webex",
      "slug": "webex/darwin",
      "platform": "darwin",
      "unique_identifier": "Cisco-Systems.Spark",
      "description": "Webex is a video communication and virtual meeting platform."
    },
    {
      "name": "WebStorm",
      "slug": "webstorm/darwin",
      "platform": "darwin",
      "unique_identifier": "com.jetbrains.WebStorm",
      "description": "JavaScript IDE by JetBrains."
    },
    {
      "name": "WhatsApp",
      "slug": "whatsapp/darwin",
      "platform": "darwin",
      "unique_identifier": "net.whatsapp.WhatsApp",
      "description": "WhatsApp is WhatsApp's native desktop client for seamless messaging and calling on macOS."
    },
    {
      "name": "Windows App",
      "slug": "windows-app/darwin",
      "platform": "darwin",
      "unique_identifier": "com.microsoft.rdc.macos",
      "description": "Windows App helps you connect to Windows from your Mac."
    },
    {
      "name": "Wrike",
      "slug": "wrike/darwin",
      "platform": "darwin",
      "unique_identifier": "com.wrike.Wrike",
      "description": "Wrike is a project management app."
    },
    {
      "name": "Yubikey Manager",
      "slug": "yubico-yubikey-manager/darwin",
      "platform": "darwin",
      "unique_identifier": "com.yubico.ykman",
      "description": "YubiKey Manager is an application for configuring any YubiKey. Requires Rosetta 2. YubiKey Manager won't get security updates or bug fixes. It's End of Life: <a target=\"_blank\" href=\"https://www.yubico.com/support/download/yubikey-manager/\">https://www.yubico.com/support/download/yubikey-manager</a>"
    },
    {
      "name": "Zed",
      "slug": "zed/darwin",
      "platform": "darwin",
      "unique_identifier": "dev.zed.Zed",
      "description": "Zed is a multiplayer code editor."
    },
    {
      "name": "Zoom",
      "slug": "zoom/darwin",
      "platform": "darwin",
      "unique_identifier": "us.zoom.xos",
      "description": "Zoom is a leading video communication platform for meetings, webinars, and collaboration."
    },
    {
      "name": "Zoom",
      "slug": "zoom/windows",
      "platform": "windows",
      "unique_identifier": "Zoom Workplace (X64)",
      "description": "Zoom is a leading video communication platform for meetings, webinars, and collaboration."
    }
  ]
}<|MERGE_RESOLUTION|>--- conflicted
+++ resolved
@@ -65,19 +65,18 @@
       "description": "Adobe Creative Cloud is a platform for creative software management and installation, including access to Adobe’s suite of tools like Photoshop, Illustrator, and Premiere Pro."
     },
     {
-<<<<<<< HEAD
+      "name": "Adobe Digital Editions",
+      "slug": "adobe-digital-editions/darwin",
+      "platform": "darwin",
+      "unique_identifier": "com.adobe.adobedigitaleditions.app",
+      "description": "Adobe Digital Editions is an E-book reader."
+    },
+    {
       "name": "AnyDesk",
       "slug": "anydesk/darwin",
       "platform": "darwin",
       "unique_identifier": "com.philandro.anydesk",
       "description": "AnyDesk is an app that allows connection to a computer remotely."
-=======
-      "name": "Adobe Digital Editions",
-      "slug": "adobe-digital-editions/darwin",
-      "platform": "darwin",
-      "unique_identifier": "com.adobe.adobedigitaleditions.app",
-      "description": "Adobe Digital Editions is an E-book reader."
->>>>>>> 10e02b21
     },
     {
       "name": "Asana",
