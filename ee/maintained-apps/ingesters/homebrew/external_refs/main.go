package externalrefs

import (
	"fmt"

	maintained_apps "github.com/fleetdm/fleet/v4/ee/maintained-apps"
)

var Funcs = map[string][]func(*maintained_apps.FMAManifestApp) (*maintained_apps.FMAManifestApp, error){
	"microsoft-word/darwin":         {MicrosoftVersionFromReleaseNotes},
	"microsoft-excel/darwin":        {MicrosoftVersionFromReleaseNotes},
	"brave-browser/darwin":          {BraveVersionTransformer},
	"whatsapp/darwin":               {WhatsAppVersionShortener},
	"google-chrome/darwin":          {ChromePKGInstaller},
	"omnissa-horizon-client/darwin": {OmnissaHorizonVersionShortener},
	"8x8-work/darwin":               {EightXEightWorkVersionShortener},
	"cisco-jabber/darwin":           {CiscoJabberVersionTransformer},
	"parallels/darwin":              {ParallelsVersionShortener},
	"github/darwin":                 {GitHubDesktopVersionShortener},
<<<<<<< HEAD
	"twingate/darwin":               {TwingateVersionShortener},
	"citrix-workspace/darwin":       {CitrixWorkspaceVersionShortener},
=======
	"onedrive/darwin":               {OneDriveVersionTransformer},
	"camtasia/darwin":               {CamtasiaVersionTransformer},
>>>>>>> 5b171d9a
}

func ChromePKGInstaller(app *maintained_apps.FMAManifestApp) (*maintained_apps.FMAManifestApp, error) {
	// Override installer URL to use Google's PKG installer instead of Homebrew's DMG
	// Version is kept from Homebrew (not set to "latest")
	app.InstallerURL = "https://dl.google.com/dl/chrome/mac/universal/stable/gcem/GoogleChrome.pkg"

	return app, nil
}

// CiscoJabberVersionTransformer sets the version to "latest" so that the validation
// extracts the actual app version from the PKG file, which matches what osquery reports.
// Homebrew reports a build number (e.g., "20251027035315") instead of the app version (e.g., "15.1.2").
func CiscoJabberVersionTransformer(app *maintained_apps.FMAManifestApp) (*maintained_apps.FMAManifestApp, error) {
	app.Version = "latest"
	return app, nil
}

func EnrichManifest(app *maintained_apps.FMAManifestApp) {
	// Enrich the app manifest with additional metadata
	if enrichers, ok := Funcs[app.Slug]; ok {
		for _, enricher := range enrichers {
			var err error
			app, err = enricher(app)
			if err != nil {
				fmt.Printf("Error enriching app %s: %v\n", app.UniqueIdentifier, err)
			}
		}
	}
}<|MERGE_RESOLUTION|>--- conflicted
+++ resolved
@@ -17,13 +17,8 @@
 	"cisco-jabber/darwin":           {CiscoJabberVersionTransformer},
 	"parallels/darwin":              {ParallelsVersionShortener},
 	"github/darwin":                 {GitHubDesktopVersionShortener},
-<<<<<<< HEAD
 	"twingate/darwin":               {TwingateVersionShortener},
 	"citrix-workspace/darwin":       {CitrixWorkspaceVersionShortener},
-=======
-	"onedrive/darwin":               {OneDriveVersionTransformer},
-	"camtasia/darwin":               {CamtasiaVersionTransformer},
->>>>>>> 5b171d9a
 }
 
 func ChromePKGInstaller(app *maintained_apps.FMAManifestApp) (*maintained_apps.FMAManifestApp, error) {
