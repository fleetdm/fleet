package externalrefs

import (
	"fmt"

	maintained_apps "github.com/fleetdm/fleet/v4/ee/maintained-apps"
)

var Funcs = map[string][]func(*maintained_apps.FMAManifestApp) (*maintained_apps.FMAManifestApp, error){
	"microsoft-word/darwin":         {MicrosoftVersionFromReleaseNotes},
	"microsoft-excel/darwin":        {MicrosoftVersionFromReleaseNotes},
	"brave-browser/darwin":          {BraveVersionTransformer},
	"whatsapp/darwin":               {WhatsAppVersionShortener},
	"google-chrome/darwin":          {ChromePKGInstaller},
	"omnissa-horizon-client/darwin": {OmnissaHorizonVersionShortener},
	"8x8-work/darwin":               {EightXEightWorkVersionShortener},
	"cisco-jabber/darwin":           {CiscoJabberVersionTransformer},
	"parallels/darwin":              {ParallelsVersionShortener},
	"github/darwin":                 {GitHubDesktopVersionShortener},
<<<<<<< HEAD
	"onedrive/darwin":               {OneDriveVersionTransformer},
=======
	"twingate/darwin":               {TwingateVersionShortener},
>>>>>>> d23fb242
	"citrix-workspace/darwin":       {CitrixWorkspaceVersionShortener},
}

func ChromePKGInstaller(app *maintained_apps.FMAManifestApp) (*maintained_apps.FMAManifestApp, error) {
	app.Version = "latest"
	app.InstallerURL = "https://dl.google.com/dl/chrome/mac/universal/stable/gcem/GoogleChrome.pkg"

	return app, nil
}

// CiscoJabberVersionTransformer sets the version to "latest" so that the validation
// extracts the actual app version from the PKG file, which matches what osquery reports.
// Homebrew reports a build number (e.g., "20251027035315") instead of the app version (e.g., "15.1.2").
func CiscoJabberVersionTransformer(app *maintained_apps.FMAManifestApp) (*maintained_apps.FMAManifestApp, error) {
	app.Version = "latest"
	return app, nil
}

func EnrichManifest(app *maintained_apps.FMAManifestApp) {
	// Enrich the app manifest with additional metadata
	if enrichers, ok := Funcs[app.Slug]; ok {
		for _, enricher := range enrichers {
			var err error
			app, err = enricher(app)
			if err != nil {
				fmt.Printf("Error enriching app %s: %v\n", app.UniqueIdentifier, err)
			}
		}
	}
}<|MERGE_RESOLUTION|>--- conflicted
+++ resolved
@@ -17,11 +17,8 @@
 	"cisco-jabber/darwin":           {CiscoJabberVersionTransformer},
 	"parallels/darwin":              {ParallelsVersionShortener},
 	"github/darwin":                 {GitHubDesktopVersionShortener},
-<<<<<<< HEAD
 	"onedrive/darwin":               {OneDriveVersionTransformer},
-=======
 	"twingate/darwin":               {TwingateVersionShortener},
->>>>>>> d23fb242
 	"citrix-workspace/darwin":       {CitrixWorkspaceVersionShortener},
 }
 
