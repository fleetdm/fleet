package externalrefs

import (
	"fmt"

	maintained_apps "github.com/fleetdm/fleet/v4/ee/maintained-apps"
)

var Funcs = map[string][]func(*maintained_apps.FMAManifestApp) (*maintained_apps.FMAManifestApp, error){
	"microsoft-word/darwin":         {MicrosoftVersionFromReleaseNotes},
	"microsoft-excel/darwin":        {MicrosoftVersionFromReleaseNotes},
	"brave-browser/darwin":          {BraveVersionTransformer},
	"whatsapp/darwin":               {WhatsAppVersionShortener},
	"google-chrome/darwin":          {ChromePKGInstaller},
	"omnissa-horizon-client/darwin": {OmnissaHorizonVersionShortener},
	"8x8-work/darwin":               {EightXEightWorkVersionShortener},
	"cisco-jabber/darwin":           {CiscoJabberVersionTransformer},
	"parallels/darwin":              {ParallelsVersionShortener},
	"github/darwin":                 {GitHubDesktopVersionShortener},
<<<<<<< HEAD
	"twingate/darwin":               {TwingateVersionShortener},
=======
	"citrix-workspace/darwin":       {CitrixWorkspaceVersionShortener},
>>>>>>> f0045baa
}

func ChromePKGInstaller(app *maintained_apps.FMAManifestApp) (*maintained_apps.FMAManifestApp, error) {
	app.Version = "latest"
	app.InstallerURL = "https://dl.google.com/dl/chrome/mac/universal/stable/gcem/GoogleChrome.pkg"

	return app, nil
}

// CiscoJabberVersionTransformer sets the version to "latest" so that the validation
// extracts the actual app version from the PKG file, which matches what osquery reports.
// Homebrew reports a build number (e.g., "20251027035315") instead of the app version (e.g., "15.1.2").
func CiscoJabberVersionTransformer(app *maintained_apps.FMAManifestApp) (*maintained_apps.FMAManifestApp, error) {
	app.Version = "latest"
	return app, nil
}

func EnrichManifest(app *maintained_apps.FMAManifestApp) {
	// Enrich the app manifest with additional metadata
	if enrichers, ok := Funcs[app.Slug]; ok {
		for _, enricher := range enrichers {
			var err error
			app, err = enricher(app)
			if err != nil {
				fmt.Printf("Error enriching app %s: %v\n", app.UniqueIdentifier, err)
			}
		}
	}
}<|MERGE_RESOLUTION|>--- conflicted
+++ resolved
@@ -17,11 +17,8 @@
 	"cisco-jabber/darwin":           {CiscoJabberVersionTransformer},
 	"parallels/darwin":              {ParallelsVersionShortener},
 	"github/darwin":                 {GitHubDesktopVersionShortener},
-<<<<<<< HEAD
 	"twingate/darwin":               {TwingateVersionShortener},
-=======
 	"citrix-workspace/darwin":       {CitrixWorkspaceVersionShortener},
->>>>>>> f0045baa
 }
 
 func ChromePKGInstaller(app *maintained_apps.FMAManifestApp) (*maintained_apps.FMAManifestApp, error) {
