--- conflicted
+++ resolved
@@ -13,11 +13,8 @@
 	"whatsapp/darwin":               {WhatsAppVersionShortener},
 	"google-chrome/darwin":          {ChromePKGInstaller},
 	"omnissa-horizon-client/darwin": {OmnissaHorizonVersionShortener},
-<<<<<<< HEAD
 	"8x8-work/darwin":               {EightXEightWorkVersionShortener},
-=======
 	"parallels/darwin":              {ParallelsVersionShortener},
->>>>>>> 46bc52c4
 }
 
 func ChromePKGInstaller(app *maintained_apps.FMAManifestApp) (*maintained_apps.FMAManifestApp, error) {
