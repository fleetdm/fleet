---
apiVersion: v1
kind: policy
spec:
  name: CIS - Ensure that the --profiling argument is set to false
  platforms: RHEL_version_x
  platform: linux
  description: |
    Disable profiling, if not needed.
  resolution: |
    Edit the API server pod specification file /etc/kubernetes/manifests/kube-  apiserver.yaml on the Control Plane node and set the below parameter.  --profiling=false
  query: |
    SELECT 1 WHERE 
      EXISTS (
        SELECT 1 AS pass
        FROM processes
        WHERE name = 'kube-apiserver'
        AND cmdline LIKE '%--profiling=false%'
        )
      OR NOT EXISTS (
        SELECT 1 FROM processes WHERE name = 'kube-apiserver'
        );  
  purpose: Informational
  tags: compliance, CIS, CIS_Level1
  contributors: sharon-fdm
---
apiVersion: v1
kind: policy
spec:
  name: CIS - Ensure that the --authorization-mode argument includes RBAC
  platform: linux
  description: |
    Turn on Role Based Access Control.
  resolution: |
    Run the following command on the Control Plane node: `ps -ef | grep kube-apiserver` Verify that the --authorization-mode argument exists and is set to a value to include RBAC.
  query: |
    SELECT 1 WHERE
      EXISTS (
        SELECT 1
        FROM processes
        WHERE name = 'kube-apiserver'
        AND cmdline LIKE '%--authorization-mode=%RBAC%'
        )
      OR NOT EXISTS (
        SELECT 1 FROM processes WHERE name = 'kube-apiserver'
        );  
  purpose: Informational
  tags: compliance, CIS, CIS_Level1
  contributors: harrisonravazzolo
---
apiVersion: v1
kind: policy
spec:
  name: CIS (K8s) 1.1.14 - Ensure that the default administrative credential file ownership is set to root:root
  platform: linux
  description: |
    Ensure that the admin.conf (and super-admin.conf file, where it exists) file ownership is set to root:root.
  resolution: |
    Use the chown command to set the file ownership to root:root.
  query: |
    SELECT 1 WHERE NOT EXISTS (
      SELECT 1 FROM FILE f
        JOIN users u USING (uid)
        JOIN groups g USING (gid)
      WHERE f.path = '/var/lib/rancher/rke2/server/cred/admin.kubeconfig'
        AND (u.username != 'root' OR g.groupname != 'root')
    )
  purpose: Informational
  tags: compliance, CIS, CIS_Level1
  contributors: zwass
---
<<<<<<< HEAD
4
---
apiVersion: v1
kind: policy
spec:
  name: CIS - 1.2.9 - v1.12 - Ensure that the admission control plugin EventRateLimit is set (Manual)
  platforms: linux
  platform: linux
  description: |
    Limit the rate at which the API server accepts requests.
    Using EventRateLimit admission control enforces a limit on the number of events that
    the API Server will accept in a given time slice. A misbehaving workload could
    overwhelm and DoS the API Server, making it unavailable. This particularly applies to a
    multi-tenant cluster, where there might be a small percentage of misbehaving tenants
    which could have a significant impact on the performance of the cluster overall. Hence,
    it is recommended to limit the rate of events that the API server will accept.
  resolution: |
    Follow the Kubernetes documentation and set the desired limits in a configuration file.
    Then, edit the API server pod specification file /etc/kubernetes/manifests/kube-apiserver.yaml and set the below parameters.
    '--enable-admission-plugins=...,EventRateLimit,...'
    '--admission-control-config-file=<path/to/configuration/file>'
  query: |
    SELECT 1 WHERE ( SELECT 1 FROM processes where name like "%kube-apiserver%" and cmdline like "%--enable-admission-plugins=%EventRateLimit%" and cmdline like "%--admission-control-config-file=%") OR NOT EXISTS ( SELECT 1 FROM processes where name like "%kube-apiserver%");
  purpose: Informational
  tags: compliance, CIS, CIS_Level1
  contributors: baic
---
=======
>>>>>>> fc18e4ac
apiVersion: v1
kind: policy
spec:
  name: CIS - Ensure that the scheduler.conf file ownership is set to root:root
  platform: linux
  description: CIS K8s benchamrk 1.1.16 -> Ensure that the scheduler.conf file ownership is set to root:root.
  resolution: The scheduler.conf file is the kubeconfig file for the Scheduler. You should set its file ownership to maintain the integrity of the file. The file should be owned by root:root.
  query: |
    SELECT 1 WHERE
      EXISTS(
        SELECT 
          1 as pass 
        FROM 
          file 
        WHERE 
          path = '/var/lib/rancher/rke2/server/cred/scheduler.kubeconfig' 
          AND uid = 0 
          AND gid = 0;
          )
        OR NOT EXISTS (
          SELECT 1 FROM file WHERE path = '/var/lib/rancher/rke2/server/cred/scheduler.kubeconfig'
          );
  purpose: Informational
  tags: compliance, CIS, CIS_Level1
  contributors: rsjaklic20
---<|MERGE_RESOLUTION|>--- conflicted
+++ resolved
@@ -69,9 +69,6 @@
   tags: compliance, CIS, CIS_Level1
   contributors: zwass
 ---
-<<<<<<< HEAD
-4
----
 apiVersion: v1
 kind: policy
 spec:
@@ -97,8 +94,6 @@
   tags: compliance, CIS, CIS_Level1
   contributors: baic
 ---
-=======
->>>>>>> fc18e4ac
 apiVersion: v1
 kind: policy
 spec:
