--- conflicted
+++ resolved
@@ -2972,42 +2972,6 @@
 kind: policy
 spec:
   name: >
-<<<<<<< HEAD
-    CIS - Ensure 'Configure DNS over HTTPS (DoH) name resolution' is set to 'Enabled: Allow DoH' or higher
-  platforms: win11
-  platform: windows
-  description: |
-    This policy is meant for Windows 11.
-    This setting determines if DNS over HTTPS (DoH) is used by the system. DNS over HTTPS (DoH) is a protocol for performing remote Domain Name System (DNS) resolution over the Hypertext Transfer Protocol Secure (HTTPS). For additional information on DNS over HTTPS (DoH), visit: Secure DNS Client over HTTPS (DoH) on Windows Server 2022 | Microsoft Docs.
-    The recommended state for this setting is: 'Enabled: Allow DoH'. Configuring this setting to 'Enabled: Require DoH' also conforms to the benchmark.
-  resolution: |
-    To establish the recommended configuration via GP, set the following UI path to Enabled: Allow DoH (configuring to Enabled: Require DoH also conforms to the benchmark):
-    'Computer Configuration\Policies\Administrative Templates\Network\DNS Client\Configure DNS over HTTPS (DoH) name resolution'
-  query: |
-    SELECT 1 FROM registry WHERE (path = 'HKEY_LOCAL_MACHINE\SOFTWARE\Policies\Microsoft\Windows NT\DNSClient\DoHPolicy' AND data IN (2,3));
-  purpose: Informational
-  tags: compliance, CIS, CIS_Level1, CIS_win10_enterprise_1.12.0, CIS_bullet_18.5.4.1, CIS_not_completed
-  contributors: DefensiveDepth
----
-apiVersion: v1
-kind: policy
-spec:
-  name: >
-    CIS - Ensure 'Turn off multicast name resolution' is set to 'Enabled' 
-  platforms: win10
-  platform: windows
-  description: |
-    LLMNR is a secondary name resolution protocol. With LLMNR, queries are sent using multicast over a local network link on a single subnet from a client computer to another client computer on the same subnet that also has LLMNR enabled. LLMNR does not require a DNS server or DNS client configuration, and provides name resolution in scenarios in which conventional DNS name resolution is not possible.
-    The recommended state for this setting is: Enabled.
-  resolution: |
-    To establish the recommended configuration via GP, set the following UI path to Enabled:
-    'Computer Configuration\Policies\Administrative Templates\Network\DNS Client\Turn off multicast name resolution'
-  query: |
-    SELECT 1 FROM registry WHERE (path = 'HKEY_LOCAL_MACHINE\SOFTWARE\Policies\Microsoft\Windows NT\DNSClient\EnableMulticast' AND data = 0);
-  purpose: Informational
-  tags: compliance, CIS, CIS_Level1, CIS_win10_enterprise_1.12.0, CIS_bullet_18.5.4.2
-  contributors: DefensiveDepth
-=======
     CIS - Ensure 'Apply UAC restrictions to local accounts on network logons' is set to 'Enabled'
   platforms: win10
   platform: windows
@@ -3026,28 +2990,11 @@
   purpose: Informational
   tags: compliance, CIS, CIS_Level1, CIS_win10_enterprise_1.12.0, CIS_bullet_18.3.1, CIS_group_policy_template_required
   contributors: rachelelysia
->>>>>>> 80237a02
----
-apiVersion: v1
-kind: policy
-spec:
-  name: >
-<<<<<<< HEAD
-    CIS - Ensure 'Enable Font Providers' is set to 'Disabled'
-  platforms: win10
-  platform: windows
-  description: |
-    This policy setting determines whether Windows is allowed to download fonts and font catalog data from an online font provider.
-    The recommended state for this setting is: Disabled.
-  resolution: |
-    To establish the recommended configuration via GP, set the following UI path to Disabled:
-    'Computer Configuration\Policies\Administrative Templates\Network\Fonts\Enable Font Providers'
-  query: |
-    SELECT 1 FROM registry WHERE (path = 'HKEY_LOCAL_MACHINE\SOFTWARE\Policies\Microsoft\Windows\System\EnableFontProviders' AND data = 0);
-  purpose: Informational
-  tags: compliance, CIS, CIS_Level2, CIS_win10_enterprise_1.12.0, CIS_bullet_18.5.5.1
-  contributors: DefensiveDepth
-=======
+---
+apiVersion: v1
+kind: policy
+spec:
+  name: >
     CIS - Ensure 'Configure SMB v1 client driver' is set to 'Enabled: Disable driver (recommended)'
   platforms: win10
   platform: windows
@@ -3062,28 +3009,11 @@
   purpose: Informational
   tags: compliance, CIS, CIS_Level1, CIS_win10_enterprise_1.12.0, CIS_bullet_18.3.2, CIS_group_policy_template_required
   contributors: rachelelysia
->>>>>>> 80237a02
----
-apiVersion: v1
-kind: policy
-spec:
-  name: >
-<<<<<<< HEAD
-    CIS - Ensure 'Enable insecure guest logons' is set to 'Disabled'
-  platforms: win10
-  platform: windows
-  description: |
-    This policy setting determines if the SMB client will allow insecure guest logons to an SMB server.
-    The recommended state for this setting is: Disabled.
-  resolution: |
-    To establish the recommended configuration via GP, set the following UI path to Disabled:
-    'Computer Configuration\Policies\Administrative Templates\Network\Lanman Workstation\Enable insecure guest logons'
-  query: |
-     SELECT 1 FROM registry WHERE (path = 'HKEY_LOCAL_MACHINE\SOFTWARE\Policies\Microsoft\Windows\LanmanWorkstation\AllowInsecureGuestAuth' AND data = 0);
-  purpose: Informational
-  tags: compliance, CIS, CIS_Level1, CIS_win10_enterprise_1.12.0, CIS_bullet_18.5.8.1
-  contributors: DefensiveDepth
-=======
+---
+apiVersion: v1
+kind: policy
+spec:
+  name: >
     CIS - Ensure 'Configure SMB v1 server' is set to 'Disabled'
   platforms: win10
   platform: windows
@@ -3098,66 +3028,11 @@
   purpose: Informational
   tags: compliance, CIS, CIS_Level1, CIS_win10_enterprise_1.12.0, CIS_bullet_18.3.3, CIS_group_policy_template_required
   contributors: rachelelysia
->>>>>>> 80237a02
----
-apiVersion: v1
-kind: policy
-spec:
-  name: >
-<<<<<<< HEAD
-    CIS - Ensure 'Turn on Mapper I/O (LLTDIO) driver' is set to 'Disabled'
-  platforms: win10
-  platform: windows
-  description: |
-    This policy setting changes the operational behavior of the Mapper I/O network protocol driver. LLTDIO allows a computer to discover the topology of a network it's connected to. It also allows a computer to initiate Quality-of-Service requests such as bandwidth estimation and network health analysis.
-    The recommended state for this setting is: Disabled.
-  resolution: |
-    To establish the recommended configuration via GP, set the following UI path to Disabled:
-    'Computer Configuration\Policies\Administrative Templates\Network\Link-Layer Topology Discovery\Turn on Mapper I/O (LLTDIO) driver'
-  query: |
-    SELECT 1 FROM registry WHERE (path = 'HKEY_LOCAL_MACHINE\SOFTWARE\Policies\Microsoft\Windows\LLTD\EnableLLTDIO' AND data = 0);
-  purpose: Informational
-  tags: compliance, CIS, CIS_Level2, CIS_win10_enterprise_1.12.0, CIS_bullet_18.5.9.1
-  contributors: DefensiveDepth
----
-apiVersion: v1
-kind: policy
-spec:
-  name: >
-    CIS - Ensure 'Turn on Responder (RSPNDR) driver' is set to 'Disabled'
-  platforms: win10
-  platform: windows
-  description: |
-    This policy setting changes the operational behavior of the Responder network protocol driver. The Responder allows a computer to participate in Link Layer Topology Discovery requests so that it can be discovered and located on the network. It also allows a computer to participate in Quality-of-Service activities such as bandwidth estimation and network health analysis.
-    The recommended state for this setting is: Disabled.
-  resolution: |
-    To establish the recommended configuration via GP, set the following UI path to On (recommended):
-    'Computer Configuration\Policies\Administrative Templates\Network\Link-Layer Topology Discovery\Turn on Responder (RSPNDR) driver'
-  query: |
-    SELECT 1 FROM registry WHERE (path = 'HKEY_LOCAL_MACHINE\SOFTWARE\Policies\Microsoft\Windows\LLTD\EnableRspndr' AND data = 0);
-  purpose: Informational
-  tags: compliance, CIS, CIS_Level2, CIS_win10_enterprise_1.12.0, CIS_bullet_18.5.9.2
-  contributors: DefensiveDepth
----
-apiVersion: v1
-kind: policy
-spec:
-  name: >
-    CIS - Ensure 'Turn off Microsoft Peer-to-Peer Networking Services' is set to 'Enabled'
-  platforms: win10
-  platform: windows
-  description: |
-    The Peer Name Resolution Protocol (PNRP) allows for distributed resolution of a name to an IPv6 address and port number. The protocol operates in the context of clouds. A cloud is a set of peer computers that can communicate with each other by using the same IPv6 scope.Peer-to-Peer protocols allow for applications in the areas of RTC, collaboration, content distribution and distributed processing.
-    The recommended state for this setting is: Enabled.
-  resolution: |
-    To establish the recommended configuration via GP, set the following UI path to Enabled:
-    'Computer Configuration\Policies\Administrative Templates\Network\Microsoft Peer-to-Peer Networking Services\Turn off Microsoft Peer-to-Peer Networking Services'
-  query: |
-     SELECT 1 FROM registry WHERE (path = 'HKEY_LOCAL_MACHINE\SOFTWARE\Policies\Microsoft\Peernet\Disabled' AND data = 1);
-  purpose: Informational
-  tags: compliance, CIS, CIS_Level2, CIS_win10_enterprise_1.12.0, CIS_bullet_18.5.10.2
-  contributors: DefensiveDepth
-=======
+---
+apiVersion: v1
+kind: policy
+spec:
+  name: >
     CIS - Ensure 'Enable Structured Exception Handling Overwrite Protection (SEHOP)' is set to 'Enabled'
   platforms: win10
   platform: windows
@@ -3172,28 +3047,11 @@
   purpose: Informational
   tags: compliance, CIS, CIS_Level1, CIS_win10_enterprise_1.12.0, CIS_bullet_18.3.4, CIS_group_policy_template_required
   contributors: rachelelysia
->>>>>>> 80237a02
----
-apiVersion: v1
-kind: policy
-spec:
-  name: >
-<<<<<<< HEAD
-    CIS - Ensure 'Prohibit installation and configuration of Network Bridge on your DNS domain network' is set to 'Enabled'
-  platforms: win10
-  platform: windows
-  description: |
-    You can use this procedure to control a user's ability to install and configure a Network Bridge..
-    The recommended state for this setting is: Enabled.
-  resolution: |
-    To establish the recommended configuration via GP, set the following UI path to Enabled:
-    'Computer Configuration\Policies\Administrative Templates\Network\Network Connections\Prohibit installation and configuration of Network Bridge on your DNS domain network'
-  query: |
-     SELECT 1 FROM registry WHERE (path = 'HKEY_LOCAL_MACHINE\SOFTWARE\Policies\Microsoft\Windows\Network Connections\NC_AllowNetBridge_NLA' AND data = 0);
-  purpose: Informational
-  tags: compliance, CIS, CIS_Level1, CIS_win10_enterprise_1.12.0, CIS_bullet_18.5.11.2
-  contributors: DefensiveDepth
-=======
+---
+apiVersion: v1
+kind: policy
+spec:
+  name: >
     CIS - Ensure 'Limits print driver installation to Administrators' is set to 'Enabled'
   platforms: win10
   platform: windows
@@ -3208,28 +3066,11 @@
   purpose: Informational
   tags: compliance, CIS, CIS_Level1, CIS_win10_enterprise_1.12.0, CIS_bullet_18.3.5, CIS_group_policy_template_required
   contributors: rachelelysia
->>>>>>> 80237a02
----
-apiVersion: v1
-kind: policy
-spec:
-  name: >
-<<<<<<< HEAD
-    CIS - Ensure 'Prohibit use of Internet Connection Sharing on your DNS domain network' is set to 'Enabled' 
-  platforms: win10
-  platform: windows
-  description: |
-    Although this "legacy" setting traditionally applied to the use of Internet Connection Sharing (ICS) in Windows 2000, Windows XP & Server 2003, this setting now freshly applies to the Mobile Hotspot feature in Windows 10 & Server 2016.
-    The recommended state for this setting is: Enabled.
-  resolution: |
-    To establish the recommended configuration via GP, set the following UI path to On (recommended):
-    'Computer Configuration\Policies\Administrative Templates\Network\Network Connections\Prohibit use of Internet Connection Sharing on your DNS domain network'
-  query: |
-    SELECT 1 FROM registry WHERE (path = 'HKEY_LOCAL_MACHINE\SOFTWARE\Policies\Microsoft\Windows\Network Connections\NC_ShowSharedAccessUI' AND data = 0);
-  purpose: Informational
-  tags: compliance, CIS, CIS_Level1, CIS_win10_enterprise_1.12.0, CIS_bullet_18.5.11.3
-  contributors: DefensiveDepth
-=======
+---
+apiVersion: v1
+kind: policy
+spec:
+  name: >
     CIS - Ensure 'NetBT NodeType configuration' is set to 'Enabled: P-node (recommended)'
   platforms: win10
   platform: windows
@@ -3249,28 +3090,11 @@
   purpose: Informational
   tags: compliance, CIS, CIS_Level1, CIS_win10_enterprise_1.12.0, CIS_bullet_18.3.6, CIS_group_policy_template_required
   contributors: rachelelysia
->>>>>>> 80237a02
----
-apiVersion: v1
-kind: policy
-spec:
-  name: >
-<<<<<<< HEAD
-    CIS - Ensure 'Require domain users to elevate when setting a network's location' is set to 'Enabled'
-  platforms: win10
-  platform: windows
-  description: |
-    This policy setting determines whether to require domain users to elevate when setting a network's location.
-    The recommended state for this setting is: Enabled.
-  resolution: |
-    To establish the recommended configuration via GP, set the following UI path to On (recommended):
-    'Computer Configuration\Policies\Administrative Templates\Network\Network Connections\Require domain users to elevate when setting a network's location'
-  query: |
-    SELECT 1 FROM registry WHERE (path = 'HKEY_LOCAL_MACHINE\SOFTWARE\Policies\Microsoft\Windows\Network Connections\NC_StdDomainUserSetLocation' AND data = 1);
-  purpose: Informational
-  tags: compliance, CIS, CIS_Level1, CIS_win10_enterprise_1.12.0, CIS_bullet_18.5.11.4
-  contributors: DefensiveDepth
-=======
+---
+apiVersion: v1
+kind: policy
+spec:
+  name: >
     CIS - Ensure 'WDigest Authentication' is set to 'Disabled'
   platforms: win10
   platform: windows
@@ -3288,7 +3112,341 @@
   tags: compliance, CIS, CIS_Level1, CIS_win10_enterprise_1.12.0, CIS_bullet_18.3.7, CIS_group_policy_template_required
   contributors: rachelelysia
 ---
->>>>>>> 80237a02
+apiVersion: v1
+kind: policy
+spec:
+  name: >
+    CIS - Ensure 'Apply UAC restrictions to local accounts on network logons' is set to 'Enabled'
+  platforms: win10
+  platform: windows
+  description: |
+    This setting controls whether local accounts can be used for remote administration via network logon (e.g., NET USE, connecting to C$, etc.). Local accounts are at high risk for credential theft when the same account and password is configured on multiple systems. Enabling this policy significantly reduces that risk.
+    Enabled: Applies UAC token-filtering to local accounts on network logons. Membership in powerful group such as Administrators is disabled and powerful privileges are removed from the resulting access token. This configures the LocalAccountTokenFilterPolicy registry value to 0. This is the default behavior for Windows.
+    Disabled: Allows local accounts to have full administrative rights when authenticating via network logon, by configuring the LocalAccountTokenFilterPolicy registry value to 1.
+    For more information about local accounts and credential theft, review the "Mitigating Pass-the-Hash (PtH) Attacks and Other Credential Theft Techniques" documents.
+    For more information about LocalAccountTokenFilterPolicy, see Microsoft Knowledge Base article 951016: Description of User Account Control and remote restrictions in Windows Vista.
+  resolution: |
+    To establish the recommended configuration via GP, set the following UI path to Enabled:
+    'Computer Configuration\Policies\Administrative Templates\MS Security Guide\Apply UAC restrictions to local accounts on network logons'
+    Note: This Group Policy path does not exist by default. An additional Group Policy template (SecGuide.admx/adml) is required - it is available from Microsoft at this link (https://techcommunity.microsoft.com/t5/microsoft-security-baselines/security-baseline-final-for-windows-10-v1903-and-windows-server/ba-p/701084).
+  query: |
+    SELECT 1 FROM registry WHERE (path = 'HKEY_LOCAL_MACHINE\\SOFTWARE\\Microsoft\\Windows\\CurrentVersion\\Policies\\System\LocalAccountTokenFilterPolicy' AND data = 0);
+  purpose: Informational
+  tags: compliance, CIS, CIS_Level1, CIS_win10_enterprise_1.12.0, CIS_bullet_18.3.1, CIS_group_policy_template_required
+  contributors: rachelelysia
+---
+apiVersion: v1
+kind: policy
+spec:
+  name: >
+    CIS - Ensure 'Configure SMB v1 client driver' is set to 'Enabled: Disable driver (recommended)'
+  platforms: win10
+  platform: windows
+  description: |
+    This setting configures the start type for the Server Message Block version 1 (SMBv1) client driver service (MRxSmb10), which is recommended to be disabled.
+  resolution: |
+    To establish the recommended configuration via GP, set the following UI path to 'Enabled: Disable driver (recommended)':
+    'Computer Configuration\Policies\Administrative Templates\MS Security Guide\Configure SMB v1 client driver'
+    Note: This Group Policy path does not exist by default. An additional Group Policy template (SecGuide.admx/adml) is required - it is available from Microsoft at this link (https://techcommunity.microsoft.com/t5/microsoft-security-baselines/security-baseline-final-for-windows-10-v1903-and-windows-server/ba-p/701084).
+  query: |
+    SELECT 1 FROM registry WHERE (path = 'HKEY_LOCAL_MACHINE\\SYSTEM\\CurrentControlSet\\Services\\MrxSmb10\Start' AND data = 4);
+  purpose: Informational
+  tags: compliance, CIS, CIS_Level1, CIS_win10_enterprise_1.12.0, CIS_bullet_18.3.2, CIS_group_policy_template_required
+  contributors: rachelelysia
+---
+apiVersion: v1
+kind: policy
+spec:
+  name: >
+    CIS - Ensure 'Configure SMB v1 server' is set to 'Disabled'
+  platforms: win10
+  platform: windows
+  description: |
+    This setting configures the server-side processing of the Server Message Block version 1 (SMBv1) protocol.
+  resolution: |
+    To establish the recommended configuration via GP, set the following UI path to Disabled:
+    'Computer Configuration\Policies\Administrative Templates\MS Security Guide\Configure SMB v1 server'
+    Note: This Group Policy path does not exist by default. An additional Group Policy template (SecGuide.admx/adml) is required - it is available from Microsoft at this link (https://techcommunity.microsoft.com/t5/microsoft-security-baselines/security-baseline-final-for-windows-10-v1903-and-windows-server/ba-p/701084).
+  query: |
+    SELECT 1 FROM registry WHERE (path = 'HKEY_LOCAL_MACHINE\\SYSTEM\\CurrentControlSet\\Services\\LanmanServer\\Parameters\SMB1' AND data = 0);
+  purpose: Informational
+  tags: compliance, CIS, CIS_Level1, CIS_win10_enterprise_1.12.0, CIS_bullet_18.3.3, CIS_group_policy_template_required
+  contributors: rachelelysia
+---
+apiVersion: v1
+kind: policy
+spec:
+  name: >
+    CIS - Ensure 'Enable Structured Exception Handling Overwrite Protection (SEHOP)' is set to 'Enabled'
+  platforms: win10
+  platform: windows
+  description: |
+    Windows includes support for Structured Exception Handling Overwrite Protection (SEHOP). We recommend enabling this feature to improve the security profile of the computer.
+  resolution: |
+    To establish the recommended configuration via GP, set the following UI path to Enabled:
+    'Computer Configuration\Policies\Administrative Templates\MS Security Guide\Enable Structured Exception Handling Overwrite Protection (SEHOP)'
+    Note: This Group Policy path does not exist by default. An additional Group Policy template (SecGuide.admx/adml) is required - it is available from Microsoft at this link (https://techcommunity.microsoft.com/t5/microsoft-security-baselines/security-baseline-final-for-windows-10-v1903-and-windows-server/ba-p/701084).
+  query: |
+    SELECT 1 FROM registry WHERE (path = 'HKEY_LOCAL_MACHINE\\SYSTEM\\CurrentControlSet\\Control\\Session Manager\\kernel\DisableExceptionChainValidation' AND data = 0);
+  purpose: Informational
+  tags: compliance, CIS, CIS_Level1, CIS_win10_enterprise_1.12.0, CIS_bullet_18.3.4, CIS_group_policy_template_required
+  contributors: rachelelysia
+---
+apiVersion: v1
+kind: policy
+spec:
+  name: >
+    CIS - Ensure 'Limits print driver installation to Administrators' is set to 'Enabled'
+  platforms: win10
+  platform: windows
+  description: |
+    This policy setting controls whether users that aren't Administrators can install print drivers on the system.
+  resolution: |
+    To establish the recommended configuration via GP, set the following UI path to Enabled.
+    'Computer Configuration\Policies\Administrative Templates\MS Security Guide\Limits print driver installation to Administrators'
+    Note: This Group Policy path does not exist by default. An additional Group Policy template (SecGuide.admx/adml) is required - it is available from Microsoft at this link (https://techcommunity.microsoft.com/t5/microsoft-security-baselines/security-baseline-final-for-windows-10-v1903-and-windows-server/ba-p/701084).
+  query: |
+    SELECT 1 FROM registry WHERE (path = 'HKEY_LOCAL_MACHINE\\SOFTWARE\\Policies\\Microsoft\\Windows NT\\Printers\\PointAndPrint\RestrictDriverInstallationToAdministrators' AND data = 1);
+  purpose: Informational
+  tags: compliance, CIS, CIS_Level1, CIS_win10_enterprise_1.12.0, CIS_bullet_18.3.5, CIS_group_policy_template_required
+  contributors: rachelelysia
+---
+apiVersion: v1
+kind: policy
+spec:
+  name: >
+    CIS - Ensure 'NetBT NodeType configuration' is set to 'Enabled: P-node (recommended)'
+  platforms: win10
+  platform: windows
+  description: |
+    This setting determines which method NetBIOS over TCP/IP (NetBT) uses to register and resolve names. The available methods are:
+    The B-node (broadcast) method only uses broadcasts.
+    The P-node (point-to-point) method only uses name queries to a name server (WINS).
+    The M-node (mixed) method broadcasts first, then queries a name server (WINS) if broadcast failed.
+    The H-node (hybrid) method queries a name server (WINS) first, then broadcasts if the query failed.
+  resolution: |
+    To establish the recommended configuration via GP, set the following UI path to Enabled: P-node (recommended):
+    'Computer Configuration\Policies\Administrative Templates\MS Security Guide\NetBT NodeType configuration'
+    Note: This change does not take effect until the computer has been restarted.
+    Note: This Group Policy path does not exist by default. An additional Group Policy template (SecGuide.admx/adml) is required - it is available from Microsoft at this link (https://techcommunity.microsoft.com/t5/microsoft-security-baselines/security-baseline-final-for-windows-10-v1903-and-windows-server/ba-p/701084).
+  query: |
+    SELECT 1 FROM registry WHERE (path = 'HKEY_LOCAL_MACHINE\\SYSTEM\\CurrentControlSet\\Services\\NetBT\\Parameters\NodeType' AND data = 2);
+  purpose: Informational
+  tags: compliance, CIS, CIS_Level1, CIS_win10_enterprise_1.12.0, CIS_bullet_18.3.6, CIS_group_policy_template_required
+  contributors: rachelelysia
+---
+apiVersion: v1
+kind: policy
+spec:
+  name: >
+    CIS - Ensure 'WDigest Authentication' is set to 'Disabled'
+  platforms: win10
+  platform: windows
+  description: |
+    When WDigest authentication is enabled, Lsass.exe retains a copy of the user's plaintext password in memory, where it can be at risk of theft. If this setting is not configured, WDigest authentication is disabled in Windows 8.1 and in Windows Server 2012 R2; it is enabled by default in earlier versions of Windows and Windows Server.
+    For more information about local accounts and credential theft, review the "Mitigating Pass-the-Hash (PtH) Attacks and Other Credential Theft Techniques" documents.
+    For more information about UseLogonCredential, see Microsoft Knowledge Base article 2871997: Microsoft Security Advisory Update to improve credentials protection and management May 13, 2014.
+  resolution: |
+    To establish the recommended configuration via GP, set the following UI path to Disabled:
+    'Computer Configuration\Policies\Administrative Templates\MS Security Guide\WDigest Authentication (disabling may require KB2871997)'
+    Note: This Group Policy path does not exist by default. An additional Group Policy template (SecGuide.admx/adml) is required - it is available from Microsoft at this link (https://techcommunity.microsoft.com/t5/microsoft-security-baselines/security-baseline-final-for-windows-10-v1903-and-windows-server/ba-p/701084).
+  query: |
+    SELECT 1 FROM registry WHERE (path = 'HKEY_LOCAL_MACHINE\\SYSTEM\\CurrentControlSet\\Control\\SecurityProviders\\WDigest\UseLogonCredential' AND data = 0);
+  purpose: Informational
+  tags: compliance, CIS, CIS_Level1, CIS_win10_enterprise_1.12.0, CIS_bullet_18.3.7, CIS_group_policy_template_required
+  contributors: rachelelysia
+---
+apiVersion: v1
+kind: policy
+spec:
+  name: >
+    CIS - Ensure 'Configure DNS over HTTPS (DoH) name resolution' is set to 'Enabled: Allow DoH' or higher
+  platforms: win11
+  platform: windows
+  description: |
+    This policy is meant for Windows 11.
+    This setting determines if DNS over HTTPS (DoH) is used by the system. DNS over HTTPS (DoH) is a protocol for performing remote Domain Name System (DNS) resolution over the Hypertext Transfer Protocol Secure (HTTPS). For additional information on DNS over HTTPS (DoH), visit: Secure DNS Client over HTTPS (DoH) on Windows Server 2022 | Microsoft Docs.
+    The recommended state for this setting is: 'Enabled: Allow DoH'. Configuring this setting to 'Enabled: Require DoH' also conforms to the benchmark.
+  resolution: |
+    To establish the recommended configuration via GP, set the following UI path to Enabled: Allow DoH (configuring to Enabled: Require DoH also conforms to the benchmark):
+    'Computer Configuration\Policies\Administrative Templates\Network\DNS Client\Configure DNS over HTTPS (DoH) name resolution'
+  query: |
+    SELECT 1 FROM registry WHERE (path = 'HKEY_LOCAL_MACHINE\SOFTWARE\Policies\Microsoft\Windows NT\DNSClient\DoHPolicy' AND data IN (2,3));
+  purpose: Informational
+  tags: compliance, CIS, CIS_Level1, CIS_win10_enterprise_1.12.0, CIS_bullet_18.5.4.1, CIS_not_completed
+  contributors: DefensiveDepth
+---
+apiVersion: v1
+kind: policy
+spec:
+  name: >
+    CIS - Ensure 'Turn off multicast name resolution' is set to 'Enabled' 
+  platforms: win10
+  platform: windows
+  description: |
+    LLMNR is a secondary name resolution protocol. With LLMNR, queries are sent using multicast over a local network link on a single subnet from a client computer to another client computer on the same subnet that also has LLMNR enabled. LLMNR does not require a DNS server or DNS client configuration, and provides name resolution in scenarios in which conventional DNS name resolution is not possible.
+    The recommended state for this setting is: Enabled.
+  resolution: |
+    To establish the recommended configuration via GP, set the following UI path to Enabled:
+    'Computer Configuration\Policies\Administrative Templates\Network\DNS Client\Turn off multicast name resolution'
+  query: |
+    SELECT 1 FROM registry WHERE (path = 'HKEY_LOCAL_MACHINE\SOFTWARE\Policies\Microsoft\Windows NT\DNSClient\EnableMulticast' AND data = 0);
+  purpose: Informational
+  tags: compliance, CIS, CIS_Level1, CIS_win10_enterprise_1.12.0, CIS_bullet_18.5.4.2
+  contributors: DefensiveDepth
+---
+apiVersion: v1
+kind: policy
+spec:
+  name: >
+    CIS - Ensure 'Enable Font Providers' is set to 'Disabled'
+  platforms: win10
+  platform: windows
+  description: |
+    This policy setting determines whether Windows is allowed to download fonts and font catalog data from an online font provider.
+    The recommended state for this setting is: Disabled.
+  resolution: |
+    To establish the recommended configuration via GP, set the following UI path to Disabled:
+    'Computer Configuration\Policies\Administrative Templates\Network\Fonts\Enable Font Providers'
+  query: |
+    SELECT 1 FROM registry WHERE (path = 'HKEY_LOCAL_MACHINE\SOFTWARE\Policies\Microsoft\Windows\System\EnableFontProviders' AND data = 0);
+  purpose: Informational
+  tags: compliance, CIS, CIS_Level2, CIS_win10_enterprise_1.12.0, CIS_bullet_18.5.5.1
+  contributors: DefensiveDepth
+---
+apiVersion: v1
+kind: policy
+spec:
+  name: >
+    CIS - Ensure 'Enable insecure guest logons' is set to 'Disabled'
+  platforms: win10
+  platform: windows
+  description: |
+    This policy setting determines if the SMB client will allow insecure guest logons to an SMB server.
+    The recommended state for this setting is: Disabled.
+  resolution: |
+    To establish the recommended configuration via GP, set the following UI path to Disabled:
+    'Computer Configuration\Policies\Administrative Templates\Network\Lanman Workstation\Enable insecure guest logons'
+  query: |
+     SELECT 1 FROM registry WHERE (path = 'HKEY_LOCAL_MACHINE\SOFTWARE\Policies\Microsoft\Windows\LanmanWorkstation\AllowInsecureGuestAuth' AND data = 0);
+  purpose: Informational
+  tags: compliance, CIS, CIS_Level1, CIS_win10_enterprise_1.12.0, CIS_bullet_18.5.8.1
+  contributors: DefensiveDepth
+---
+apiVersion: v1
+kind: policy
+spec:
+  name: >
+    CIS - Ensure 'Turn on Mapper I/O (LLTDIO) driver' is set to 'Disabled'
+  platforms: win10
+  platform: windows
+  description: |
+    This policy setting changes the operational behavior of the Mapper I/O network protocol driver. LLTDIO allows a computer to discover the topology of a network it's connected to. It also allows a computer to initiate Quality-of-Service requests such as bandwidth estimation and network health analysis.
+    The recommended state for this setting is: Disabled.
+  resolution: |
+    To establish the recommended configuration via GP, set the following UI path to Disabled:
+    'Computer Configuration\Policies\Administrative Templates\Network\Link-Layer Topology Discovery\Turn on Mapper I/O (LLTDIO) driver'
+  query: |
+    SELECT 1 FROM registry WHERE (path = 'HKEY_LOCAL_MACHINE\SOFTWARE\Policies\Microsoft\Windows\LLTD\EnableLLTDIO' AND data = 0);
+  purpose: Informational
+  tags: compliance, CIS, CIS_Level2, CIS_win10_enterprise_1.12.0, CIS_bullet_18.5.9.1
+  contributors: DefensiveDepth
+---
+apiVersion: v1
+kind: policy
+spec:
+  name: >
+    CIS - Ensure 'Turn on Responder (RSPNDR) driver' is set to 'Disabled'
+  platforms: win10
+  platform: windows
+  description: |
+    This policy setting changes the operational behavior of the Responder network protocol driver. The Responder allows a computer to participate in Link Layer Topology Discovery requests so that it can be discovered and located on the network. It also allows a computer to participate in Quality-of-Service activities such as bandwidth estimation and network health analysis.
+    The recommended state for this setting is: Disabled.
+  resolution: |
+    To establish the recommended configuration via GP, set the following UI path to On (recommended):
+    'Computer Configuration\Policies\Administrative Templates\Network\Link-Layer Topology Discovery\Turn on Responder (RSPNDR) driver'
+  query: |
+    SELECT 1 FROM registry WHERE (path = 'HKEY_LOCAL_MACHINE\SOFTWARE\Policies\Microsoft\Windows\LLTD\EnableRspndr' AND data = 0);
+  purpose: Informational
+  tags: compliance, CIS, CIS_Level2, CIS_win10_enterprise_1.12.0, CIS_bullet_18.5.9.2
+  contributors: DefensiveDepth
+---
+apiVersion: v1
+kind: policy
+spec:
+  name: >
+    CIS - Ensure 'Turn off Microsoft Peer-to-Peer Networking Services' is set to 'Enabled'
+  platforms: win10
+  platform: windows
+  description: |
+    The Peer Name Resolution Protocol (PNRP) allows for distributed resolution of a name to an IPv6 address and port number. The protocol operates in the context of clouds. A cloud is a set of peer computers that can communicate with each other by using the same IPv6 scope.Peer-to-Peer protocols allow for applications in the areas of RTC, collaboration, content distribution and distributed processing.
+    The recommended state for this setting is: Enabled.
+  resolution: |
+    To establish the recommended configuration via GP, set the following UI path to Enabled:
+    'Computer Configuration\Policies\Administrative Templates\Network\Microsoft Peer-to-Peer Networking Services\Turn off Microsoft Peer-to-Peer Networking Services'
+  query: |
+     SELECT 1 FROM registry WHERE (path = 'HKEY_LOCAL_MACHINE\SOFTWARE\Policies\Microsoft\Peernet\Disabled' AND data = 1);
+  purpose: Informational
+  tags: compliance, CIS, CIS_Level2, CIS_win10_enterprise_1.12.0, CIS_bullet_18.5.10.2
+  contributors: DefensiveDepth
+---
+apiVersion: v1
+kind: policy
+spec:
+  name: >
+    CIS - Ensure 'Prohibit installation and configuration of Network Bridge on your DNS domain network' is set to 'Enabled'
+  platforms: win10
+  platform: windows
+  description: |
+    You can use this procedure to control a user's ability to install and configure a Network Bridge..
+    The recommended state for this setting is: Enabled.
+  resolution: |
+    To establish the recommended configuration via GP, set the following UI path to Enabled:
+    'Computer Configuration\Policies\Administrative Templates\Network\Network Connections\Prohibit installation and configuration of Network Bridge on your DNS domain network'
+  query: |
+     SELECT 1 FROM registry WHERE (path = 'HKEY_LOCAL_MACHINE\SOFTWARE\Policies\Microsoft\Windows\Network Connections\NC_AllowNetBridge_NLA' AND data = 0);
+  purpose: Informational
+  tags: compliance, CIS, CIS_Level1, CIS_win10_enterprise_1.12.0, CIS_bullet_18.5.11.2
+  contributors: DefensiveDepth
+---
+apiVersion: v1
+kind: policy
+spec:
+  name: >
+    CIS - Ensure 'Prohibit use of Internet Connection Sharing on your DNS domain network' is set to 'Enabled' 
+  platforms: win10
+  platform: windows
+  description: |
+    Although this "legacy" setting traditionally applied to the use of Internet Connection Sharing (ICS) in Windows 2000, Windows XP & Server 2003, this setting now freshly applies to the Mobile Hotspot feature in Windows 10 & Server 2016.
+    The recommended state for this setting is: Enabled.
+  resolution: |
+    To establish the recommended configuration via GP, set the following UI path to On (recommended):
+    'Computer Configuration\Policies\Administrative Templates\Network\Network Connections\Prohibit use of Internet Connection Sharing on your DNS domain network'
+  query: |
+    SELECT 1 FROM registry WHERE (path = 'HKEY_LOCAL_MACHINE\SOFTWARE\Policies\Microsoft\Windows\Network Connections\NC_ShowSharedAccessUI' AND data = 0);
+  purpose: Informational
+  tags: compliance, CIS, CIS_Level1, CIS_win10_enterprise_1.12.0, CIS_bullet_18.5.11.3
+  contributors: DefensiveDepth
+---
+apiVersion: v1
+kind: policy
+spec:
+  name: >
+    CIS - Ensure 'Require domain users to elevate when setting a network's location' is set to 'Enabled'
+  platforms: win10
+  platform: windows
+  description: |
+    This policy setting determines whether to require domain users to elevate when setting a network's location.
+    The recommended state for this setting is: Enabled.
+  resolution: |
+    To establish the recommended configuration via GP, set the following UI path to On (recommended):
+    'Computer Configuration\Policies\Administrative Templates\Network\Network Connections\Require domain users to elevate when setting a network's location'
+  query: |
+    SELECT 1 FROM registry WHERE (path = 'HKEY_LOCAL_MACHINE\SOFTWARE\Policies\Microsoft\Windows\Network Connections\NC_StdDomainUserSetLocation' AND data = 1);
+  purpose: Informational
+  tags: compliance, CIS, CIS_Level1, CIS_win10_enterprise_1.12.0, CIS_bullet_18.5.11.4
+  contributors: DefensiveDepth
+---
 apiVersion: v1
 kind: policy
 spec:
