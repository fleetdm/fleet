--- conflicted
+++ resolved
@@ -1254,9 +1254,6 @@
   purpose: Informational
   tags: compliance, CIS, CIS_Level1, CIS_win10_enterprise_1.12.0, CIS_bullet_2.3.17.8
   contributors: rachelelysia
-<<<<<<< HEAD
----
-=======
 ---
 apiVersion: v1
 kind: policy
@@ -1333,5 +1330,4 @@
   purpose: Informational
   tags: compliance, CIS, CIS_Level1, CIS_win10_enterprise_1.12.0, CIS_bullet_18.1.3
   contributors: rachelelysia
----
->>>>>>> 0b4ae4f6
+---