--- conflicted
+++ resolved
@@ -833,34 +833,10 @@
   tags: compliance, CIS, CIS_Level1, CIS_win10_enterprise_1.12.0, CIS_bullet_2.3.7.8
   contributors: marcosd4h
 ---
-<<<<<<< HEAD
-=======
-# apiVersion: v1
-# kind: policy
-# spec:
-#   name: >
-#     CIS - Ensure 'Network access : Allow anonymous SID/Name translation' is set to 'Disabled' 
-#   platforms: win10
-#   platform: windows
-#   description: |
-#     This policy setting determines whether an anonymous user can request security identifier
-#     (SID) attributes for another user, or use a SID to obtain its corresponding user name.
-#     The recommended state for this setting is: Disabled.
-#   resolution: |
-#     To establish the recommended configuration via GP, set the following UI path to Disabled:
-#     'Computer Configuration\Policies\Windows Settings\Security Settings\Local Policies\Security Options\Network access: Allow anonymous SID/Name translation'
-#   query: |
-#     TODO: See ./test/debug/CIS_2.3.10.1.txt for more information
-#   purpose: Informational
-#   tags: compliance, CIS, CIS_Level1, CIS_win10_enterprise_1.12.0, CIS_bullet_2.3.10.1
-#   contributors: rachelelysia
-# ---
->>>>>>> 0b4ae4f6
-apiVersion: v1
-kind: policy
-spec:
-  name: >
-<<<<<<< HEAD
+apiVersion: v1
+kind: policy
+spec:
+  name: >
     CIS - Ensure 'Network access : Allow anonymous SID/Name translation' is set to 'Disabled'
   platforms: win10
   platform: windows
@@ -882,9 +858,6 @@
 spec:
   name: >
     CIS - Ensure 'Network access: Do not allow anonymous enumeration of SAM accounts' is set to 'Enabled'
-=======
-    CIS - Ensure 'Network access: Do not allow anonymous enumeration of SAM accounts' is set to 'Enabled' 
->>>>>>> 0b4ae4f6
   platforms: win10
   platform: windows
   description: |
@@ -1286,7 +1259,6 @@
 kind: policy
 spec:
   name: >
-<<<<<<< HEAD
     CIS - Ensure 'Windows Firewall: Private: Firewall state' is set to 'On (recommended)'
   platforms: win10
   platform: windows
@@ -1439,8 +1411,6 @@
 kind: policy
 spec:
   name: >
-=======
->>>>>>> 0b4ae4f6
     CIS - Ensure 'Prevent enabling lock screen camera' is set to 'Enabled'
   platforms: win10
   platform: windows
@@ -1512,8 +1482,4 @@
   purpose: Informational
   tags: compliance, CIS, CIS_Level1, CIS_win10_enterprise_1.12.0, CIS_bullet_18.1.3
   contributors: rachelelysia
-<<<<<<< HEAD
----
-=======
----
->>>>>>> 0b4ae4f6
+---