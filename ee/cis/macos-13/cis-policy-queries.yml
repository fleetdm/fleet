--- conflicted
+++ resolved
@@ -792,48 +792,6 @@
 apiVersion: v1
 kind: policy
 spec:
-<<<<<<< HEAD
-  name: CIS - Ensure Access to Audit Records Is Controlled
-  platforms: macOS
-  platform: darwin
-  description: |
-    The audit system on macOS writes important operational and security information that can be both useful for an attacker and a place for an attacker to attempt to obfuscate unwanted changes that were recorded. As part of defense-in-depth the /etc/security/audit_control configuration and the files in /var/audit should be owned only by root with group wheel with read-only rights and no other access allowed. macOS ACLs should not be used for these files.
-  resolution: |
-    Automated method:
-    Ask your system administrator to deploy the following script which will Ensure Access to Audit Records Is Controlled:
-      /usr/bin/sudo /usr/sbin/chown -R root:wheel /etc/security/audit_control
-      /usr/bin/sudo /bin/chmod -R o-rw /etc/security/audit_control
-      /usr/bin/sudo /usr/sbin/chown -R root:wheel /var/audit/
-      /usr/bin/sudo /bin/chmod -R o-rw /var/audit/
-  query: |
-    SELECT 1 WHERE 
-      -- For all files in /var/audit:
-      -- UID, GID should be owned by root.
-      -- MODE should be 0440 ("-r--r-----")
-      NOT EXISTS ( SELECT 1 FROM file WHERE path LIKE '/var/audit/%' AND (uid !=0 OR gid !=0 OR mode != "0440") )
-      AND 
-      NOT EXISTS ( select 1 from file 
-                        where path LIKE 
-                        ( 
-                            SELECT dir FROM 
-                            ( 
-                              -- The path we are looking for is written inside /etc/security/audit_control in a line that starts with "dir:"
-                              -- Looking immediately at this and REGEX-ing the path after it (and concatenating "/%")
-                              -- Same explanation for queries below.
-                              select line, CONCAT(regex_match(line, '^dir:(.+)',1 ), '/%') AS dir 
-                              FROM file_lines 
-                              WHERE path = '/etc/security/audit_control' 
-                              AND line LIKE "dir:%"
-                            )
-                        ) 
-                        AND ( uid !=0 OR gid !=0 OR mode != "0440" )
-                  ) 
-      AND 
-      -- For /etc/security/audit_control the MODE should be 0400 ("-r--------")
-      NOT EXISTS ( select 1 from file where path = "/etc/security/audit_control" AND mode != "0400" );
-  purpose: Informational
-  tags: compliance, CIS, CIS_Level1, CIS3.5
-=======
   name: CIS - Ensure Security Auditing Flags For User-Attributable Events Are Configured Per Local Organizational Requirements
   platforms: macOS
   platform: darwin
@@ -884,7 +842,51 @@
     );
   purpose: Informational
   tags: compliance, CIS, CIS_Level2, CIS3.2
->>>>>>> 16d70916
+  contributors: sharon-fdm
+---
+apiVersion: v1
+kind: policy
+spec:
+  name: CIS - Ensure Access to Audit Records Is Controlled
+  platforms: macOS
+  platform: darwin
+  description: |
+    The audit system on macOS writes important operational and security information that can be both useful for an attacker and a place for an attacker to attempt to obfuscate unwanted changes that were recorded. As part of defense-in-depth the /etc/security/audit_control configuration and the files in /var/audit should be owned only by root with group wheel with read-only rights and no other access allowed. macOS ACLs should not be used for these files.
+  resolution: |
+    Automated method:
+    Ask your system administrator to deploy the following script which will Ensure Access to Audit Records Is Controlled:
+      /usr/bin/sudo /usr/sbin/chown -R root:wheel /etc/security/audit_control
+      /usr/bin/sudo /bin/chmod -R o-rw /etc/security/audit_control
+      /usr/bin/sudo /usr/sbin/chown -R root:wheel /var/audit/
+      /usr/bin/sudo /bin/chmod -R o-rw /var/audit/
+  query: |
+    SELECT 1 WHERE 
+      -- For all files in /var/audit:
+      -- UID, GID should be owned by root.
+      -- MODE should be 0440 ("-r--r-----")
+      NOT EXISTS ( SELECT 1 FROM file WHERE path LIKE '/var/audit/%' AND (uid !=0 OR gid !=0 OR mode != "0440") )
+      AND 
+      NOT EXISTS ( select 1 from file 
+                        where path LIKE 
+                        ( 
+                            SELECT dir FROM 
+                            ( 
+                              -- The path we are looking for is written inside /etc/security/audit_control in a line that starts with "dir:"
+                              -- Looking immediately at this and REGEX-ing the path after it (and concatenating "/%")
+                              -- Same explanation for queries below.
+                              select line, CONCAT(regex_match(line, '^dir:(.+)',1 ), '/%') AS dir 
+                              FROM file_lines 
+                              WHERE path = '/etc/security/audit_control' 
+                              AND line LIKE "dir:%"
+                            )
+                        ) 
+                        AND ( uid !=0 OR gid !=0 OR mode != "0440" )
+                  ) 
+      AND 
+      -- For /etc/security/audit_control the MODE should be 0400 ("-r--------")
+      NOT EXISTS ( select 1 from file where path = "/etc/security/audit_control" AND mode != "0400" );
+  purpose: Informational
+  tags: compliance, CIS, CIS_Level1, CIS3.5
   contributors: sharon-fdm
 ---
 apiVersion: v1
