---
# The latest version of CIS Benchmarks for macOS as of January 2023 was used which was benchmark 1.0 for macOS 13.0 https://workbench.cisecurity.org/benchmarks/10541
apiVersion: v1
kind: policy
spec:
  name: CIS - Ensure All Apple-provided Software Is Current
  platforms: macOS
  platform: darwin
  description: Checks that the current version of macOS is up to date. This query requires maintenance over time.
  resolution: "Go to System Settings/Software Update and install the latest updates manually"
  query: SELECT 1 FROM os_version WHERE version >= '13.1';
  purpose: Informational
  tags: compliance, CIS, CIS_Level1, CIS1.1
  contributors: sharon-fdm
---
apiVersion: v1
kind: policy
spec:
  name: CIS - Ensure Auto Update Is Enabled (MDM Required)
  platforms: macOS
  platform: darwin
  description: Checks that the system is configured via MDM to automatically install updates.
  resolution: "Ask your system administrator to deploy an MDM profile that enables automatic updates."
  query: SELECT 1 FROM managed_policies WHERE domain='com.apple.SoftwareUpdate' AND name='AutomaticCheckEnabled' AND value=1 LIMIT 1;
  purpose: Informational
  tags: compliance, CIS, CIS_Level1, CIS1.2
  contributors: sharon-fdm
---
apiVersion: v1
kind: policy
spec:
  name: CIS - Ensure Download New Updates When Available Is Enabled (MDM Required)
  platforms: macOS
  platform: darwin
  description: Checks that the system is configured via MDM to automatically download updates.
  resolution: "Ask your system administrator to deploy an MDM profile that enables automatic update downloads."
  query: SELECT 1 FROM managed_policies WHERE domain='com.apple.SoftwareUpdate' AND name='AutomaticDownload' AND value=1 LIMIT 1;
  purpose: Informational
  tags: compliance, CIS, CIS_Level1, CIS1.3
  contributors: sharon-fdm
---
apiVersion: v1
kind: policy
spec:
  name: CIS - Ensure Install of macOS Updates Is Enabled (MDM Required)
  platforms: macOS
  platform: darwin
  description: Ensure that macOS updates are installed after they are available from Apple.
  resolution: "Ask your system administrator to deploy an MDM profile that enables automatic install of macOS updates."
  query: SELECT 1 FROM managed_policies WHERE domain='com.apple.SoftwareUpdate' AND name='AutomaticallyInstallMacOSUpdates' AND value=1 LIMIT 1;
  purpose: Informational
  tags: compliance, CIS, CIS_Level1, CIS1.4
  contributors: sharon-fdm
---
apiVersion: v1
kind: policy
spec:
  name: CIS - Ensure Install Application Updates from the App Store Is Enabled (MDM Required)
  platforms: macOS
  platform: darwin
  description: Ensure that application updates are installed after they are available from Apple.
  resolution: Ask your system administrator to deploy an MDM profile that enables automatic updates of Apple apps.
  query: SELECT 1 FROM managed_policies WHERE domain='com.apple.SoftwareUpdate' AND name='AutomaticallyInstallAppUpdates' AND value=1;
  purpose: Informational
  tags: compliance, CIS, CIS_Level1, CIS1.5
  contributors: lucasmrod
---
apiVersion: v1
kind: policy
spec:
  name: CIS - Ensure Install Security Responses and System Files Is Enabled (MDM Required)
  platforms: macOS
  platform: darwin
  description: |
    Ensure that system and security updates are installed after they are available from
    Apple. This setting enables definition updates for XProtect and Gatekeeper. With this
    setting in place, new malware and adware that Apple has added to the list of malware or
    untrusted software will not execute.
  resolution: "Ask your system administrator to deploy an MDM profile that enables automatic critical system and security updates."
  query: SELECT 1 FROM managed_policies WHERE domain='com.apple.SoftwareUpdate' AND name='CriticalUpdateInstall' AND value=1 LIMIT 1;
  purpose: Informational
  tags: compliance, CIS, CIS_Level1, CIS1.6
  contributors: sharon-fdm
---
apiVersion: v1
kind: policy
spec:
  name: CIS - Ensure Software Update Deferment Is Less Than or Equal to 30 Days (MDM Required)
  platforms: macOS
  platform: darwin
  description: |
    Apple provides the capability to manage software updates on Apple devices through
    mobile device management. Part of those capabilities permit organizations to defer
    software updates and allow for testing. Many organizations have specialized software
    and configurations that may be negatively impacted by Apple updates. If software
    updates are deferred, they should not be deferred for more than 30 days.
    This control only verifies that deferred software updates are not deferred for more than 30 days.
  resolution: "Ask your system administrator to deploy an MDM profile configures update deferment to a value of 30 days or less."
  query: SELECT 1 FROM managed_policies WHERE domain='com.apple.applicationaccess' AND name='enforcedSoftwareUpdateDelay' AND value <= 30;
  purpose: Informational
  tags: compliance, CIS, CIS_Level1, CIS1.7
  contributors: lucasmrod
---
apiVersion: v1
kind: policy
spec:
  name: CIS - Ensure iCloud Drive Document and Desktop Sync Is Disabled (MDM Required)
  platforms: macOS
  platform: darwin
  description: Automated Document synchronization should be planned and controlled to approved storage.
  resolution: |
    The administrator should configure this via MDM profile.
    Create or edit a configuration profile with the following information:
      1. The PayloadType string is com.apple.applicationaccess.
      2. The key to include is allowCloudDesktopAndDocuments.
      3. The key must be set to <false/>.
  query: SELECT 1 FROM managed_policies WHERE domain='com.apple.applicationaccess' AND name='allowCloudDesktopAndDocuments' AND (value = 0 OR value = 'false') LIMIT 1;
  purpose: Informational
  tags: compliance, CIS, CIS_Level2, CIS2.1.1.3
  contributors: zwass
---
apiVersion: v1
kind: policy
spec:
  name: CIS - Ensure Firewall Is Enabled
  platforms: macOS
  platform: darwin
  description: A firewall minimizes the threat of unauthorized users gaining access to your system while connected to a network or the Internet.
  resolution: "Go to the Network pane in System Settings and ensure Firewall is active."
  query: SELECT 1 FROM alf WHERE global_state >= 1;
  purpose: Informational
  tags: compliance, CIS, CIS_Level1, CIS2.2.1
  contributors: sharon-fdm
---
apiVersion: v1
kind: policy
spec:
  name: CIS - Ensure Firewall Stealth Mode Is Enabled
  platforms: macOS
  platform: darwin
  description: |
    While in Stealth mode, the computer will not respond to unsolicited probes, dropping that traffic.
    Stealth mode on the firewall minimizes the threat of system discovery tools while connected to a network or the Internet.
  resolution: |
    Perform the following steps to enable firewall stealth mode:
      1. Open System Settings
      2. Select Network
      3. Select Firewall
      4. Select Options...
      5. Set Enabled stealth mode to enabled
  query: SELECT 1 FROM alf WHERE global_state >= 1 AND stealth_enabled = 1;
  purpose: Informational
  tags: compliance, CIS, CIS_Level1, CIS2.2.2
  contributors: lucasmrod
---
apiVersion: v1
kind: policy
spec:
  name: CIS - Ensure AirDrop Is Disabled (MDM Required)
  platforms: macOS
  platform: darwin
  description: |
    AirDrop can allow malicious files to be downloaded from unknown sources.
    Contacts Only limits may expose personal information to devices in the same area.
  resolution: |
    Ask your system administrator to deploy an MDM profile that disables AirDrop.
    Create or edit a configuration profile with the following information:
      1. The PayloadType string is com.apple.applicationaccess
      2. The key to include is allowAirDrop
      3. The key must be set to <false/>
  query: SELECT 1 FROM managed_policies WHERE domain='com.apple.applicationaccess' AND name='allowAirDrop' AND (value = 0 OR value = 'false') LIMIT 1;
  purpose: Informational
  tags: compliance, CIS, CIS_Level1, CIS2.3.1.1
  contributors: lucasmrod
---
apiVersion: v1
kind: policy
spec:
  name: CIS - Ensure AirPlay Receiver Is Disabled (MDM Required)
  platforms: macOS
  platform: darwin
  description: |
    In macOS Monterey (12.0), Apple has added the capability to share content from
    another Apple device to the screen of a host Mac. While there are many valuable uses
    of this capability, such sharing on a standard Mac user workstation should be enabled
    ad hoc as required rather than allowing a continuous sharing service. The feature can
    be restricted by Apple ID or network and is configured to use by accepting the
    connection on the Mac. Part of the concern is frequent connection requests may
    function as a denial-of-service and access control limits may provide too much
    information to an attacker.
  resolution: |
    The administrator should configure this via MDM profile.
    Create or edit a configuration profile with the following information:
      1. The PayloadType string is com.apple.applicationaccess
      2. The key to include is allowAirPlayIncomingRequests
      3. The key must be set to <false/>
  query: SELECT 1 FROM managed_policies WHERE domain='com.apple.applicationaccess' AND name='allowAirPlayIncomingRequests' AND (value = 0 OR value = 'false') LIMIT 1;
  purpose: Informational
  tags: compliance, CIS, CIS_Level1, CIS2.3.1.2
  contributors: lucasmrod
---
apiVersion: v1
kind: policy
spec:
  name: CIS - Ensure Set Time and Date Automatically Is Enabled (MDM required)
  platforms: macOS
  platform: darwin
  description: 
  resolution: |
      The administrator should configure this via MDM profile.
      Create or edit a configuration profile with the following information:
        1. The PayloadType string is com.apple.applicationaccess.
        2. The key to include is forceAutomaticDateAndTime.
        3. The key must be set to <true/>.
  query: SELECT 1 FROM managed_policies WHERE domain='com.apple.applicationaccess' AND name='forceAutomaticDateAndTime' AND value=1 LIMIT 1;
  purpose: Informational
  tags: compliance, CIS, CIS_Level1, CIS2.3.2.1
  contributors: sharon-fdm
---
apiVersion: v1
kind: policy
spec:
  name: CIS - Ensure Time Is Set Within Appropriate Limits (Fleetd Required)
  platforms: macOS
  platform: darwin
  description: |
    Correct date and time settings are required for authentication protocols, file creation, modification dates and log entries.
    The time offset compared to time.apple.com must be between -270.x and 270.x seconds.
  resolution: Make sure the device can connect to time.apple.com to synchronize time.
  query: SELECT * FROM sntp_request WHERE server = 'time.apple.com' AND clock_offset_ms <= 270000 AND clock_offset_ms >= -270000;
  purpose: Informational
  tags: compliance, CIS, CIS_Level1, CIS2.3.2.2
  contributors: 
---
apiVersion: v1
kind: policy
spec:
  name: CIS - Ensure DVD or CD Sharing Is Disabled
  platforms: macOS
  platform: darwin
  description: |
    DVD or CD Sharing allows users to remotely access the system's optical drive.
    Disabling DVD or CD Sharing minimizes the risk of an attacker using the optical drive as
    a vector for attack and exposure of sensitive data.
  resolution: |
    Graphical Method:
    1. Open System Settings
    2. Select General
    3. Select Sharing
    4. Set CD/DVD Sharing to disabled
  query: |
    SELECT 1 WHERE NOT EXISTS (
      SELECT * FROM plist WHERE
        path = '/var/db/com.apple.xpc.launchd/disabled.plist' AND
        key = 'com.apple.ODSAgent' AND
        value = '0'
    );
  # We are not using the launchd table because it does not check if services
  # are disabled via disabled.plist, which the preference pane uses whenever
  # a service is disabled after it has been enabled in the past.
  purpose: Informational
  tags: compliance, CIS, CIS_Level1, CIS2.3.3.1
  contributors: artemist-work
---
apiVersion: v1
kind: policy
spec:
  name: CIS - Ensure Screen Sharing Is Disabled 
  platforms: macOS
  platform: darwin
  description: |
    Screen Sharing allows a computer to connect to another computer on a network and
    display the computer’s screen. While sharing the computer’s screen, the user can
    control what happens on that computer, such as opening documents or applications,
    opening, moving, or closing windows, and even shutting down the computer.
    Disabling Screen Sharing mitigates the risk of remote connections being made without
    the user of the console knowing that they are sharing the computer.
  resolution: |
    Graphical Method:
    1. Open System Settings
    2. Select General
    3. Select Sharing
    4. Set Screen Sharing to disabled
  query: |
    SELECT 1 WHERE NOT EXISTS (
      SELECT * FROM plist WHERE
        path = '/var/db/com.apple.xpc.launchd/disabled.plist' AND
        key = 'com.apple.screensharing' AND
        value = '0'
    );
  # We are not using the launchd table because it does not check if services
  # are disabled via disabled.plist, which the preference pane uses whenever
  # a service is disabled after it has been enabled in the past.
  purpose: Informational
  tags: compliance, CIS, CIS_Level1, CIS2.3.3.2
  contributors: artemist-work
---
apiVersion: v1
kind: policy
spec:
  name: CIS - Ensure File Sharing Is Disabled
  platforms: macOS
  platform: darwin
  description: |
    File sharing from a user workstation creates additional risks by
    increasing complexity and making security more difficult. Hardened
    file servers should be used instead of workstations
  resolution: |
    Graphical Method:
    1. Open System Settings
    2. Select General
    3. Select Sharing
    4. Set File Sharing to disabled
  query: |
    SELECT 1 WHERE NOT EXISTS (
      SELECT * FROM plist WHERE
        path = '/var/db/com.apple.xpc.launchd/disabled.plist' AND
        key = 'com.apple.smbd' AND
        value = '0'
    );
  # We are not using the launchd table because it does not check if services
  # are disabled via disabled.plist, which the preference pane uses whenever
  # a service is disabled after it has been enabled in the past.
  purpose: Informational
  tags: compliance, CIS, CIS_Level1, CIS2.3.3.3
  contributors: artemist-work
---
apiVersion: v1
kind: policy
spec:
  name: CIS - Ensure Printer Sharing is Disabled
  platforms: macOS
  platform: darwin
  description: |
    By enabling Printer Sharing, the computer is set up as a
    print server to accept print jobs from other computers.
    Dedicated print servers or direct IP printing should be used instead.
    Disabling Printer Sharing mitigates the risk of attackers
    attempting to exploit the print server to gain access to the system.
  resolution: |
    Graphical Method:
    1. Open System Settings
    2. Select General
    3. Select Sharing
    4. Set Printer Sharing to disabled
  query: |
    SELECT 1 WHERE NOT EXISTS (
      SELECT * FROM file_lines WHERE
        path = '/etc/cups/cupsd.conf' AND
        line LIKE '%Allow @LOCAL%'
      );
  purpose: Informational
  tags: compliance, CIS, CIS_Level1, CIS2.3.3.4
  contributors: artemist-work
---
apiVersion: v1
kind: policy
spec:
  name: CIS - Ensure Remote Login Is Disabled
  platforms: macOS
  platform: darwin
  description: |
    Remote Login allows an interactive terminal session to a computer.
    The SSH server built into macOS should not be enabled on a standard user computer,
    particularly one that changes locations and IP addresses.
    A standard user that runs local applications, including email, web browser,
    and productivity tools, should not use the same device as a server

  resolution: |
    Graphical Method:
    1. Open System Settings
    2. Select General
    3. Select Sharing
    4. Set Remote Login to disabled
  query: |
    SELECT 1 WHERE NOT EXISTS (
      SELECT * FROM plist WHERE
        path = '/var/db/com.apple.xpc.launchd/disabled.plist' AND
        key = 'com.openssh.sshd' AND
        value = '0'
    );
  # We are not using the launchd table because it does not check if services
  # are disabled via disabled.plist, which the preference pane uses whenever
  # a service is disabled after it has been enabled in the past.
  purpose: Informational
  tags: compliance, CIS, CIS_Level1, CIS2.3.3.5
  contributors: artemist-work
---
apiVersion: v1
kind: policy
spec:
  name: CIS - Ensure Remote Management is Disabled
  platforms: macOS
  platform: darwin
  description: |
    Remote Management is the client portion of Apple Remote Desktop (ARD).
    Remote Management can be used by remote administrators to view the current screen,
    install software, report on, and generally manage client Macs.
    Remote Management should only be enabled on trusted networks with strong
    user controls present in a Directory system.
    Mobile devices without strict controls are vulnerable to exploit and monitoring.
  resolution: |
    Graphical Method:
    1. Open System Settings
    2. Select General
    3. Select Sharing
    4. Set Remote Management to disabled
  query: |
    SELECT 1 WHERE NOT EXISTS (
      SELECT * FROM processes WHERE
        path = '/System/Library/CoreServices/RemoteManagement/ARDAgent.app/Contents/MacOS/ARDAgent'
    );
  purpose: Informational
  tags: compliance, CIS, CIS_Level1, CIS2.3.3.6
  contributors: artemist-work
---
apiVersion: v1
kind: policy
spec:
  name: CIS - Ensure Remote Apple Events is Disabled
  platforms: macOS
  platform: darwin
  description: |
    Apple Events is a technology that allows one program to communicate with other programs.
    Remote Apple Events allows a program on one computer to communicate with a program on a
    different computer. Disabling Remote Apple Events mitigates the risk of an unauthorized
    program gaining access to the system.
  resolution: |
    Graphical Method:
    1. Open System Settings
    2. Select General
    3. Select Sharing
    4. Set Remote Apple Events to disabled
  query: |
    SELECT 1 WHERE NOT EXISTS (
      SELECT * FROM plist WHERE
        path = '/var/db/com.apple.xpc.launchd/disabled.plist' AND
        key = 'com.apple.AEServer' AND
        value = '0'
    );
  # We are not using the launchd table because it does not check if services
  # are disabled via disabled.plist, which the preference pane uses whenever
  # a service is disabled after it has been enabled in the past.
  purpose: Informational
  tags: compliance, CIS, CIS_Level1, CIS2.3.3.7
  contributors: artemist-work
---
apiVersion: v1
kind: policy
spec:
  name: CIS - Ensure Internet Sharing Is Disabled
  platforms: macOS
  platform: darwin
  description: |
    Internet Sharing uses the open source natd process to share an internet connection with other
    computers and devices on a local network. This allows the Mac to function as a router and share
    the connection to other, possibly unauthorized, devices.
  resolution: |
    Graphical Method:
    1. Open System Settings
    2. Select General
    3. Select Sharing
    4. Set Internet Sharing to disabled
  query: |
    SELECT 1 WHERE NOT EXISTS (
      SELECT 1 FROM plist WHERE
        path = '/Library/Preferences/SystemConfiguration/com.apple.nat.plist' AND
        key = 'NAT' AND
        subkey = 'Enabled' AND
        value = '1'
    );
  purpose: Informational
  tags: compliance, CIS, CIS_Level1, CIS2.3.3.8
  contributors: artemist-work
---
apiVersion: v1
kind: policy
spec:
  name: CIS - Ensure Content Caching Is Disabled (MDM Required)
  platforms: macOS
  platform: darwin
  description: |
    Starting with 10.13 (macOS High Sierra), Apple introduced a service to make it easier to deploy data from Apple, including software updates, where there are bandwidth constraints to the Internet and fewer constraints or greater bandwidth exist on the local subnet. This capability can be very valuable for organizations that have throttled and possibly metered Internet connections. In heterogeneous enterprise networks with multiple subnets, the effectiveness of this capability would be determined by how many Macs were on each subnet at the time new, large updates were made available upstream. This capability requires the use of mac OS clients as P2P nodes for updated Apple content. Unless there is a business requirement to manage operational Internet connectivity and bandwidth user endpoints should not store content and act as a cluster to provision data.
  resolution: |
    Graphical Method:
      Perform the following steps to disable Content Caching:
        1. Open System Settings
        2. SelectGeneral
        3. SelectSharing
        4. Set Content Caching to disabled
    Profile Method:
    Create or edit a configuration profile with the following information:
      1. The PayloadType string is com.apple.applicationaccess 
      2. The key to include is allowContentCaching
      3. The key must be set to <false/>
  query: |
    SELECT 1 WHERE EXISTS (SELECT * FROM managed_policies mp WHERE domain = 'com.apple.applicationaccess' AND name = 'allowContentCaching' AND value = 0)
    AND NOT EXISTS (SELECT * FROM managed_policies mp WHERE domain = 'com.apple.applicationaccess' AND name = 'allowContentCaching' AND value != 0);
  purpose: Informational
  tags: compliance, CIS, CIS_Level2, CIS2.3.3.9
  contributors: sharon-fdm
---
apiVersion: v1
kind: policy
spec:
  name: CIS - Ensure Bluetooth Sharing Is Disabled
  platforms: macOS
  platform: darwin
  description: |
    Bluetooth Sharing allows files to be exchanged with Bluetooth-enabled devices.
    Disabling Bluetooth Sharing minimizes the risk of an attacker using Bluetooth
    to remotely attack the system.
  resolution: |
    Graphical Method:
    1. Open System Settings
    2. Select General
    3. Select Sharing
    4. Set Bluetooth Sharing to disabled
  query: |
    SELECT 1 WHERE NOT EXISTS (
      SELECT * FROM plist WHERE
        path LIKE '/Users/%/Library/Preferences/ByHost/com.apple.Bluetooth.%.plist' AND
        key = 'PrefKeyServicesEnabled' AND
        value = '1'
    );
  purpose: Informational
  tags: compliance, CIS, CIS_Level1, CIS2.3.3.11
  contributors: artemist-work
---
apiVersion: v1
kind: policy
spec:
  name: CIS - Ensure Backup Automatically is Enabled If Time Machine Is Enabled (FDA Required)
  platforms: macOS
  platform: darwin
  description: |
    Backup solutions are only effective if the backups run on a regular basis.
    The time to check for backups is before the hard drive fails or the computer goes missing.
    In order to simplify the user experience so that backups are more likely to occur,
    Time Machine should be on and set to Back Up Automatically whenever the target volume is available.

    FDA (Full Disk Access) is required to read the /Library/Preferences/com.apple.TimeMachine.plist
    file that contains the Time Machine configuration and backup destinations.
  resolution: |
    Ask your system administrator to deploy an MDM profile that enables automatic backup if Time Machine is enabled.
    The system administrator can do one of:
    A. Disable Time Machine on the device.
    B. Run the following command to enable automatic backup on Time Machine destinations:
      /usr/bin/sudo /usr/bin/defaults write /Library/Preferences/com.apple.TimeMachine.plist AutoBackup -bool true
  query: |
    SELECT 'no time machine backups' as output
    FROM (SELECT COUNT(*) as c FROM time_machine_backups) t1 WHERE t1.c = 0
    UNION
    SELECT 'time machine automatic backup set to true' as output
    FROM plist WHERE path='/Library/Preferences/com.apple.TimeMachine.plist'
    AND key='AutoBackup' AND (value = 1 OR value = 'true');
  purpose: Informational
  tags: compliance, CIS, CIS_Level2, CIS2.3.4.1
  contributors: lucasmrod
---
apiVersion: v1
kind: policy
spec:
  name: CIS - Ensure Time Machine Volumes Are Encrypted If Time Machine Is Enabled (FDA Required)
  platforms: macOS
  platform: darwin
  description: |
    Backup solutions are only effective if the backups run on a regular basis.
    The time to check for backups is before the hard drive fails or the computer goes missing.
    In order to simplify the user experience so that backups are more likely to occur,
    Time Machine should be on and set to Back Up Automatically whenever the target volume is available.

    FDA (Full Disk Access) is required to read the /Library/Preferences/com.apple.TimeMachine.plist
    file that contains the Time Machine configuration and backup destinations.
  resolution: |
    Graphical Method:
    Perform the following steps to enable encryption on the Time Machine drive:
      1. Open `System Settings`.
      2. Select `General`.
      3. Select `Time Machine`.
      4. Select the unencrypted drive.
      5. Select `-` to forget that drive as a destination.
      6. Select `+` to add a different drive as the destination.
      7. Select `Set Up Disk...`.
      8. Set Encrypt Backup to enabled.
      9. Enter a password in the `New Password` and the same password in the `Re-enter Password` fields.
      10. A password hint is required, but it is recommended that you do not use any identifying information for the password
  query: |
    SELECT 'no time machine destinations configured' as output
    FROM (SELECT COUNT(*) as c FROM time_machine_destinations) t1 WHERE t1.c = 0
    UNION
    SELECT 'time machines destinations with encryption with automatic backup' as output
    FROM (SELECT COUNT(*) as c FROM time_machine_destinations WHERE encryption <> 'Encrypted') t2 WHERE t2.c = 0;
  purpose: Informational
  tags: compliance, CIS, CIS_Level1, CIS2.3.4.2
  contributors: lucasmrod
---
apiVersion: v1
kind: policy
spec:
  name: CIS - Ensure Show Wi-Fi status in Menu Bar Is Enabled (MDM Required)
  platforms: macOS
  platform: darwin
  description: |
    The Wi-Fi status in the menu bar indicates if the system's wireless internet capabilities are enabled.
    If so, the system will scan for available wireless networks in order to connect.
    Enabling "Show Wi-Fi status in menu bar" is a security awareness method that helps mitigate public area
    wireless exploits by making the user aware of their wireless connectivity status.
  resolution: |
    Automated method:
    Ask your system administrator to deploy an MDM profile that enables the Wi-Fi status in the menu bar.
    Create or edit a configuration profile with the following information:
    1. The `PayloadType` string is `com.apple.controlcenter`.
    2. The key to include is `WiFi`.
    3. The key must be set to `<integer>18</integer>`.
  query: SELECT 1 FROM managed_policies WHERE domain = 'com.apple.controlcenter' AND name = 'WiFi' AND value = 18;
  purpose: Informational
  tags: compliance, CIS, CIS_Level1, CIS2.4.1
  contributors: lucasmrod
---
apiVersion: v1
kind: policy
spec:
  name: CIS - Ensure Show Bluetooth Status in Menu Bar Is Enabled (MDM Required)
  platforms: macOS
  platform: darwin
  description: |
    Enabling "Show Bluetooth status in menu bar" is a security awareness method that
    helps understand the current state of Bluetooth, including whether it is enabled,
    discoverable, what paired devices exist, and what paired devices are currently active.
  resolution: |
    Automated method:
    Ask your system administrator to deploy an MDM profile that enables the Bluetooth status in the menu bar.
    Create or edit a configuration profile with the following information:
    1. The `PayloadType` string is `com.apple.controlcenter`.
    2. The key to include is `Bluetooth`.
    3. The key must be set to `<integer>18</integer>`.
  query: SELECT 1 FROM managed_policies WHERE domain = 'com.apple.controlcenter' AND name = 'Bluetooth' AND value = 18;
  purpose: Informational
  tags: compliance, CIS, CIS_Level1, CIS2.4.2
  contributors: lucasmrod
---
apiVersion: v1
kind: policy
spec:
  name: CIS - Ensure Location Services Is Enabled
  platforms: macOS
  platform: darwin
  description: Checks that Location Services option is enabled.
  resolution: |
    Automated method:
    Ask your system administrator to deploy an MDM profile that enables automatic updates of Apple apps.
    Graphical method:
      Perform the following steps to enable Location Services:
        1. Open System Settings
        2. Select Privacy & Security
        3. Select Location Services
        4. Verify Location Services is enabled
  query: SELECT 1 FROM location_services where enabled=1;
  purpose: Informational
  tags: compliance, CIS, CIS_Level2, CIS2.6.1.1
  contributors: sharon-fdm
---
apiVersion: v1
kind: policy
spec:
  name: CIS - Ensure Location Services Is in the Menu Bar
  platforms: macOS
  platform: darwin
  description: Checks that Location Services option is presented in the Menu Bar.
  resolution: |
    Automated method:
    Ask your system administrator to deploy an MDM profile that enables the "location services" icon in menu bar when System Services request your location.
    Graphical method:
      Perform the following steps to enable Location Services:
        1. Open System Settings
        2. Select Privacy & Security
        3. Select Location Services
        4. Select Details...
        5. Verify Show location icon in menu bar when System Services request your
        location is set to your organization's parameters
  query:  SELECT 1 FROM plist WHERE path='/Library/Preferences/com.apple.locationmenu.plist' AND key='ShowSystemServices' AND value=1;
  purpose: Informational
  tags: compliance, CIS, CIS_Level2, CIS2.6.1.2
  contributors: sharon-fdm
---
apiVersion: v1
kind: policy
spec:
  name: CIS - Ensure Limit Ad Tracking Is Enabled (MDM Required)
  platforms: macOS
  platform: darwin
  description: Checks that Ensure Limit Ad Tracking Is Enabled.
  resolution: |
    Automated method:
    Ask your system administrator to deploy an MDM profile that disables apple personalized advertising.
    Graphical method:
      Perform the following steps to enable Location Services:
        1. Open Privacy & Security
        2. Select Apple Advertising
        3. Verify that Personalized Ads is not enabled
  query: SELECT 1 FROM managed_policies WHERE domain='com.apple.applicationaccess' AND name='allowApplePersonalizedAdvertising' AND value=0;
  purpose: Informational
  tags: compliance, CIS, CIS_Level1, CIS2.6.3
  contributors: sharon-fdm
---
apiVersion: v1
kind: policy
spec:
  name: CIS - Ensure Screen Saver Corners Are Secure (FDA Required)
  platforms: macOS
  platform: darwin
  description: |
    Setting a hot corner to disable the screen saver poses a potential security risk since an
    unauthorized person could use this to bypass the login screen and gain access to the system.

    FDA (Full Disk Access) is required to read the configuration of all the users in the device
    ('/Users/*/Library/Preferences/com.apple.dock.plist')
  resolution: |
    Ask your system administrator to deploy a script that will configure
    `wvous-tl-corner`, `wvous-bl-corner`, `wvous-tr-corner`, and `wvous-br-corner` in
    domain `com.apple.dock` to a value that is not 6 (for all users of the device).

    Graphical Method:
      Perform the following steps to ensure that a Hot Corner is not set to Disable Screen Saver:
        1. Open System Settings
        2. Select Desktop & Dock
        3. Select`Hot Corners...`
        4. Verify that `Disable Screen Saver` is not set to any of the corners.
  query: |
    SELECT 1 WHERE NOT EXISTS(
      SELECT 1 FROM plist
      WHERE path LIKE '/Users/%/Library/Preferences/com.apple.dock.plist' AND (
        key = 'wvous-br-corner' OR
        key = 'wvous-bl-corner' OR
        key = 'wvous-tr-corner' OR
        key = 'wvous-tl-corner'
    ) AND value = 6);
  purpose: Informational
  tags: compliance, CIS, CIS_Level2, CIS2.7.1
  contributors: lucasmrod
---
apiVersion: v1
kind: policy
spec:
  name: CIS - Ensure Power Nap Is Disabled for Intel Macs (Fleetd Required)
  platforms: macOS
  platform: darwin
  description: |
    Power Nap allows the system to stay in low power mode, especially while on battery power, and periodically
    connect to previously known networks with stored credentials for user applications to phone home and get updates.
    This capability requires FileVault to remain unlocked and the use of previously joined networks to be risk accepted
    based on the SSID without user input.
    Disabling this feature mitigates the risk of an attacker remotely waking the system and gaining access.
  resolution: |
    Automated method:
    Ask your system administrator to deploy a script that runs the following command to turn off
    Power Nap on the device:
    /usr/bin/sudo /usr/bin/pmset -a powernap 0
  query: |
    SELECT 1 FROM (SELECT
      COALESCE(JSON_EXTRACT(
          JSON_EXTRACT(json_result, '$.AC Power:'),
          '$.powernap'
      ), '') AS powernap_ac,
      COALESCE(JSON_EXTRACT(
          JSON_EXTRACT(json_result, '$.Battery Power:'),
          '$.powernap'
      ), '') AS powernap_battery
    FROM pmset WHERE getting = 'custom' AND powernap_battery != '1' AND powernap_ac != '1');
  purpose: Informational
  tags: compliance, CIS, CIS_Level1, CIS2.9.1
  contributors: lucasmrod
---
apiVersion: v1
kind: policy
spec:
  name: CIS - Ensure Wake for Network Access Is Disabled (Fleetd Required)
  platforms: macOS
  platform: darwin
  description: |
    Wake for Network Access allows the computer to take action when the user is not present and the computer
    is in energy saving mode. These tools require FileVault to remain unlocked and fully rejoin known networks.

    Disabling this feature mitigates the risk of an attacker remotely waking the system and gaining access.
  resolution: |
    Automated method:
    Ask your system administrator to deploy a script that runs the following command to turn off
    Wake on  on the device:
    /usr/bin/sudo /usr/bin/pmset -a womp 0
  query: |
    SELECT 1 FROM (SELECT
      COALESCE(JSON_EXTRACT(
          JSON_EXTRACT(json_result, '$.AC Power:'),
          '$.womp'
      ), '') AS womp_ac,
      COALESCE(JSON_EXTRACT(
          JSON_EXTRACT(json_result, '$.Battery Power:'),
          '$.womp'
      ), '') AS womp_battery
    FROM pmset WHERE getting = 'custom' AND womp_battery != '1' AND womp_ac != '1');
  purpose: Informational
  tags: compliance, CIS, CIS_Level1, CIS2.9.2
  contributors: lucasmrod
---
apiVersion: v1
kind: policy
spec:
  name: CIS - Ensure the OS is not Activate When Resuming from Sleep (Fleetd, FDA Required)
  platforms: macOS
  platform: darwin
  description: |
    In order to use a computer with Full Disk Encryption (FDE), macOS must keep encryption keys in memory to allow
    the use of the disk that has been FileVault protected. When the system is not in use, the volume is protected
    through encryption. When the system is sleeping and available to quickly resume, the encryption keys remain in memory.
    If an unauthorized party has possession of the computer and the computer is only slept, there are known attack vectors
    that can be attempted against the RAM that has the encryption keys or the running operating system protected
    by a login screen.

    Mac systems should be set to hibernate after sleeping for a risk-acceptable time period.
    MacBooks should be set so that the `standbydelay` is 15 minutes (900 seconds) or less.
  resolution: |
    Ask your system administrator to deploy the following script to Macbook devices:
    if [[ $(uname -m) == 'arm64' ]]; then
            # Apple silicon
            /usr/bin/sudo /usr/bin/pmset -a standby 900
            /usr/bin/sudo /usr/bin/pmset -a destroyfvkeyonstandby 1
            /usr/bin/sudo /usr/bin/pmset -a hibernatemode 25
    else
            # Intel
            /usr/bin/sudo /usr/bin/pmset -a standbydelaylow 900
            /usr/bin/sudo /usr/bin/pmset -a standbydelayhigh 900
            /usr/bin/sudo /usr/bin/pmset -a highstandbythreshold 90
            /usr/bin/sudo /usr/bin/pmset -a destroyfvkeyonstandby 1
            /usr/bin/sudo /usr/bin/pmset -a hibernatemode 25
    fi
  query: |
    SELECT 1 WHERE EXISTS(
      SELECT 1 FROM system_info WHERE
      regex_match(hardware_model, '^Mac[0-9,]+$', 0) != '' OR regex_match(hardware_model, '^MacBook', 0) != 0
    )
    AND EXISTS(
      SELECT JSON_EXTRACT(system_wide_power_settings, '$.DestroyFVKeyOnStandby') AS destroy_fv_key_on_standby
      FROM (
        SELECT JSON_EXTRACT(json_result, '$.System-wide power settings:') AS system_wide_power_settings FROM pmset
      )
      WHERE destroy_fv_key_on_standby = '1'
    )
    AND EXISTS(
        SELECT 1 WHERE EXISTS(
          SELECT 1 WHERE EXISTS(
            SELECT 1 FROM system_info WHERE cpu_type = 'x86_64h' OR cpu_type = 'x86_64'
          ) AND EXISTS(
            SELECT
                CAST(JSON_EXTRACT(battery, '$.standbydelaylow') AS INTEGER) AS standbydelaylow,
                CAST(JSON_EXTRACT(battery, '$.standbydelayhigh') AS INTEGER) AS standbydelayhigh,
                CAST(JSON_EXTRACT(battery, '$.highstandbythreshold') AS INTEGER) AS highstandbythreshold,
                CAST(JSON_EXTRACT(battery, '$.hibernatemode') AS INTEGER) AS hibernatemode
            FROM (
                SELECT JSON_EXTRACT(json_result, '$.Battery Power:') as battery FROM pmset WHERE getting = 'custom'
            )
            WHERE standbydelaylow <= 900 AND standbydelayhigh <= 900 AND highstandbythreshold >= 90 AND hibernatemode = 25
          )
        ) OR EXISTS(
          SELECT 1 WHERE EXISTS(
            SELECT 1 FROM system_info WHERE cpu_type = 'arm64e'
          ) AND EXISTS (
            SELECT
                CAST(JSON_EXTRACT(battery, '$.standby') AS INTEGER) AS standby,
                CAST(JSON_EXTRACT(battery, '$.hibernatemode') AS INTEGER) AS hibernatemode
            FROM (
                SELECT JSON_EXTRACT(json_result, '$.Battery Power:') AS battery FROM pmset WHERE getting = 'custom'
            )
            WHERE standby <= 900 AND hibernatemode = 25
          )
        )
    );
  purpose: Informational
  tags: compliance, CIS, CIS_Level2, CIS2.9.3
  contributors: lucasmrod
---
apiVersion: v1
kind: policy
spec:
  name: CIS - Ensure a Password is Required to Wake the Computer From Sleep or Screen Saver Is Enabled (MDM Required)
  platforms: macOS
  platform: darwin
  description: Checks that Password is Required to Wake the Computer From Sleep or Screen Saver Is Enabled.
  resolution: |
    Automated method:
    Ask your system administrator to deploy an MDM profile that Ensure a Password is Required to Wake the Computer From Sleep or Screen Saver Is Enabled.
    Graphical method:
      Perform the following steps to enable Location Services:
        1. Open System Settings
        2. Select Lock Screen
        3. Verify that Require password after screensaver begins or display is turned
        off is set with After 0 seconds or After 5 seconds
  query: |
    SELECT 1 WHERE EXISTS(select 1 FROM managed_policies WHERE domain='com.apple.screensaver' AND name='askForPassword' AND value=1)  AND EXISTS(select 1 FROM managed_policies WHERE domain='com.apple.screensaver' AND name='askForPasswordDelay' AND value <= 5)
  purpose: Informational
  tags: compliance, CIS, CIS_Level1, CIS2.10.2
  contributors: sharon-fdm
---
apiVersion: v1
kind: policy
spec:
  name: CIS - Ensure Gatekeeper Is Enabled
  platforms: macOS
  platform: darwin
  description: |
    Checks that Gatekeeper Is Enabled. Gatekeeper is Apple’s application that utilizes allowlisting to restrict downloaded applications from launching. It functions as a control to limit applications from unverified sources from running without authorization. In an update to Gatekeeper in macOS 13 Ventura, Gatekeeper checks every application on every launch, not just quarantined apps.
  resolution: |
    Automated method:
    Ask your system administrator to deploy an MDM profile that Ensure Gatekeeper Is Enabled
    Graphical method:
      Perform the following steps to enable Location Services:
        1. Open System Settings
        2. Select Privacy & Security
        3. Verify that 'Allow apps downloaded from' is set to' App Store and identified developers'
  query: SELECT 1 FROM gatekeeper WHERE assessments_enabled = 1 AND dev_id_enabled = 1;
  purpose: Informational
  tags: compliance, CIS, CIS_Level1, CIS2.6.4
  contributors: sharon-fdm
---
apiVersion: v1
kind: policy
spec:
  name: CIS - Ensure Sending Diagnostic and Usage Data to Apple Is Disabled (MDM Required)
  platforms: macOS
  platform: darwin
  description: Checks that Sending Diagnostic and Usage Data to Apple Is Disabled.
  resolution: |
    Automated method:
    Ask your system administrator to deploy an MDM profile that disables Sending Diagnostic and Usage Data to Apple.
    Graphical method:
      Perform the following steps to enable Location Services:
        1. Open System Settings
        2. Select Privacy & Security
        3. Select Analytics & Improvements
        4. Verify that Share Mac Analytics is not enabled
        5. Verify that Share with App Developers is not enabled
        6. Verify that Improve Siri & Dictation is not enabled
  query: |
    SELECT 1 WHERE 
    EXISTS(select 1 FROM managed_policies WHERE domain='com.apple.SubmitDiagInfo' AND name='AutoSubmit' AND value = 0)  
    AND 
    EXISTS(select 1 FROM managed_policies WHERE domain='com.apple.applicationaccess' AND name='allowDiagnosticSubmission' AND value = 0)
    AND 
    EXISTS(select 1 FROM managed_policies WHERE domain='com.apple.applicationaccess' AND name='Siri Data Sharing Opt-In Status' AND value = 2);
  purpose: Informational
  tags: compliance, CIS, CIS_Level2, CIS2.6.2
  contributors: sharon-fdm
---
apiVersion: v1
kind: policy
spec:
  name: CIS - Ensure an Inactivity Interval of 20 Minutes Or Less for the Screen Saver Is Enabled (MDM Required)
  platforms: macOS
  platform: darwin
  description: A locking screen saver is one of the standard security controls to limit access to a computer and the current user's session when the computer is temporarily unused or unattended. In macOS, the screen saver starts after a value is selected in the drop- down menu. 20 minutes or less is an acceptable value. Any value can be selected through the command line or script, but a number that is not reflected in the GUI can be problematic. 20 minutes is the default for new accounts.
  resolution: |
    Automated method:
    Ask your system administrator to deploy an MDM profile that ensure an Inactivity Interval of 20 Minutes Or Less for the Screen Saver to be Enabled.
    Graphical method:
      Perform the following steps to enable Location Services:
        1. Open System Settings
        2. Select Lock Screen
        3. Verify that Start Screen Saver when inactive is set for 20 minutes or less (≤1200 seconds)
  query: SELECT 1 FROM managed_policies WHERE domain='com.apple.screensaver' AND name='idleTime' AND value <= 1200;
  purpose: Informational
  tags: compliance, CIS, CIS_Level1, CIS2.10.1
  contributors: sharon-fdm
---
apiVersion: v1
kind: policy
spec:
  name: CIS - Ensure a Custom Message for the Login Screen Is Enabled
  platforms: macOS
  platform: darwin
  description: An access warning informs the user that the system is reserved for authorized use only, and that the use of the system may be monitored
  resolution: |
    Graphical method:
      Perform the following steps to enable Location Services:
        1. Open System Settings
        2. Select Lock Screen
        3. Verify Show message when locked is enabled
        4. Select Set
        5. Verify that the message displayed is configured to your organization's required text
  query: SELECT 1 FROM plist WHERE path='/Library/Preferences/com.apple.loginwindow.plist' AND key='LoginwindowText' AND value != "";
  purpose: Informational
  tags: compliance, CIS, CIS_Level1, CIS2.10.3
  contributors: sharon-fdm
---
apiVersion: v1
kind: policy
spec:
  name: CIS - Ensure FileVault Is Enabled (MDM required)
  platforms: macOS
  platform: darwin
  description: Checks that FileVault Is Enabled. FileVault secures a system's data by automatically encrypting its boot volume and requiring a password or recovery key to access it. This policy checks that filevault is enabled on the device and that the user is not allowed to disable it.
  resolution: |
    Automated method:
    Ask your system administrator to deploy an MDM profile that enables FileVault and disables turning it off.
    Graphical method:
      Perform the following steps to enable Location Services:
        1. Open System Settings
        2. Select Privacy & Privacy
        3. Verify that FileVault states FileVault is turned on for the disk "<disk name>"
        4. Select Privacy & Security
        5. Select Profile
        6. Verify that an installed profile has FileVault Can't Disable set to True
  query: |
    SELECT 1 WHERE 
    EXISTS(SELECT 1 FROM managed_policies WHERE domain='com.apple.MCX' AND name='dontAllowFDEDisable' AND value=1)  
    AND 
    EXISTS(SELECT 1 FROM disk_encryption WHERE user_uuid IS NOT "" AND filevault_status = 'on' LIMIT 1);
  purpose: Informational
  tags: compliance, CIS, CIS_Level1, CIS2.6.5
  contributors: sharon-fdm
---
apiVersion: v1
kind: policy
spec:
  name: CIS - Ensure Login Window Displays as Name and Password Is Enabled (MDM required)
  platforms: macOS
  platform: darwin
  description: Checks Login Window Displays as Name and Password Is Enabled.
  resolution: |
    Automated method:
    Ask your system administrator to deploy an MDM profile that Ensure Login Window Displays as Name and Password Is Enabled.
    Graphical method:
      Perform the following steps to enable Location Services:
        1. Open System Settings
        2. Select Lock Screen
        3. Verify that Login window shows is set to Name and Password
  query: SELECT 1 FROM managed_policies where domain='com.apple.loginwindow' AND name='SHOWFULLNAME' AND value=1;
  purpose: Informational
  tags: compliance, CIS, CIS_Level1, CIS2.10.4
  contributors: sharon-fdm
---
apiVersion: v1
kind: policy
spec:
  name: CIS - Ensure Show Password Hints Is Disabled (MDM Required)
  platforms: macOS
  platform: darwin
  description: Checks Show Password Hints Is Disabled.
  resolution: |
    Automated method:
    Ask your system administrator to deploy an MDM profile that Ensures Show Password Hints Is Disabled.
    Graphical method:
      Perform the following steps to enable Location Services:
        1. OpenSystemSettings
        2. Select Lock Screen
        3. Verify that Show password hints is disabled
  query: SELECT 1 FROM managed_policies WHERE domain = 'com.apple.loginwindow' AND name = 'RetriesUntilHint' AND value = 0;
  purpose: Informational
  tags: compliance, CIS, CIS_Level1, CIS2.10.5
  contributors: sharon-fdm
---
apiVersion: v1
kind: policy
spec:
  name: CIS - Ensure Users' Accounts Do Not Have a Password Hint (Fleetd Required)
  platforms: macOS
  platform: darwin
  description: |
    Password hints help the user recall their passwords for various systems and/or accounts. In most cases, password hints are simple and closely related to the user's password.
  resolution: |
    Automated method:
    Ask your system administrator to deploy an MDM profile that disables apple personalized advertising.
    Graphical method:
      Perform the following steps to enable Location Services:
        1. Open System Settings
        2. Select Touch ID & Passwords (or Login Password on non-Touch ID Macs)
        3. Select Change...
        4. Change the password and ensure that no text is entered in the Password hint box
  query: SELECT 1 FROM user_login_settings WHERE password_hint_enabled = 0;
  purpose: Informational
  tags: compliance, CIS, CIS_Level1, CIS2.11.1
  contributors: sharon-fdm
---
apiVersion: v1
kind: policy
spec:
  name: CIS - Ensure Guest Account Is Disabled
  platforms: macOS
  platform: darwin
  description: Checks that Guest Account Is Disabled.
  resolution: |
    Automated method:
    Ask your system administrator to deploy an MDM profile that disables Guest Account.
    Graphical method:
      Perform the following steps to enable Location Services:
        1. Open System Settings
        2. Select Users & Groups
        3. Select the i next to the Guest User
        4. Verify that Allow guests to log in to this computer is disable
  query: |
    SELECT 1 WHERE
    EXISTS(SELECT 1 FROM plist WHERE path='/Library/Preferences/com.apple.loginwindow.plist' AND key='GuestEnabled' AND value = 0)
    OR
    EXISTS(select 1 FROM plist WHERE path='/Library/Preferences/com.apple.MCX.plist' AND key='DisableGuestAccount' AND value = 1);
  purpose: Informational
  tags: compliance, CIS, CIS_Level1, CIS2.12.1
  contributors: sharon-fdm
---
apiVersion: v1
kind: policy
spec:
  name: CIS - Ensure Guest Access to Shared Folders Is Disabled
  platforms: macOS
  platform: darwin
  description: Allowing guests to connect to shared folders enables users to access selected shared folders and their contents from different computers on a network
  resolution: |
    Automated method:
      Ask your system administrator to deploy the following script which will disable guest users from access to shared folders:
      /usr/bin/sudo /usr/sbin/sysadminctl -smbGuestAccess off
    Graphical Method:
      Perform the following steps to no longer allow guest user access to shared folders:
        1. Open System Settings
        2. Select Users & Groups
        3. Select the i next to the Guest User
        4. Set Allow guests to connect to shared folders to disabled
  query: SELECT 1 from plist where path = '/Library/Preferences/SystemConfiguration/com.apple.smb.server.plist' AND key = 'AllowGuestAccess' AND value = 0;
  purpose: Informational
  tags: compliance, CIS, CIS_Level1, CIS2.12.2
  contributors: sharon-fdm
---
apiVersion: v1
kind: policy
spec:
  name: CIS - Ensure Automatic Login Is Disabled (MDM Required)
  platforms: macOS
  platform: darwin
  description: |
    The automatic login feature saves a user's system access credentials and bypasses the login screen. Instead, the system automatically loads to the user's desktop screen
  resolution: |
    Automated method:
    Ask your system administrator to deploy an MDM profile that Ensure Automatic Login Is Disabled
    Graphical method:
      Perform the following steps to enable Location Services:
        1. Open System Settings
        2. Select Users & Groups
        3. Set Automatic login in as... to Off
    Profile Method:
        Create or edit a configuration profile with the following information:
        1. The Payload Type string is com.apple.loginwindow
        2. The key to include is com.apple.login.mcx.DisableAutoLoginClient 
        3. The key must be set to <true/>
  query: SELECT 1 FROM managed_policies WHERE domain='com.apple.loginwindow' AND name='com.apple.login.mcx.DisableAutoLoginClient' AND value = 1;
  purpose: Informational
  tags: compliance, CIS, CIS_Level1, CIS2.12.3
  contributors: sharon-fdm
---
apiVersion: v1
kind: policy
spec:
  name: CIS - Ensure Security Auditing Is Enabled
  platforms: macOS
  platform: darwin
  description: |
    macOS's audit facility, auditd, receives notifications from the kernel when certain system calls, such as open, fork, and exit, are made. These notifications are captured and written to an audit log.
  resolution: |
    Automated method:
    Ask your system administrator to deploy the following script which will enable security auditing:
    /usr/bin/sudo /bin/launchctl load -w /System/Library/LaunchDaemons/com.apple.auditd.plist
  query: | 
    SELECT 1 WHERE EXISTS (
      SELECT
        l.program, l.label, l.program_arguments,
        p.path, p.name , p.cmdline
      FROM
        launchd AS l
        INNER JOIN processes AS p
      ON (l.program = p.path)
      WHERE
      (l.label = "com.apple.auditd")
      AND
      (l.program_arguments = p.cmdline)
    );
  purpose: Informational
  tags: compliance, CIS, CIS_Level1, CIS3.1
  contributors: sharon-fdm
---
apiVersion: v1
kind: policy
spec:
  name: CIS - Ensure Security Auditing Flags For User-Attributable Events Are Configured Per Local Organizational Requirements
  platforms: macOS
  platform: darwin
  description: |
    Auditing is the capture and maintenance of information about security-related events. Auditable events often depend on differing organizational requirements.
  resolution: |
    Automated method:
    Ask your system administrator to deploy an MDM profile that disables Bonjour advertising service.
    Terminal Method: 
      Perform the following to set the required Security Auditing Flags:
      Edit the /etc/security/audit_control file and add -fm, ad, -ex, aa, -fr, lo, and -fw to flags. You can also substitute -all for -fm, -ex, -fr, and -fw.
  query: |
    SELECT 1 WHERE EXISTS (    
      SELECT line
      FROM file_lines WHERE path = '/etc/security/audit_control' 
      AND 
      (
            (
              line LIKE 'flags:%' 
              AND 
              line LIKE "%-fm%"
              AND 
              line LIKE "%ad%"
              AND 
              line LIKE "%-ex%"
              AND 
              line LIKE "%aa%"
              AND 
              line LIKE "%-fr%"
              AND 
              line LIKE "%lo%"
              AND 
              line LIKE "%-fw%" 
            ) 
            OR 
            (
              line LIKE 'flags:%' 
              AND 
              line LIKE "%-all%" 
              AND 
              line LIKE "%ad%"
              AND 
              line LIKE "%aa%"
              AND 
              line LIKE "%lo%"
            )
      )
    );
  purpose: Informational
  tags: compliance, CIS, CIS_Level2, CIS3.2
  contributors: sharon-fdm
---
apiVersion: v1
kind: policy
spec:
  name: CIS - Ensure install.log Is Retained for 365 or More Days and No Maximum Size
  platforms: macOS
  platform: darwin
  description: |
    macOS writes information pertaining to system-related events to the file /var/log/install.log and has a configurable retention policy for this file. The default logging setting limits the file size of the logs and the maximum size for all logs. The default allows for an errant application to fill the log files and does not enforce sufficient log retention. The Benchmark recommends a value based on standard use cases. The value should align with local requirements within the organization.
  resolution: |
    Automated method:
      Ask your system administrator to deploy a script which will ensure proper retention for install.log.
    Terminal Method:
      Perform the following to ensure that install logs are retained for at least 365 days:
      Edit the /etc/asl/com.apple.install file and add or modify the ttl value to 365 or greater on the file line. Also, remove the all_max= setting and value from the file line.
  query: |
    SELECT 1 WHERE
    EXISTS ( SELECT line, 
             CAST ( regex_match(line, 'ttl=(\d+)', 1) AS INTEGER ) AS val 
             FROM file_lines 
             WHERE path = '/etc/asl/com.apple.install' 
             AND val >=365 )
    AND
    NOT EXISTS ( SELECT line  
             FROM file_lines 
             WHERE path = '/etc/asl/com.apple.install'  
             AND  line  LIKE "%all_max=%" );
  purpose: Informational
  tags: compliance, CIS, CIS_Level1, CIS3.3
  contributors: sharon-fdm
---
apiVersion: v1
kind: policy
spec:
  name: CIS - Ensure Security Auditing Retention Is Enabled
  platforms: macOS
  platform: darwin
  description: |
    The macOS audit capability contains important information to investigate security or operational issues. This resource is only completely useful if it is retained long enough to allow technical staff to find the root cause of anomalies in the records.
    Retention can be set to respect both size and longevity. To retain as much as possible under a certain size, the recommendation is to use the following:
    expire-after:60d OR 5G
    This recomendation is based on minimum storage for review and investigation. When a third party tool is in use to allow remote logging or the store and forwarding of logs, this local storage requirement is not required.
  resolution: |
    Automated method:
    Ask your system administrator to deploy the following script which will ensure proper Security Auditing Retention:
    cp /etc/security/audit_control ./tmp.txt; origExpire=$(cat ./tmp.txt  | grep expire-after);  sed "s/${origExpire}/expire-after:60d OR 5G/" ./tmp.txt > /etc/security/audit_control; rm ./tmp.txt;
  query: |
    SELECT 1 WHERE EXISTS (
      SELECT line,
      CAST(regex_match(line, 'expire-after:(\d+)d OR (\d+)G', 1) AS INTEGER) AS days,
      CAST(regex_match(line, 'expire-after:(\d+)d OR (\d+)G', 2) AS INTEGER) AS size
      FROM file_lines
      WHERE path = '/etc/security/audit_control'
      AND days >=60
      AND size >=5
    );
  purpose: Informational
  tags: compliance, CIS, CIS_Level1, CIS3.4
  contributors: sharon-fdm
---
apiVersion: v1
kind: policy
spec:
  name: CIS - Ensure Access to Audit Records Is Controlled
  platforms: macOS
  platform: darwin
  description: |
    The audit system on macOS writes important operational and security information that can be both useful for an attacker and a place for an attacker to attempt to obfuscate unwanted changes that were recorded. As part of defense-in-depth the /etc/security/audit_control configuration and the files in /var/audit should be owned only by root with group wheel with read-only rights and no other access allowed. macOS ACLs should not be used for these files.
  resolution: |
    Automated method:
    Ask your system administrator to deploy the following script which will Ensure Access to Audit Records Is Controlled:
      /usr/bin/sudo /usr/sbin/chown -R root:wheel /etc/security/audit_control
      /usr/bin/sudo /bin/chmod -R o-rw /etc/security/audit_control
      /usr/bin/sudo /usr/sbin/chown -R root:wheel /var/audit/
      /usr/bin/sudo /bin/chmod -R o-rw /var/audit/
  query: |
    SELECT 1 WHERE 
      -- For all files in /var/audit:
      -- UID, GID should be owned by root.
      -- MODE should be 0440 ("-r--r-----")
      NOT EXISTS ( SELECT 1 FROM file WHERE path LIKE '/var/audit/%' AND (uid !=0 OR gid !=0 OR mode != "0440") )
      AND 
      NOT EXISTS ( select 1 from file 
                        where path LIKE 
                        ( 
                            SELECT dir FROM 
                            ( 
                              -- The path we are looking for is written inside /etc/security/audit_control in a line that starts with "dir:"
                              -- Looking immediately at this and REGEX-ing the path after it (and concatenating "/%")
                              -- Same explanation for queries below.
                              select line, CONCAT(regex_match(line, '^dir:(.+)',1 ), '/%') AS dir 
                              FROM file_lines 
                              WHERE path = '/etc/security/audit_control' 
                              AND line LIKE "dir:%"
                            )
                        ) 
                        AND ( uid !=0 OR gid !=0 OR mode != "0440" )
                  ) 
      AND 
      -- For /etc/security/audit_control the MODE should be 0400 ("-r--------")
      NOT EXISTS ( select 1 from file where path = "/etc/security/audit_control" AND mode != "0400" );
  purpose: Informational
  tags: compliance, CIS, CIS_Level1, CIS3.5
  contributors: sharon-fdm
---
apiVersion: v1
kind: policy
spec:
  name: CIS - Ensure Firewall Logging Is Enabled and Configured (MDM Required)
  platforms: macOS
  platform: darwin
  description: |
    The socketfilter Firewall is what is used when the Firewall is turned on in the Security & Privacy Preference Pane. In order to appropriately monitor what access is allowed and denied, logging must be enabled. The logging level must be set to "detailed" to be useful in monitoring connection attempts that the firewall detects. Throttled login is not sufficient for examine Firewall connection attempts.
  resolution: |
    Profile Method:
    Create or edit a configuration profile with the following information:
    1. The Payload Type string is com.apple.security.firewall 
    2. The key to include is EnableFirewall
    3. The key must be set to<true/>
    4. The key to also include is EnableLogging
    5. The key must be set to<true/>
    6. The key to also include is LoggingOption
    7. The key must be set to <string>detail</string>
  query: |
    SELECT 1 WHERE
    (
      EXISTS ( SELECT 1 FROM managed_policies WHERE domain='com.apple.security.firewall' AND name='EnableLogging' AND value=1 )
      AND
      EXISTS ( SELECT 1 FROM managed_policies WHERE domain='com.apple.security.firewall' AND name='LoggingOption' AND value="detail" )
    )
    OR
    (
      EXISTS ( SELECT 1 FROM plist WHERE path='/Library/Preferences/com.apple.alf.plist' AND key='loggingenabled' AND value = 1 )
      AND
      EXISTS ( SELECT 1 FROM plist WHERE path='/Library/Preferences/com.apple.alf.plist' AND key='loggingoption' AND value = 2 )
    );

  purpose: Informational
  tags: compliance, CIS, CIS_Level1, CIS3.6
  contributors: sharon-fdm
---
apiVersion: v1
kind: policy
spec:
  name: CIS - Ensure Bonjour Advertising Services Is Disabled (MDM Required)
  platforms: macOS
  platform: darwin
  description: |
    Bonjour is an auto-discovery mechanism for TCP/IP devices which enumerate devices and services within a local subnet.
    DNS on macOS is integrated with Bonjour and should not be turned off, but the Bonjour advertising service can be disabled.
  resolution: |
    Automated method:
    Ask your system administrator to deploy an MDM profile that disables Bonjour advertising service.
    Profile Method:
        Create or edit a configuration profile with the following information:
        1. The Payload Type string is `com.apple.mDNSResponder`.
        2. The key to include is `NoMulticastAdvertisements`.
        3. The key must be set to `<true/>`.
  query: SELECT 1 FROM managed_policies WHERE domain='com.apple.mDNSResponder' AND name='NoMulticastAdvertisements' AND value = 1;
  purpose: Informational
  tags: compliance, CIS, CIS_Level2, CIS4.1
  contributors: lucasmrod
---
apiVersion: v1
kind: policy
spec:
  name: CIS - Ensure HTTP Server Is Disabled
  platforms: macOS
  platform: darwin
  description: |
    Personal web sharing could be enabled to allow someone on another computer to download files or information from the user's computer.
    Apache is still part of the Operating System and can be easily turned on to share files and provide remote connectivity
    to an end-user computer. Web serving should not be done from a user desktop. Open ports make it easier to exploit the computer.
  resolution: |
    Automated method:
    Ask your system administrator to deploy the following script which will disable the Apache service:
    /usr/bin/sudo /bin/launchctl unload -w /System/Library/LaunchDaemons/org.apache.httpd.plist
  query: SELECT 1 WHERE NOT EXISTS(SELECT * FROM processes WHERE path = '/usr/sbin/httpd');
  purpose: Informational
  tags: compliance, CIS, CIS_Level1, CIS4.2
  contributors: lucasmrod
---
apiVersion: v1
kind: policy
spec:
  name: CIS - Ensure NFS Server Is Disabled
  platforms: macOS
  platform: darwin
  description: |
    MacOS can act as an NFS fileserver. NFS sharing could be enabled to allow someone on another computer to mount
    shares and gain access to information from the user's computer.
  resolution: |
    Automated method:
    Ask your system administrator to deploy the following script which will disable the NFS service
    and its directory listing:
    /usr/bin/sudo /bin/launchctl disable system/com.apple.nfsd
    /usr/bin/sudo /bin/rm /etc/exports
  query: |
    SELECT 1 WHERE
    NOT EXISTS(SELECT 1 FROM processes WHERE path = '/sbin/nfsd')
    AND
    NOT EXISTS(SELECT 1 FROM file WHERE path = '/etc/exports');
  purpose: Informational
  tags: compliance, CIS, CIS_Level1, CIS4.3
  contributors: lucasmrod
---
apiVersion: v1
kind: policy
spec:
  name: CIS - Ensure Home Folders Are Secure
  platforms: macOS
  platform: darwin
  description: |
    By default, macOS allows all valid users into the top level of every other user's home folder and restricts access to the Apple default folders within. Another user on the same system can see you have a "Documents" folder but cannot see inside it. This configuration does work for personal file sharing but can expose user files to standard accounts on the system.
    The best parallel for Enterprise environments is that everyone who has a Dropbox account can see everything that is at the top level but can't see your pictures. Similarly with macOS, users can see into every new Directory that is created because of the default permissions.
    Home folders should be restricted to access only by the user. Sharing should be used on dedicated servers or cloud instances that are managing access controls. Some environments may encounter problems if execute rights are removed as well as read and write. Either no access or execute only for group or others is acceptable.
  resolution: |
    Automated method:
    Ask your system administrator to deploy a script that will go over all users and set the mode for all of them either like this:
    /usr/bin/sudo /bin/chmod -R og-rwx /Users/<username>
    Or like this if there is a need for excutable access:
    /usr/bin/sudo /bin/chmod -R og-rw /Users/<username>
  query: SELECT 1 WHERE NOT EXISTS (
    SELECT 1 FROM file WHERE (
    path LIKE '/Users/%'
    AND path != '/Users/Shared/'
    AND mode != "0700"
    AND mode !="0701"
    AND mode !="0710"
    AND mode !="0711"
    ));
  purpose: Informational
  tags: compliance, CIS, CIS_Level1, CIS5.1.1
  contributors: sharon-fdm
---
apiVersion: v1
kind: policy
spec:
  name: CIS - Ensure System Integrity Protection Status (SIP) Is Enabled
  platforms: macOS
  platform: darwin
  description: |
    System Integrity Protection is a security feature introduced in OS X 10.11 El Capitan. System Integrity Protection restricts access to System domain locations and restricts runtime attachment to system processes. Any attempt to inspect or attach to a system process will fail. Kernel Extensions are now restricted to /Library/Extensions and are required to be signed with a Developer ID.
  resolution: |
    Terminal Method:
    Perform the following steps to enable System Integrity Protection:
      1. Reboot into the Recovery Partition (reboot and hold down Command (⌘) + R)
      2. Select Utilities
      3. Select Terminal
      4. Run the following command:
          /usr/bin/sudo /usr/bin/csrutil enable
  query: SELECT 1 FROM sip_config WHERE config_flag="sip" and enabled=1;
  purpose: Informational
  tags: compliance, CIS, CIS_Level1, CIS5.1.2
  contributors: sharon-fdm
---
apiVersion: v1
kind: policy
spec:
  name: CIS - Ensure Apple Mobile File Integrity (AMFI) Is Enabled (fleetd required)
  platforms: macOS
  platform: darwin
  description: |
    Apple Mobile File Integrity (AMFI) was first released in macOS 10.12. The daemon and service block attempts to run unsigned code. AMFI uses launchd, code signatures, certificates, entitlements, and provisioning profiles to create a filtered entitlement dictionary for an app. AMFI is the macOS kernel module that enforces code-signing and library validation.
    Note: AMFI cannot be disabled with SIP enabled, but a change attempt can be made that will appear successful, and report incorrectly as successful. If the AMFI audit fails, and the SIP audit passes, this is still an issue the admin should research.
  resolution: |
    Automated method:
      Ask your system administrator to deploy the following script which will Ensure Apple Mobile File Integrity (AMFI) Is Enabled:
      /usr/bin/sudo /usr/sbin/nvram boot-args=""
  query: SELECT 1 FROM nvram_info WHERE amfi_enabled="1";
  purpose: Informational
  tags: compliance, CIS, CIS_Level1, CIS5.1.3
  contributors: sharon-fdm
---
apiVersion: v1
kind: policy
spec:
  name: CIS - Ensure Sealed System Volume (SSV) Is Enabled (fleetd required)
  platforms: macOS
  platform: darwin
  description: |
    Sealed System Volume is a security feature introduced in macOS 11.0 Big Sur.
    During system installation, a SHA-256 cryptographic hash is calculated for all immutable system files and stored in a Merkle tree which itself is hashed as the Seal. Both are stored in the metadata of the snapshot created of the System volume.
    The seal is verified by the boot loader at startup. macOS will not boot if system files have been tampered with. If validation fails, the user will be instructed to reinstall the operating system.
    During read operations for files located in the Sealed System Volume, a hash is calculated and compared to the value stored in the Merkle tree.
  resolution: |
    If SSV has been disabled, assume that the operating system has been compromised. Back up any files, and do a clean install to a known good Operating System.
  query: SELECT 1 FROM csrutil_info WHERE ssv_enabled="1";
  purpose: Informational
  tags: compliance, CIS, CIS_Level1, CIS5.1.4
  contributors: sharon-fdm
---
apiVersion: v1
kind: policy
spec:
  name: CIS - Ensure Appropriate Permissions Are Enabled for System Wide Applications
  platforms: macOS
  platform: darwin
  description: |
    Applications in the System Applications Directory (/Applications) should be world- executable since that is their reason to be on the system. They should not be world- writable and allow any process or user to alter them for other processes or users to then execute modified versions.
  resolution: |
    Ask your system administrator to deploy a script that will configure all *.app under /Applications folders to have no write permissions for 'others'. 
    $ /usr/bin/sudo IFS=$'\n'
      for apps in $( /usr/bin/find /Applications -iname "*\.app" -type d -perm -2 ); 
      do
        /bin/chmod -R o-w "$apps"
      done
  query: |
    SELECT 1 WHERE NOT EXISTS (
    SELECT 1 FROM file WHERE 
      path LIKE '/Applications/%%'  
      AND type = 'directory' 
      AND directory LIKE '%.app' 
      AND  CAST( SUBSTRING( mode ,-1) AS INTEGER)  & 0x2 !=0 -- mode last char is others' permissions. bitwise with 0x2 means write permissions. (which we do not want here) 
    );
  purpose: Informational
  tags: compliance, CIS, CIS_Level1, CIS5.1.5
  contributors: sharon-fdm
---
apiVersion: v1
kind: policy
spec:
  name: CIS - Ensure No World Writable Files Exist in the System Folder
  platforms: macOS
  platform: darwin
  description: |
    Software sometimes insists on being installed in the /System/Volumes/Data/System Directory and has inappropriate world-writable permissions.
    Macs with writable files in System should be investigated forensically. A file with open writable permissions is a sign of at best a rogue application. It could also be a sign of a computer compromise and a persistent presence on the system.
  resolution: |
    Ask your system administrator to deploy a script that will ensure folders are not world-writable in the /System folder. 
    /usr/bin/sudo IFS=$'\n'
    for sysPermissions in $( /usr/bin/find /System/Volumes/Data/System -type d -perm -2 | /usr/bin/grep -v "Drop Box" ); 
    do
      /bin/chmod -R o-w "$sysPermissions"
    done
  query: |
    SELECT 1 WHERE NOT EXISTS (
    SELECT 1 FROM file WHERE 
      path LIKE '/System/Volumes/Data/System/%%'  
      AND type = 'directory' 
      AND directory NOT LIKE '%Drop Box%' 
      AND   CAST( SUBSTRING( mode ,-1) AS INTEGER) & 0x2 !=0 -- mode last char is others' permissions. bitwise with 0x2 means write permissions. (which we do not want here) 
    );
  purpose: Informational
  tags: compliance, CIS, CIS_Level1, CIS5.1.6
  contributors: sharon-fdm
---
apiVersion: v1
kind: policy
spec:
  name: CIS - Ensure No World Writable Files Exist in the Library Folder
  platforms: macOS
  platform: darwin
  description: |
    Software sometimes insists on being installed in the /System/Volumes/Data/Library Directory and has inappropriate world-writable permissions.  
    Folders in /System/Volumes/Data/Library should not be world-writable. The audit check excludes the /System/Volumes/Data/Library/Caches and /System/Volumes/Data/Library/Preferences/Audio/Data folders where the sticky bit is set.
  resolution: |
    Ask your system administrator to deploy a script that will ensure folders are not world-writable in the /System folder. 
    /usr/bin/sudo IFS=$'\n'
    for libPermissions in $( /usr/bin/find /System/Volumes/Data/Library -type d -perm -2 | /usr/bin/grep -v Caches | /usr/bin/grep -v /Preferences/Audio/Data); 
    do
      /bin/chmod -R o-w "$libPermissions"
    done
  query: |
    SELECT 1 WHERE NOT EXISTS (
    SELECT 1 FROM file WHERE 
      path LIKE '/System/Volumes/Data/Library/%%'
      AND type = 'directory' 
      AND directory NOT LIKE '%Caches%' 
      AND directory NOT LIKE '%/Preferences/Audio/Data%' 
      AND   CAST( SUBSTRING( mode ,-1) AS INTEGER) & 0x2 !=0 -- mode last char is others' permissions. bitwise with 0x2 means write permissions. (which we do not want here) 
    );
  purpose: Informational
  tags: compliance, CIS, CIS_Level2, CIS5.1.7
  contributors: sharon-fdm
---
apiVersion: v1
kind: policy
spec:
  name: CIS - Ensure Password Account Lockout Threshold Is Configured (Fleetd required)
  platforms: macOS
  platform: darwin
  description: |
    The account lockout threshold specifies the amount of times a user can enter an incorrect password before a lockout will occur.
  resolution: |
    Automated method:
    Ask your system administrator to deploy an MDM profile that Ensure Password Account Lockout Threshold.
    Profile Method:
    Create or edit a configuration profile with the following information:
      1. The PayloadType string is com.apple.mobiledevice.passwordpolicy 
      2. The key to include is maxFailedAttempts
      3. The key must be set to <integer><value≤5></integer>
  query: SELECT 1 FROM  pwd_policy where max_failed_attempts <= 5;
  purpose: Informational
  tags: compliance, CIS, CIS_Level1, CIS5.2.1
  contributors: sharon-fdm
---
apiVersion: v1
kind: policy
spec:
  name: CIS - Ensure Password Minimum Length Is Configured
  platforms: macOS
  platform: darwin
  description: |
    A minimum password length is the fewest number of characters a password can contain to meet a system's requirements. Ensure that a minimum of a 15-character password is part of the password policy on the computer. Where the confidentiality of encrypted information in FileVault is more of a concern, requiring a longer password or passphrase may be sufficient rather than imposing additional complexity requirements that may be self-defeating.
  resolution: |
    Automated method:
    Ask your system administrator to deploy an MDM profile that disables Guest Account.
    Profile Method:
    Create or edit a configuration profile with the following information:
      1. The PayloadType string is com.apple.mobiledevice.passwordpolicy 
      2. The key to include is minLength
      3. The key must be set to <integer><value≥15></integer>
  query: |
    SELECT 1 
    FROM (
    SELECT cast(lengthtxt as integer(2)) minlength 
    FROM (
    SELECT SUBSTRING(length, 1, 2) AS lengthtxt 
    FROM (
    SELECT policy_description, policy_identifier, split(policy_content, '{', 1) AS length 
    FROM password_policy 
    WHERE policy_identifier LIKE '%minLength')) 
    WHERE minlength >= 15);
  purpose: Informational
  tags: compliance, CIS, CIS_Level1, CIS5.2.2
  contributors: sharon-fdm
---
apiVersion: v1
kind: policy
spec:
  name: CIS - Ensure Password Age Is Configured (Fleetd Required)
  platforms: macOS
  platform: darwin
  description: |
    Over time, passwords can be captured by third parties through mistakes, phishing attacks, third-party breaches, or merely brute-force attacks. To reduce the risk of exposure and to decrease the incentives of password reuse (passwords that are not forced to be changed periodically generally are not ever changed), users should reset passwords periodically. This control uses 365 days as the acceptable value. Some organizations may be more or less restrictive. This control mainly exists to mitigate against password reuse of the macOS account password in other realms that may be more prone to compromise. Attackers take advantage of exposed information to attack other accounts.
  resolution: |
    Automated method:
    Ask your system administrator to deploy an MDM profile that disables Guest Account.
    Profile Method:
    Create or edit a configuration profile with the following information:
      1. The Payload Type string is com.apple.mobiledevice.passwordpolicy 
      2. The key to include is maxPINAgeInDays
      3. The key must be set to <integer><value<=365></integer>
  query: |
    SELECT 1 WHERE
    EXISTS(SELECT 1 FROM pwd_policy WHERE expires_every_n_days <= 365)
    OR
    EXISTS(SELECT 1 FROM pwd_policy WHERE days_to_expiration <= 365);
  purpose: Informational
  tags: compliance, CIS, CIS_Level1, CIS5.2.7
  contributors: sharon-fdm
---
apiVersion: v1
kind: policy
spec:
  name: CIS - Ensure Password History Is Configured (Fleetd Required)
  platforms: macOS
  platform: darwin
  description: |
    Over time, passwords can be captured by third parties through mistakes, phishing attacks, third-party breaches, or merely brute-force attacks. To reduce the risk of exposure and to decrease the incentives of password reuse (passwords that are not forced to be changed periodically generally are not ever changed), users must reset passwords periodically. This control ensures that previous passwords are not reused immediately by keeping a history of previous password hashes. Ensure that password history checks are part of the password policy on the computer. This control checks whether a new password is different than the previous 15. The latest NIST guidance based on exploit research referenced in this section details how one of the greatest risks is password exposure rather than password cracking. Passwords should be changed to a new unique value whenever a password might have been exposed to anyone other than the account holder. Attackers have maintained persistent control based on predictable password change patterns and substantially different patterns should be used in case of a leak.
  resolution: |
    Automated method:
    Ask your system administrator to deploy an MDM profile with the following information:
      1. The Payload Type string is com.apple.mobiledevice.passwordpolicy 
      2. The key to include is pinHistory
      3. The key must be set to <integer><value≥15></integer>
  query: SELECT 1 FROM  pwd_policy where history_depth >= 15;
  purpose: Informational
  tags: compliance, CIS, CIS_Level1, CIS5.2.8
  contributors: sharon-fdm
---
apiVersion: v1
kind: policy
spec:
  name: CIS - Ensure the Sudo Timeout Period Is Set to Zero (Fleetd Required)
  platforms: macOS
  platform: darwin
  description: |
    The sudo command stays logged in as the root user for five minutes before timing out and re-requesting a password.
    This five-minute window should be eliminated since it leaves the system extremely vulnerable.
  resolution: |
    Automated method:
    Ask your system administrator to deploy the following script:
    echo 'Defaults timestamp_timeout=0' | sudo tee -a /etc/sudoers.d/CIS_54_sudoconfiguration
    /usr/bin/sudo /usr/sbin/chown -R root:wheel /etc/sudoers.d/
  query: |
    SELECT 1 WHERE EXISTS(
      SELECT * FROM file WHERE path = '/etc/sudoers.d' AND uid = 0 AND gid = 0
    ) AND EXISTS(
      SELECT
        COALESCE(JSON_EXTRACT(
          json_result, '$.Authentication timestamp timeout'
        ), '') AS authentication_timestamp_timeout
      FROM sudo_info WHERE authentication_timestamp_timeout = '0.0 minutes'
    );
  purpose: Informational
  tags: compliance, CIS, CIS_Level1, CIS5.4
---
apiVersion: v1
kind: policy
spec:
  name: CIS - Ensure a Separate Timestamp Is Enabled for Each User/tty (Fleetd Required)
  platforms: macOS
  platform: darwin
  description: |
    Using tty tickets ensures that a user must enter the sudo password in each Terminal session.
    With sudo versions 1.8 and higher, introduced in 10.12, the default value is to have tty tickets
    for each interface so that root access is limited to a specific terminal.
    The default configuration can be overwritten or not configured correctly on earlier versions of macOS.
  resolution: |
    Automated method:
    Ask your system administrator to deploy the following script:
    echo 'Defaults timestamp_type=tty' | sudo tee /etc/sudoers.d/CIS_55_sudoconfiguration
  query: |
    SELECT 1 WHERE EXISTS(
      SELECT
        COALESCE(JSON_EXTRACT(
          json_result, '$.Type of authentication timestamp record'
        ), '') AS type_of_auth_timestamp_record
      FROM sudo_info WHERE type_of_auth_timestamp_record = 'tty'
    );
  purpose: Informational
  tags: compliance, CIS, CIS_Level1, CIS5.5
  contributors: lucasmrod
---
apiVersion: v1
kind: policy
spec:
  name: CIS - Ensure an Administrator Account Cannot Login to Another User's Active and Locked Session (Fleetd Required)
  platforms: macOS
  platform: darwin
  description: |
    Disabling the administrator's and/or user's ability to log into another user's active and locked session prevents
    unauthorized persons from viewing potentially sensitive and/or personal information.
  resolution: |
    Automated method:
    Ask your system administrator to deploy a script that runs the following:
      /usr/bin/sudo /usr/bin/security authorizationdb write system.login.screensaver use-login-window-ui
  query: |
    SELECT 1 WHERE EXISTS (
      SELECT JSON_EXTRACT(json_result, '$.rule') AS rule
      FROM authdb
      WHERE right_name = 'system.login.screensaver' AND 
      rule LIKE '%use-login-window-ui%'
    );
  purpose: Informational
  tags: compliance, CIS, CIS_Level1, CIS5.7
  contributors: lucasmrod
---
apiVersion: v1
kind: policy
spec:
  name: CIS - Ensure a Login Window Banner Exists
  platforms: macOS
  platform: darwin
  description: |
    An access warning may reduce a casual attacker's tendency to target the system. Access warnings may also aid
    in the prosecution of an attacker by evincing the attacker's knowledge of the system's private status,
    acceptable use policy, and authorization requirements.
  resolution: |
    Automated method:
    Ask your system administrator to deploy the following script:
      echo "Content of the banner" | sudo tee /Library/Security/PolicyBanner.txt
      /usr/bin/sudo /usr/sbin/chown root:wheel /Library/Security/PolicyBanner.txt
      /usr/bin/sudo /bin/chmod o+r /Library/Security/PolicyBanner.txt
  query: |
    SELECT 1 FROM file
    WHERE (path = '/Library/Security/PolicyBanner.txt' OR
    path = '/Library/Security/PolicyBanner.rtf') AND mode = '0644'
    AND uid = 0 AND gid = 0;
  purpose: Informational
  tags: compliance, CIS, CIS_Level2, CIS5.8
  contributors: lucasmrod
---
apiVersion: v1
kind: policy
spec:
  name: CIS - Ensure Legacy EFI Is Valid and Updating (Fleetd Required)
  platforms: macOS
  platform: darwin
  description: |
    In order to mitigate firmware attacks, Apple has created an automated Firmware check to ensure that the EFI version
    running is a known good version from Apple. There is also an automated process to check it every seven days.
    This check is only valid on T1 chips and prior. Neither T2 chips nor Apple silicon require this control check
    If the Firmware of a computer has been compromised, the Operating System that the Firmware loads cannot be trusted, either.
  resolution: |
    If EFI does not pass the integrity check, you may send a report to Apple. Backing up files and clean installing a
    known good Operating System and Firmware is recommended.
  query: |
    SELECT 1 FROM firmware_eficheck_integity_check
    WHERE chip != 'intel-t1' OR (
      chip = 'intel-t1' AND
      output LIKE '%Primary allowlist version match found. No changes detected in primary hashes%' AND
      NOT EXISTS (
          SELECT * FROM plist WHERE
          path = '/var/db/com.apple.xpc.launchd/disabled.plist' AND
          key = 'com.apple.driver.eficheck' AND
          value = '0'
      )
    );
  purpose: Informational
  tags: compliance, CIS, CIS_Level1, CIS5.9
  contributors: lucasmrod
---
apiVersion: v1
kind: policy
spec:
  name: CIS - Ensure Show All Filename Extensions Setting is Enabled
  platforms: macOS
  platform: darwin
  description: |
    A filename extension is a suffix added to a base filename that indicates the base filename's
    file format. Visible filename extensions allow the user to identify the file type and the
    application it is associated with which leads to quick identification of misrepresented malicious files.
  resolution: |
    Automated method:
    Ask your system administrator to deploy a script that will ensure Show All Filename Extensions Setting is Enabled
        For each user run:
        /usr/bin/sudo -u <username> /usr/bin/defaults write /Users/<username>/Library/Preferences/.GlobalPreferences.plist AppleShowAllExtensions -bool true
  query: |
    SELECT 1 WHERE NOT EXISTS (
      SELECT 1 FROM users AS u
      LEFT JOIN (
        SELECT * FROM plist WHERE
          path LIKE '/Users/%/Library/Preferences/.GlobalPreferences.plist' AND
          key = 'AppleShowAllExtensions' AND
          value = '1') AS p
      ON p.path = CONCAT(u.directory, '/Library/Preferences/.GlobalPreferences.plist')
        WHERE u.directory LIKE '/Users/%' AND
        p.value IS NULL
    );
  purpose: Informational
  tags: compliance, CIS, CIS_Level1, CIS6.1.1
  contributors: artemist-work
---
apiVersion: v1
kind: policy
spec:
<<<<<<< HEAD
  name: CIS - Ensure Prevent Cross-site Tracking in Safari Is Enabled (MDM Required)
  platforms: macOS
  platform: darwin
  description: |
    Cross-tracking allows data-brokers to follow you across the Internet to enable their business model of
    selling personal data. Users should protect their data and not volunteer it to marketing companies.
  resolution: |
    Automated method:
    Ask your system administrator to deploy a profile via MDM with the following information:
      1. The PayloadType string is com.apple.Safari.
      2. The key to include is BlockStoragePolicy.
      3. The key must be set to: 2
      4. The key to also include is WebKitPreferences.storageBlockingPolicy
      5. The key must be set to: 1
      6. The key to also include is WebKitStorageBlockingPolicy
      7. The key must be set to: 1
  query: |
    SELECT 1 WHERE EXISTS (
      SELECT 1 FROM managed_policies WHERE domain = 'com.apple.Safari' AND name = 'BlockStoragePolicy' AND value = '2'
    ) AND EXISTS (
      SELECT 1 FROM managed_policies WHERE domain = 'com.apple.Safari' AND name = 'WebKitPreferences.storageBlockingPolicy' AND value = '1'
    ) AND EXISTS (
      SELECT 1 FROM managed_policies WHERE domain = 'com.apple.Safari' AND name = 'WebKitStorageBlockingPolicy' AND value = '1'
    );
  purpose: Informational
  tags: compliance, CIS, CIS_Level1, CIS6.3.4
=======
  name: CIS - Ensure Automatic Opening of Safe Files in Safari Is Disabled (MDM Required)
  platforms: macOS
  platform: darwin
  description: |
    Safari will automatically run or execute what it considers safe files. This can include
    installers and other files that execute on the operating system. Safari evaluates file safety by
    using a list of filetypes maintained by Apple. The list of files include text, image, video and
    archive formats that would be run in the context of the OS rather than the browser.
    Hackers have taken advantage of this setting via drive-by attacks. These attacks occur when a
    user visits a legitimate website that has been corrupted. The user unknowingly downloads a
    malicious file either by closing an infected pop-up or hovering over a malicious banner. An
    attacker can create a malicious file that will fall within Safari's safe file list that will
    download and execute without user input.
  resolution: |
    Payload Method:
    Ask your administrator to deploy a profile which disables AutoOpenSafeDownloads in Safari
  query: |
    SELECT 1 FROM managed_policies WHERE
      domain = 'com.apple.Safari' AND
      name = 'AutoOpenSafeDownloads' AND
      value = '0'
      LIMIT 1;
  purpose: Informational
  tags: compliance, CIS, CIS_Level1, CIS6.3.1
  contributors: artemist-work
---
apiVersion: v1
kind: policy
spec:
  name: CIS - Ensure Advertising Privacy Protection in Safari Is Enabled (FDA Required)
  platforms: macOS
  platform: darwin
  description: |
    Apple provides a framework that allows advertisers to target Apple users and end-users with advertisements.
    While many people prefer that when they see advertising it is relevant to them and their interests, the detailed
    information that is data mining collected, correlated, and available to advertisers in repositories is often disconcerting.
    This information is valuable to both advertisers and attackers and has been used with other metadata to reveal users' identities.
  resolution: |
    Automated method:
    Ask your system administrator to deploy the following script:
      # For each user run:
      /usr/bin/sudo -u <username> /usr/bin/defaults write \
        /Users/<username>/Library/Containers/com.apple.Safari/Data/Library/Preferences/com.apple.Safari \
        WebKitPreferences.privateClickMeasurementEnabled -bool true
  query: |
    SELECT 1 WHERE NOT EXISTS (
      SELECT 1 FROM users AS u
      LEFT JOIN (
        SELECT * FROM plist WHERE
          path LIKE '/Users/%/Library/Containers/com.apple.Safari/Data/Library/Preferences/com.apple.Safari.plist' AND
          key = 'WebKitPreferences.privateClickMeasurementEnabled' AND
          value = '1') AS p
      ON p.path = CONCAT(u.directory, '/Library/Containers/com.apple.Safari/Data/Library/Preferences/com.apple.Safari.plist')
      WHERE u.directory LIKE '/Users/%' AND
      p.value IS NULL
    );
  purpose: Informational
  tags: compliance, CIS, CIS_Level1, CIS6.3.6
>>>>>>> 8af2b56c
  contributors: artemist-work<|MERGE_RESOLUTION|>--- conflicted
+++ resolved
@@ -1876,34 +1876,6 @@
 apiVersion: v1
 kind: policy
 spec:
-<<<<<<< HEAD
-  name: CIS - Ensure Prevent Cross-site Tracking in Safari Is Enabled (MDM Required)
-  platforms: macOS
-  platform: darwin
-  description: |
-    Cross-tracking allows data-brokers to follow you across the Internet to enable their business model of
-    selling personal data. Users should protect their data and not volunteer it to marketing companies.
-  resolution: |
-    Automated method:
-    Ask your system administrator to deploy a profile via MDM with the following information:
-      1. The PayloadType string is com.apple.Safari.
-      2. The key to include is BlockStoragePolicy.
-      3. The key must be set to: 2
-      4. The key to also include is WebKitPreferences.storageBlockingPolicy
-      5. The key must be set to: 1
-      6. The key to also include is WebKitStorageBlockingPolicy
-      7. The key must be set to: 1
-  query: |
-    SELECT 1 WHERE EXISTS (
-      SELECT 1 FROM managed_policies WHERE domain = 'com.apple.Safari' AND name = 'BlockStoragePolicy' AND value = '2'
-    ) AND EXISTS (
-      SELECT 1 FROM managed_policies WHERE domain = 'com.apple.Safari' AND name = 'WebKitPreferences.storageBlockingPolicy' AND value = '1'
-    ) AND EXISTS (
-      SELECT 1 FROM managed_policies WHERE domain = 'com.apple.Safari' AND name = 'WebKitStorageBlockingPolicy' AND value = '1'
-    );
-  purpose: Informational
-  tags: compliance, CIS, CIS_Level1, CIS6.3.4
-=======
   name: CIS - Ensure Automatic Opening of Safe Files in Safari Is Disabled (MDM Required)
   platforms: macOS
   platform: darwin
@@ -1929,6 +1901,37 @@
   purpose: Informational
   tags: compliance, CIS, CIS_Level1, CIS6.3.1
   contributors: artemist-work
+---
+apiVersion: v1
+kind: policy
+spec:
+  name: CIS - Ensure Prevent Cross-site Tracking in Safari Is Enabled (MDM Required)
+  platforms: macOS
+  platform: darwin
+  description: |
+    Cross-tracking allows data-brokers to follow you across the Internet to enable their business model of
+    selling personal data. Users should protect their data and not volunteer it to marketing companies.
+  resolution: |
+    Automated method:
+    Ask your system administrator to deploy a profile via MDM with the following information:
+      1. The PayloadType string is com.apple.Safari.
+      2. The key to include is BlockStoragePolicy.
+      3. The key must be set to: 2
+      4. The key to also include is WebKitPreferences.storageBlockingPolicy
+      5. The key must be set to: 1
+      6. The key to also include is WebKitStorageBlockingPolicy
+      7. The key must be set to: 1
+  query: |
+    SELECT 1 WHERE EXISTS (
+      SELECT 1 FROM managed_policies WHERE domain = 'com.apple.Safari' AND name = 'BlockStoragePolicy' AND value = '2'
+    ) AND EXISTS (
+      SELECT 1 FROM managed_policies WHERE domain = 'com.apple.Safari' AND name = 'WebKitPreferences.storageBlockingPolicy' AND value = '1'
+    ) AND EXISTS (
+      SELECT 1 FROM managed_policies WHERE domain = 'com.apple.Safari' AND name = 'WebKitStorageBlockingPolicy' AND value = '1'
+    );
+  purpose: Informational
+  tags: compliance, CIS, CIS_Level1, CIS6.3.4
+  contributors: lucasmrod
 ---
 apiVersion: v1
 kind: policy
@@ -1962,5 +1965,4 @@
     );
   purpose: Informational
   tags: compliance, CIS, CIS_Level1, CIS6.3.6
->>>>>>> 8af2b56c
   contributors: artemist-work