--- conflicted
+++ resolved
@@ -417,7 +417,37 @@
 apiVersion: v1
 kind: policy
 spec:
-<<<<<<< HEAD
+  name: CIS - Ensure Remote Apple Events is Disabled
+  platforms: macOS
+  platform: darwin
+  description: |
+    Apple Events is a technology that allows one program to communicate with other programs.
+    Remote Apple Events allows a program on one computer to communicate with a program on a
+    different computer. Disabling Remote Apple Events mitigates the risk of an unauthorized
+    program gaining access to the system.
+  resolution: |
+    Graphical Method:
+    1. Open System Settings
+    2. Select General
+    3. Select Sharing
+    4. Set Remote Apple Events to disabled
+  query: |
+    SELECT 1 WHERE NOT EXISTS (
+      SELECT * FROM plist WHERE
+        path = '/var/db/com.apple.xpc.launchd/disabled.plist' AND
+        key = 'com.apple.AEServer' AND
+        value = '0'
+    );
+  # We are not using the launchd table because it does not check if services
+  # are disabled via disabled.plist, which the preference pane uses whenever
+  # a service is disabled after it has been enabled in the past.
+  purpose: Informational
+  tags: compliance, CIS, CIS_Level1, CIS2.3.3.7
+  contributors: artemist-work
+---
+apiVersion: v1
+kind: policy
+spec:
   name: CIS - Ensure Content Caching Is Disabled (MDM Required)
   platforms: macOS
   platform: darwin
@@ -440,38 +470,9 @@
       NOT EXISTS (
         SELECT 1 FROM managed_policies WHERE domain = 'com.apple.applicationaccess' AND name = 'allowContentCaching' AND value !=0 
       ) ;
-  purpose: Informational
-  tags: compliance, CIS, CIS_Level2, CIS2.3.3.9
-  contributors: sharon-fdm
-=======
-  name: CIS - Ensure Remote Apple Events is Disabled
-  platforms: macOS
-  platform: darwin
-  description: |
-    Apple Events is a technology that allows one program to communicate with other programs.
-    Remote Apple Events allows a program on one computer to communicate with a program on a
-    different computer. Disabling Remote Apple Events mitigates the risk of an unauthorized
-    program gaining access to the system.
-  resolution: |
-    Graphical Method:
-    1. Open System Settings
-    2. Select General
-    3. Select Sharing
-    4. Set Remote Apple Events to disabled
-  query: |
-    SELECT 1 WHERE NOT EXISTS (
-      SELECT * FROM plist WHERE
-        path = '/var/db/com.apple.xpc.launchd/disabled.plist' AND
-        key = 'com.apple.AEServer' AND
-        value = '0'
-    );
-  # We are not using the launchd table because it does not check if services
-  # are disabled via disabled.plist, which the preference pane uses whenever
-  # a service is disabled after it has been enabled in the past.
-  purpose: Informational
-  tags: compliance, CIS, CIS_Level1, CIS2.3.3.7
-  contributors: artemist-work
->>>>>>> 9fd70ee9
+    purpose: Informational
+    tags: compliance, CIS, CIS_Level2, CIS2.3.3.9
+    contributors: sharon-fdm
 ---
 apiVersion: v1
 kind: policy
