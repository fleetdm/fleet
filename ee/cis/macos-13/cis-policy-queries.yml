--- conflicted
+++ resolved
@@ -1489,7 +1489,30 @@
 apiVersion: v1
 kind: policy
 spec:
-<<<<<<< HEAD
+  name: CIS - Ensure an Administrator Account Cannot Login to Another User's Active and Locked Session (Fleetd Required)
+  platforms: macOS
+  platform: darwin
+  description: |
+    Disabling the administrator's and/or user's ability to log into another user's active and locked session prevents
+    unauthorized persons from viewing potentially sensitive and/or personal information.
+  resolution: |
+    Automated method:
+    Ask your system administrator to deploy a script that runs the following:
+      /usr/bin/sudo /usr/bin/security authorizationdb write system.login.screensaver use-login-window-ui
+  query: |
+    SELECT 1 WHERE EXISTS (
+      SELECT JSON_EXTRACT(json_result, '$.rule') AS rule
+      FROM authdb
+      WHERE right_name = 'system.login.screensaver' AND 
+      rule LIKE '%use-login-window-ui%'
+    );
+  purpose: Informational
+  tags: compliance, CIS, CIS_Level1, CIS5.7
+  contributors: lucasmrod
+---
+apiVersion: v1
+kind: policy
+spec:
   name: CIS - Ensure Show All Filename Extensions Setting is Enabled
   platforms: macOS
   platform: darwin
@@ -1522,26 +1545,4 @@
     );
   purpose: Informational
   tags: compliance, CIS, CIS_Level1, CIS6.1.1
-  contributors: artemist-work
-=======
-  name: CIS - Ensure an Administrator Account Cannot Login to Another User's Active and Locked Session (Fleetd Required)
-  platforms: macOS
-  platform: darwin
-  description: |
-    Disabling the administrator's and/or user's ability to log into another user's active and locked session prevents
-    unauthorized persons from viewing potentially sensitive and/or personal information.
-  resolution: |
-    Automated method:
-    Ask your system administrator to deploy a script that runs the following:
-      /usr/bin/sudo /usr/bin/security authorizationdb write system.login.screensaver use-login-window-ui
-  query: |
-    SELECT 1 WHERE EXISTS (
-      SELECT JSON_EXTRACT(json_result, '$.rule') AS rule
-      FROM authdb
-      WHERE right_name = 'system.login.screensaver' AND 
-      rule LIKE '%use-login-window-ui%'
-    );
-  purpose: Informational
-  tags: compliance, CIS, CIS_Level1, CIS5.7
-  contributors: lucasmrod
->>>>>>> 086ec05c
+  contributors: artemist-work