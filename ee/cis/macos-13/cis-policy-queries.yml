--- conflicted
+++ resolved
@@ -792,7 +792,6 @@
 apiVersion: v1
 kind: policy
 spec:
-<<<<<<< HEAD
   name: CIS - Ensure Security Auditing Retention Is Enabled
   platforms: macOS
   platform: darwin
@@ -820,7 +819,11 @@
              AND val >=5 );
   purpose: Informational
   tags: compliance, CIS, CIS_Level1, CIS3.4
-=======
+  contributors: sharon-fdm
+---
+apiVersion: v1
+kind: policy
+spec:
   name: CIS - Ensure Firewall Logging Is Enabled and Configured (MDM Required)
   platforms: macOS
   platform: darwin
@@ -852,7 +855,6 @@
 
   purpose: Informational
   tags: compliance, CIS, CIS_Level1, CIS3.6
->>>>>>> 647c15a9
   contributors: sharon-fdm
 ---
 apiVersion: v1
