--- conflicted
+++ resolved
@@ -1712,25 +1712,6 @@
 apiVersion: v1
 kind: policy
 spec:
-<<<<<<< HEAD
-  name: CIS - Ensure the "root" Account Is Disabled (Fleetd Required)
-  platforms: macOS
-  platform: darwin
-  description: |
-    Enabling and using the root account puts the system at risk since any successful exploit or mistake
-    while the root account is in use could have unlimited access privileges within the system.
-    Using the sudo command allows users to perform functions as a root user while limiting and password
-    protecting the access privileges. By default the root account is not enabled on a macOS computer.
-    An administrator can escalate privileges using the sudo command (use -s or -i to get a root shell).
-  resolution: |
-    Automated method:
-    Ask your system administrator to deploy the following script:
-      /usr/bin/sudo /usr/sbin/dsenableroot -d
-  query: |
-    SELECT 1 from dscl WHERE command = 'read' AND path = '/Users/root' AND key = 'AuthenticationAuthority' AND value = '';
-  purpose: Informational
-  tags: compliance, CIS, CIS_Level1, CIS5.6
-=======
   name: CIS - Ensure the Sudo Timeout Period Is Set to Zero (Fleetd Required)
   platforms: macOS
   platform: darwin
@@ -1754,6 +1735,7 @@
     );
   purpose: Informational
   tags: compliance, CIS, CIS_Level1, CIS5.4
+  contributors: lucasmrod
 ---
 apiVersion: v1
 kind: policy
@@ -1780,7 +1762,28 @@
     );
   purpose: Informational
   tags: compliance, CIS, CIS_Level1, CIS5.5
->>>>>>> 8af2b56c
+  contributors: lucasmrod
+---
+apiVersion: v1
+kind: policy
+spec:
+  name: CIS - Ensure the "root" Account Is Disabled (Fleetd Required)
+  platforms: macOS
+  platform: darwin
+  description: |
+    Enabling and using the root account puts the system at risk since any successful exploit or mistake
+    while the root account is in use could have unlimited access privileges within the system.
+    Using the sudo command allows users to perform functions as a root user while limiting and password
+    protecting the access privileges. By default the root account is not enabled on a macOS computer.
+    An administrator can escalate privileges using the sudo command (use -s or -i to get a root shell).
+  resolution: |
+    Automated method:
+    Ask your system administrator to deploy the following script:
+      /usr/bin/sudo /usr/sbin/dsenableroot -d
+  query: |
+    SELECT 1 from dscl WHERE command = 'read' AND path = '/Users/root' AND key = 'AuthenticationAuthority' AND value = '';
+  purpose: Informational
+  tags: compliance, CIS, CIS_Level1, CIS5.6
   contributors: lucasmrod
 ---
 apiVersion: v1
