---
# The latest version of CIS Benchmarks for macOS as of January 2023 was used which was benchmark 1.0 for macOS 13.0 https://workbench.cisecurity.org/benchmarks/10541
apiVersion: v1
kind: policy
spec:
  name: CIS - Ensure All Apple-provided Software Is Current
  platforms: macOS
  platform: darwin
  description: Checks that the current version of macOS is up to date. This query requires maintenance over time.
  resolution: "Go to System Settings/Software Update and install the latest updates manually"
  query: SELECT 1 FROM os_version WHERE version >= '13.1';
  purpose: Informational
  tags: compliance, CIS, CIS_Level1, CIS1.1
  contributors: sharon-fdm
---
apiVersion: v1
kind: policy
spec:
  name: CIS - Ensure Auto Update Is Enabled (MDM Required)
  platforms: macOS
  platform: darwin
  description: Checks that the system is configured via MDM to automatically install updates.
  resolution: "Ask your system administrator to deploy an MDM profile that enables automatic updates."
  query: SELECT 1 FROM managed_policies WHERE domain='com.apple.SoftwareUpdate' AND name='AutomaticCheckEnabled' AND value=1 LIMIT 1;
  purpose: Informational
  tags: compliance, CIS, CIS_Level1, CIS1.2
  contributors: sharon-fdm
---
apiVersion: v1
kind: policy
spec:
  name: CIS - Ensure Download New Updates When Available Is Enabled (MDM Required)
  platforms: macOS
  platform: darwin
  description: Checks that the system is configured via MDM to automatically download updates.
  resolution: "Ask your system administrator to deploy an MDM profile that enables automatic update downloads."
  query: SELECT 1 FROM managed_policies WHERE domain='com.apple.SoftwareUpdate' AND name='AutomaticDownload' AND value=1 LIMIT 1;
  purpose: Informational
  tags: compliance, CIS, CIS_Level1, CIS1.3
  contributors: sharon-fdm
---
apiVersion: v1
kind: policy
spec:
  name: CIS - Ensure Install of macOS Updates Is Enabled (MDM Required)
  platforms: macOS
  platform: darwin
  description: Ensure that macOS updates are installed after they are available from Apple.
  resolution: "Ask your system administrator to deploy an MDM profile that enables automatic install of macOS updates."
  query: SELECT 1 FROM managed_policies WHERE domain='com.apple.SoftwareUpdate' AND name='AutomaticallyInstallMacOSUpdates' AND value=1 LIMIT 1;
  purpose: Informational
  tags: compliance, CIS, CIS_Level1, CIS1.4
  contributors: sharon-fdm
---
apiVersion: v1
kind: policy
spec:
  name: CIS - Ensure Install Application Updates from the App Store Is Enabled (MDM Required)
  platforms: macOS
  platform: darwin
  description: Ensure that application updates are installed after they are available from Apple.
  resolution: Ask your system administrator to deploy an MDM profile that enables automatic updates of Apple apps.
  query: SELECT 1 FROM managed_policies WHERE domain='com.apple.SoftwareUpdate' AND name='AutomaticallyInstallAppUpdates' AND value=1;
  purpose: Informational
  tags: compliance, CIS, CIS_Level1, CIS1.5
  contributors: lucasmrod
---
apiVersion: v1
kind: policy
spec:
  name: CIS - Ensure Install Security Responses and System Files Is Enabled (MDM Required)
  platforms: macOS
  platform: darwin
  description: |
    Ensure that system and security updates are installed after they are available from
    Apple. This setting enables definition updates for XProtect and Gatekeeper. With this
    setting in place, new malware and adware that Apple has added to the list of malware or
    untrusted software will not execute.
  resolution: "Ask your system administrator to deploy an MDM profile that enables automatic critical system and security updates."
  query: SELECT 1 FROM managed_policies WHERE domain='com.apple.SoftwareUpdate' AND name='CriticalUpdateInstall' AND value=1 LIMIT 1;
  purpose: Informational
  tags: compliance, CIS, CIS_Level1, CIS1.6
  contributors: sharon-fdm
---
apiVersion: v1
kind: policy
spec:
  name: CIS - Ensure Software Update Deferment Is Less Than or Equal to 30 Days (MDM Required)
  platforms: macOS
  platform: darwin
  description: |
    Apple provides the capability to manage software updates on Apple devices through
    mobile device management. Part of those capabilities permit organizations to defer
    software updates and allow for testing. Many organizations have specialized software
    and configurations that may be negatively impacted by Apple updates. If software
    updates are deferred, they should not be deferred for more than 30 days.
    This control only verifies that deferred software updates are not deferred for more than 30 days.
  resolution: "Ask your system administrator to deploy an MDM profile configures update deferment to a value of 30 days or less."
  query: SELECT 1 FROM managed_policies WHERE domain='com.apple.applicationaccess' AND name='enforcedSoftwareUpdateDelay' AND value <= 30;
  purpose: Informational
  tags: compliance, CIS, CIS_Level1, CIS1.7
  contributors: lucasmrod
---
apiVersion: v1
kind: policy
spec:
  name: CIS - Ensure iCloud Drive Document and Desktop Sync Is Disabled (MDM Required)
  platforms: macOS
  platform: darwin
  description: Automated Document synchronization should be planned and controlled to approved storage.
  resolution: |
    The administrator should configure this via MDM profile.
    Create or edit a configuration profile with the following information:
      1. The PayloadType string is com.apple.applicationaccess.
      2. The key to include is allowCloudDesktopAndDocuments.
      3. The key must be set to <false/>.
  query: SELECT 1 FROM managed_policies WHERE domain='com.apple.applicationaccess' AND name='allowCloudDesktopAndDocuments' AND (value = 0 OR value = 'false') LIMIT 1;
  purpose: Informational
  tags: compliance, CIS, CIS_Level2, CIS2.1.1.3
  contributors: zwass
---
apiVersion: v1
kind: policy
spec:
  name: CIS - Ensure Firewall Is Enabled
  platforms: macOS
  platform: darwin
  description: A firewall minimizes the threat of unauthorized users gaining access to your system while connected to a network or the Internet.
  resolution: "Go to the Network pane in System Settings and ensure Firewall is active."
  query: SELECT 1 FROM alf WHERE global_state >= 1;
  purpose: Informational
  tags: compliance, CIS, CIS_Level1, CIS2.2.1
  contributors: sharon-fdm
---
apiVersion: v1
kind: policy
spec:
  name: CIS - Ensure Firewall Stealth Mode Is Enabled
  platforms: macOS
  platform: darwin
  description: |
    While in Stealth mode, the computer will not respond to unsolicited probes, dropping that traffic.
    Stealth mode on the firewall minimizes the threat of system discovery tools while connected to a network or the Internet.
  resolution: |
    Perform the following steps to enable firewall stealth mode:
      1. Open System Settings
      2. Select Network
      3. Select Firewall
      4. Select Options...
      5. Set Enabled stealth mode to enabled
  query: SELECT 1 FROM alf WHERE global_state >= 1 AND stealth_enabled = 1;
  purpose: Informational
  tags: compliance, CIS, CIS_Level1, CIS2.2.2
  contributors: lucasmrod
---
apiVersion: v1
kind: policy
spec:
  name: CIS - Ensure AirDrop Is Disabled (MDM Required)
  platforms: macOS
  platform: darwin
  description: |
    AirDrop can allow malicious files to be downloaded from unknown sources.
    Contacts Only limits may expose personal information to devices in the same area.
  resolution: |
    Ask your system administrator to deploy an MDM profile that disables AirDrop.
    Create or edit a configuration profile with the following information:
      1. The PayloadType string is com.apple.applicationaccess
      2. The key to include is allowAirDrop
      3. The key must be set to <false/>
  query: SELECT 1 FROM managed_policies WHERE domain='com.apple.applicationaccess' AND name='allowAirDrop' AND (value = 0 OR value = 'false') LIMIT 1;
  purpose: Informational
  tags: compliance, CIS, CIS_Level1, CIS2.3.1.1
  contributors: lucasmrod
---
apiVersion: v1
kind: policy
spec:
  name: CIS - Ensure AirPlay Receiver Is Disabled (MDM Required)
  platforms: macOS
  platform: darwin
  description: |
    In macOS Monterey (12.0), Apple has added the capability to share content from
    another Apple device to the screen of a host Mac. While there are many valuable uses
    of this capability, such sharing on a standard Mac user workstation should be enabled
    ad hoc as required rather than allowing a continuous sharing service. The feature can
    be restricted by Apple ID or network and is configured to use by accepting the
    connection on the Mac. Part of the concern is frequent connection requests may
    function as a denial-of-service and access control limits may provide too much
    information to an attacker.
  resolution: |
    The administrator should configure this via MDM profile.
    Create or edit a configuration profile with the following information:
      1. The PayloadType string is com.apple.applicationaccess
      2. The key to include is allowAirPlayIncomingRequests
      3. The key must be set to <false/>
  query: SELECT 1 FROM managed_policies WHERE domain='com.apple.applicationaccess' AND name='allowAirPlayIncomingRequests' AND (value = 0 OR value = 'false') LIMIT 1;
  purpose: Informational
  tags: compliance, CIS, CIS_Level1, CIS2.3.1.2
  contributors: lucasmrod
---
apiVersion: v1
kind: policy
spec:
  name: CIS - Ensure Set Time and Date Automatically Is Enabled (MDM required)
  platforms: macOS
  platform: darwin
  description: 
  resolution: |
      The administrator should configure this via MDM profile.
      Create or edit a configuration profile with the following information:
        1. The PayloadType string is com.apple.applicationaccess.
        2. The key to include is forceAutomaticDateAndTime.
        3. The key must be set to <true/>.
  query: SELECT 1 FROM managed_policies WHERE domain='com.apple.applicationaccess' AND name='forceAutomaticDateAndTime' AND value=1 LIMIT 1;
  purpose: Informational
  tags: compliance, CIS, CIS_Level1, CIS2.3.2.1
  contributors: sharon-fdm
---
apiVersion: v1
kind: policy
spec:
  name: CIS - Ensure Time Is Set Within Appropriate Limits (fleetd required)
  platforms: macOS
  platform: darwin
  description: |
    Correct date and time settings are required for authentication protocols, file creation, modification dates and log entries.
    The time offset compared to time.apple.com must be between -270.x and 270.x seconds.
  resolution: Make sure the device can connect to time.apple.com to synchronize time.
  query: SELECT * FROM sntp_request WHERE server = 'time.apple.com' AND clock_offset_ms <= 270000 AND clock_offset_ms >= -270000;
  purpose: Informational
  tags: compliance, CIS, CIS_Level1, CIS2.3.2.2
  contributors: 
---
apiVersion: v1
kind: policy
spec:
  name: CIS - Ensure DVD or CD Sharing Is Disabled
  platforms: macOS
  platform: darwin
  description: 
  resolution: ""
  # Will likely require MDM/managed_policies. Most of the sharing checks that follow will be essentially the same query but looking at different types of sharing.
  query: SELECT * from time;
  purpose: Informational
  tags: compliance, CIS, CIS_Level1, CIS2.3.3.1
  contributors: 
---
apiVersion: v1
kind: policy
spec:
  name: CIS - Ensure Screen Sharing Is Disabled 
  platforms: macOS
  platform: darwin
  description: 
  resolution: ""
  query: SELECT * from time;
  purpose: Informational
  tags: compliance, CIS, CIS_Level1, CIS2.3.3.2
  contributors: 
---
apiVersion: v1
kind: policy
spec:
  name: CIS -  Ensure File Sharing Is Disabled
  platforms: macOS
  platform: darwin
  description: 
  resolution: ""
  query: SELECT * from time;
  purpose: Informational
  tags: compliance, CIS, CIS_Level1, CIS2.3.3.3
  contributors: 
---
apiVersion: v1
kind: policy
spec:
  name: CIS - Ensure Backup Automatically is Enabled If Time Machine Is Enabled (FDA Required)
  platforms: macOS
  platform: darwin
  description: |
    Backup solutions are only effective if the backups run on a regular basis.
    The time to check for backups is before the hard drive fails or the computer goes missing.
    In order to simplify the user experience so that backups are more likely to occur,
    Time Machine should be on and set to Back Up Automatically whenever the target volume is available.

    FDA (Full Disk Access) is required to read the /Library/Preferences/com.apple.TimeMachine.plist
    file that contains the Time Machine configuration and backup destinations.
  resolution: |
    Ask your system administrator to deploy an MDM profile that enables automatic backup if Time Machine is enabled.
    The system administrator can do one of:
    A. Disable Time Machine on the device.
    B. Run the following command to enable automatic backup on Time Machine destinations:
      /usr/bin/sudo /usr/bin/defaults write /Library/Preferences/com.apple.TimeMachine.plist AutoBackup -bool true
  query: |
    SELECT 'no time machine backups' as output
    FROM (SELECT COUNT(*) as c FROM time_machine_backups) t1 WHERE t1.c = 0
    UNION
    SELECT 'time machine automatic backup set to true' as output
    FROM plist WHERE path='/Library/Preferences/com.apple.TimeMachine.plist'
    AND key='AutoBackup' AND (value = 1 OR value = 'true');
  purpose: Informational
  tags: compliance, CIS, CIS_Level2, CIS2.3.4.1
  contributors: lucasmrod
---
apiVersion: v1
kind: policy
spec:
  name: CIS - Ensure Time Machine Volumes Are Encrypted If Time Machine Is Enabled (FDA Required)
  platforms: macOS
  platform: darwin
  description: |
    Backup solutions are only effective if the backups run on a regular basis.
    The time to check for backups is before the hard drive fails or the computer goes missing.
    In order to simplify the user experience so that backups are more likely to occur,
    Time Machine should be on and set to Back Up Automatically whenever the target volume is available.

    FDA (Full Disk Access) is required to read the /Library/Preferences/com.apple.TimeMachine.plist
    file that contains the Time Machine configuration and backup destinations.
  resolution: |
    Graphical Method:
    Perform the following steps to enable encryption on the Time Machine drive:
      1. Open `System Settings`.
      2. Select `General`.
      3. Select `Time Machine`.
      4. Select the unencrypted drive.
      5. Select `-` to forget that drive as a destination.
      6. Select `+` to add a different drive as the destination.
      7. Select `Set Up Disk...`.
      8. Set Encrypt Backup to enabled.
      9. Enter a password in the `New Password` and the same password in the `Re-enter Password` fields.
      10. A password hint is required, but it is recommended that you do not use any identifying information for the password
  query: |
    SELECT 'no time machine destinations configured' as output
    FROM (SELECT COUNT(*) as c FROM time_machine_destinations) t1 WHERE t1.c = 0
    UNION
    SELECT 'time machines destinations with encryption with automatic backup' as output
    FROM (SELECT COUNT(*) as c FROM time_machine_destinations WHERE encryption <> 'Encrypted') t2 WHERE t2.c = 0;
  purpose: Informational
  tags: compliance, CIS, CIS_Level1, CIS2.3.4.2
  contributors: lucasmrod
---
apiVersion: v1
kind: policy
spec:
  name: CIS - Ensure Show Wi-Fi status in Menu Bar Is Enabled (MDM Required)
  platforms: macOS
  platform: darwin
  description: |
    The Wi-Fi status in the menu bar indicates if the system's wireless internet capabilities are enabled.
    If so, the system will scan for available wireless networks in order to connect.
    Enabling "Show Wi-Fi status in menu bar" is a security awareness method that helps mitigate public area
    wireless exploits by making the user aware of their wireless connectivity status.
  resolution: |
    Automated method:
    Ask your system administrator to deploy an MDM profile that enables the Wi-Fi status in the menu bar.
    Create or edit a configuration profile with the following information:
    1. The `PayloadType` string is `com.apple.controlcenter`.
    2. The key to include is `WiFi`.
    3. The key must be set to `<integer>18</integer>`.
  query: SELECT 1 FROM managed_policies WHERE domain = 'com.apple.controlcenter' AND name = 'WiFi' AND value = 18;
  purpose: Informational
  tags: compliance, CIS, CIS_Level1, CIS2.4.1
  contributors: lucasmrod
---
apiVersion: v1
kind: policy
spec:
  name: CIS - Ensure Show Bluetooth Status in Menu Bar Is Enabled (MDM Required)
  platforms: macOS
  platform: darwin
  description: |
    Enabling "Show Bluetooth status in menu bar" is a security awareness method that
    helps understand the current state of Bluetooth, including whether it is enabled,
    discoverable, what paired devices exist, and what paired devices are currently active.
  resolution: |
    Automated method:
    Ask your system administrator to deploy an MDM profile that enables the Bluetooth status in the menu bar.
    Create or edit a configuration profile with the following information:
    1. The `PayloadType` string is `com.apple.controlcenter`.
    2. The key to include is `Bluetooth`.
    3. The key must be set to `<integer>18</integer>`.
  query: SELECT 1 FROM managed_policies WHERE domain = 'com.apple.controlcenter' AND name = 'Bluetooth' AND value = 18;
  purpose: Informational
  tags: compliance, CIS, CIS_Level1, CIS2.4.2
  contributors: lucasmrod
---
apiVersion: v1
kind: policy
spec:
  name: CIS - Ensure Location Services Is Enabled
  platforms: macOS
  platform: darwin
  description: Checks that Location Services option is enabled.
  resolution: |
    Automated method:
    Ask your system administrator to deploy an MDM profile that enables automatic updates of Apple apps.
    Graphical method:
      Perform the following steps to enable Location Services:
        1. Open System Settings
        2. Select Privacy & Security
        3. Select Location Services
        4. Verify Location Services is enabled
  query: SELECT 1 FROM location_services where enabled=1;
  purpose: Informational
  tags: compliance, CIS, CIS_Level2, CIS2.6.1.1
  contributors: sharon-fdm
---
apiVersion: v1
kind: policy
spec:
  name: CIS - Ensure Location Services Is in the Menu Bar
  platforms: macOS
  platform: darwin
  description: Checks that Location Services option is presented in the Menu Bar.
  resolution: |
    Automated method:
    Ask your system administrator to deploy an MDM profile that enables the "location services" icon in menu bar when System Services request your location.
    Graphical method:
      Perform the following steps to enable Location Services:
        1. Open System Settings
        2. Select Privacy & Security
        3. Select Location Services
        4. Select Details...
        5. Verify Show location icon in menu bar when System Services request your
        location is set to your organization's parameters
  query:  SELECT 1 FROM plist WHERE path='/Library/Preferences/com.apple.locationmenu.plist' AND key='ShowSystemServices' AND value=1;
  purpose: Informational
  tags: compliance, CIS, CIS_Level2, CIS2.6.1.2
  contributors: sharon-fdm
---
apiVersion: v1
kind: policy
spec:
  name: CIS - Ensure Limit Ad Tracking Is Enabled (MDM Required)
  platforms: macOS
  platform: darwin
  description: Checks that Ensure Limit Ad Tracking Is Enabled.
  resolution: |
    Automated method:
    Ask your system administrator to deploy an MDM profile that disables apple personalized advertising.
    Graphical method:
      Perform the following steps to enable Location Services:
        1. Open Privacy & Security
        2. Select Apple Advertising
        3. Verify that Personalized Ads is not enabled
  query: SELECT 1 FROM managed_policies WHERE domain='com.apple.applicationaccess' AND name='allowApplePersonalizedAdvertising' AND value=0;
  purpose: Informational
  tags: compliance, CIS, CIS_Level1, CIS2.6.3
  contributors: sharon-fdm
---
apiVersion: v1
kind: policy
spec:
  name: CIS - Ensure Screen Saver Corners Are Secure (FDA Required)
  platforms: macOS
  platform: darwin
  description: |
    Setting a hot corner to disable the screen saver poses a potential security risk since an
    unauthorized person could use this to bypass the login screen and gain access to the system.

    FDA (Full Disk Access) is required to read the configuration of all the users in the device
    ('/Users/*/Library/Preferences/com.apple.dock.plist')
  resolution: |
    Ask your system administrator to deploy a script that will configure
    `wvous-tl-corner`, `wvous-bl-corner`, `wvous-tr-corner`, and `wvous-br-corner` in
    domain `com.apple.dock` to a value that is not 6 (for all users of the device).

    Graphical Method:
      Perform the following steps to ensure that a Hot Corner is not set to Disable Screen Saver:
        1. Open System Settings
        2. Select Desktop & Dock
        3. Select`Hot Corners...`
        4. Verify that `Disable Screen Saver` is not set to any of the corners.
  query: |
    SELECT 1 WHERE NOT EXISTS(
      SELECT 1 FROM plist
      WHERE path LIKE '/Users/%/Library/Preferences/com.apple.dock.plist' AND (
        key = 'wvous-br-corner' OR
        key = 'wvous-bl-corner' OR
        key = 'wvous-tr-corner' OR
        key = 'wvous-tl-corner'
    ) AND value = 6);
  purpose: Informational
  tags: compliance, CIS, CIS_Level2, CIS2.7.1
  contributors: lucasmrod
---
apiVersion: v1
kind: policy
spec:
  name: CIS - Ensure a Password is Required to Wake the Computer From Sleep or Screen Saver Is Enabled (MDM Required)
  platforms: macOS
  platform: darwin
  description: Checks that Password is Required to Wake the Computer From Sleep or Screen Saver Is Enabled.
  resolution: |
    Automated method:
    Ask your system administrator to deploy an MDM profile that Ensure a Password is Required to Wake the Computer From Sleep or Screen Saver Is Enabled.
    Graphical method:
      Perform the following steps to enable Location Services:
        1. Open System Settings
        2. Select Lock Screen
        3. Verify that Require password after screensaver begins or display is turned
        off is set with After 0 seconds or After 5 seconds
  query: |
    SELECT 1 WHERE EXISTS(select 1 FROM managed_policies WHERE domain='com.apple.screensaver' AND name='askForPassword' AND value=1)  AND EXISTS(select 1 FROM managed_policies WHERE domain='com.apple.screensaver' AND name='askForPasswordDelay' AND value <= 5)
  purpose: Informational
  tags: compliance, CIS, CIS_Level1, CIS2.10.2
  contributors: sharon-fdm
---
apiVersion: v1
kind: policy
spec:
  name: CIS - Ensure Gatekeeper Is Enabled
  platforms: macOS
  platform: darwin
  description: |
    Checks that Gatekeeper Is Enabled. Gatekeeper is Apple’s application that utilizes allowlisting to restrict downloaded applications from launching. It functions as a control to limit applications from unverified sources from running without authorization. In an update to Gatekeeper in macOS 13 Ventura, Gatekeeper checks every application on every launch, not just quarantined apps.
  resolution: |
    Automated method:
    Ask your system administrator to deploy an MDM profile that Ensure Gatekeeper Is Enabled
    Graphical method:
      Perform the following steps to enable Location Services:
        1. Open System Settings
        2. Select Privacy & Security
        3. Verify that 'Allow apps downloaded from' is set to' App Store and identified developers'
  query: SELECT 1 FROM gatekeeper WHERE assessments_enabled = 1 AND dev_id_enabled = 1;
  purpose: Informational
  tags: compliance, CIS, CIS_Level1, CIS2.6.4
  contributors: sharon-fdm
---
apiVersion: v1
kind: policy
spec:
  name: CIS - Ensure Sending Diagnostic and Usage Data to Apple Is Disabled (MDM Required)
  platforms: macOS
  platform: darwin
  description: Checks that Sending Diagnostic and Usage Data to Apple Is Disabled.
  resolution: |
    Automated method:
    Ask your system administrator to deploy an MDM profile that disables Sending Diagnostic and Usage Data to Apple.
    Graphical method:
      Perform the following steps to enable Location Services:
        1. Open System Settings
        2. Select Privacy & Security
        3. Select Analytics & Improvements
        4. Verify that Share Mac Analytics is not enabled
        5. Verify that Share with App Developers is not enabled
        6. Verify that Improve Siri & Dictation is not enabled
  query: |
    SELECT 1 WHERE 
    EXISTS(select 1 FROM managed_policies WHERE domain='com.apple.SubmitDiagInfo' AND name='AutoSubmit' AND value = 0)  
    AND 
    EXISTS(select 1 FROM managed_policies WHERE domain='com.apple.applicationaccess' AND name='allowDiagnosticSubmission' AND value = 0)
    AND 
    EXISTS(select 1 FROM managed_policies WHERE domain='com.apple.applicationaccess' AND name='Siri Data Sharing Opt-In Status' AND value = 2);
  purpose: Informational
  tags: compliance, CIS, CIS_Level2, CIS2.6.2
  contributors: sharon-fdm
---
apiVersion: v1
kind: policy
spec:
  name: CIS - Ensure an Inactivity Interval of 20 Minutes Or Less for the Screen Saver Is Enabled (MDM Required)
  platforms: macOS
  platform: darwin
  description: A locking screen saver is one of the standard security controls to limit access to a computer and the current user's session when the computer is temporarily unused or unattended. In macOS, the screen saver starts after a value is selected in the drop- down menu. 20 minutes or less is an acceptable value. Any value can be selected through the command line or script, but a number that is not reflected in the GUI can be problematic. 20 minutes is the default for new accounts.
  resolution: |
    Automated method:
    Ask your system administrator to deploy an MDM profile that ensure an Inactivity Interval of 20 Minutes Or Less for the Screen Saver to be Enabled.
    Graphical method:
      Perform the following steps to enable Location Services:
        1. Open System Settings
        2. Select Lock Screen
        3. Verify that Start Screen Saver when inactive is set for 20 minutes or less (≤1200 seconds)
  query: SELECT 1 FROM managed_policies WHERE domain='com.apple.screensaver' AND name='idleTime' AND value <= 1200;
  purpose: Informational
  tags: compliance, CIS, CIS_Level1, CIS2.10.1
  contributors: sharon-fdm
---
apiVersion: v1
kind: policy
spec:
  name: CIS - Ensure a Custom Message for the Login Screen Is Enabled
  platforms: macOS
  platform: darwin
  description: An access warning informs the user that the system is reserved for authorized use only, and that the use of the system may be monitored
  resolution: |
    Graphical method:
      Perform the following steps to enable Location Services:
        1. Open System Settings
        2. Select Lock Screen
        3. Verify Show message when locked is enabled
        4. Select Set
        5. Verify that the message displayed is configured to your organization's required text
  query: SELECT 1 FROM plist WHERE path='/Library/Preferences/com.apple.loginwindow.plist' AND key='LoginwindowText' AND value != "";
  purpose: Informational
  tags: compliance, CIS, CIS_Level1, CIS2.10.3
  contributors: sharon-fdm
---
apiVersion: v1
kind: policy
spec:
  name: CIS - Ensure FileVault Is Enabled (MDM required)
  platforms: macOS
  platform: darwin
  description: Checks that FileVault Is Enabled. FileVault secures a system's data by automatically encrypting its boot volume and requiring a password or recovery key to access it. This policy checks that filevault is enabled on the device and that the user is not allowed to disable it.
  resolution: |
    Automated method:
    Ask your system administrator to deploy an MDM profile that enables FileVault and disables turning it off.
    Graphical method:
      Perform the following steps to enable Location Services:
        1. Open System Settings
        2. Select Privacy & Privacy
        3. Verify that FileVault states FileVault is turned on for the disk "<disk name>"
        4. Select Privacy & Security
        5. Select Profile
        6. Verify that an installed profile has FileVault Can't Disable set to True
  query: |
    SELECT 1 WHERE 
    EXISTS(SELECT 1 FROM managed_policies WHERE domain='com.apple.MCX' AND name='dontAllowFDEDisable' AND value=1)  
    AND 
    EXISTS(SELECT 1 FROM disk_encryption WHERE user_uuid IS NOT "" AND filevault_status = 'on' LIMIT 1);
  purpose: Informational
  tags: compliance, CIS, CIS_Level1, CIS2.6.5
  contributors: sharon-fdm
---
apiVersion: v1
kind: policy
spec:
  name: CIS - Ensure Login Window Displays as Name and Password Is Enabled (MDM required)
  platforms: macOS
  platform: darwin
  description: Checks Login Window Displays as Name and Password Is Enabled.
  resolution: |
    Automated method:
    Ask your system administrator to deploy an MDM profile that Ensure Login Window Displays as Name and Password Is Enabled.
    Graphical method:
      Perform the following steps to enable Location Services:
        1. Open System Settings
        2. Select Lock Screen
        3. Verify that Login window shows is set to Name and Password
  query: SELECT 1 FROM managed_policies where domain='com.apple.loginwindow' AND name='SHOWFULLNAME' AND value=1;
  purpose: Informational
  tags: compliance, CIS, CIS_Level1, CIS2.10.4
  contributors: sharon-fdm
---
apiVersion: v1
kind: policy
spec:
  name: CIS - Ensure Show Password Hints Is Disabled (MDM Required)
  platforms: macOS
  platform: darwin
  description: Checks Show Password Hints Is Disabled.
  resolution: |
    Automated method:
    Ask your system administrator to deploy an MDM profile that Ensures Show Password Hints Is Disabled.
    Graphical method:
      Perform the following steps to enable Location Services:
        1. OpenSystemSettings
        2. Select Lock Screen
        3. Verify that Show password hints is disabled
  query: SELECT 1 FROM managed_policies WHERE domain = 'com.apple.loginwindow' AND name = 'RetriesUntilHint' AND value = 0;
  purpose: Informational
  tags: compliance, CIS, CIS_Level1, CIS2.10.5
  contributors: sharon-fdm
---
apiVersion: v1
kind: policy
spec:
  name: CIS - Ensure Users' Accounts Do Not Have a Password Hint (fleetd required)
  platforms: macOS
  platform: darwin
  description: |
    Password hints help the user recall their passwords for various systems and/or accounts. In most cases, password hints are simple and closely related to the user's password.
  resolution: |
    Automated method:
    Ask your system administrator to deploy an MDM profile that disables apple personalized advertising.
    Graphical method:
      Perform the following steps to enable Location Services:
        1. Open System Settings
        2. Select Touch ID & Passwords (or Login Password on non-Touch ID Macs)
        3. Select Change...
        4. Change the password and ensure that no text is entered in the Password hint box
  query: SELECT 1 FROM user_login_settings WHERE password_hint_enabled = 0;
  purpose: Informational
  tags: compliance, CIS, CIS_Level1, CIS2.11.1
  contributors: sharon-fdm
---
apiVersion: v1
kind: policy
spec:
  name: CIS - Ensure Guest Account Is Disabled
  platforms: macOS
  platform: darwin
  description: Checks that Guest Account Is Disabled.
  resolution: |
    Automated method:
    Ask your system administrator to deploy an MDM profile that disables Guest Account.
    Graphical method:
      Perform the following steps to enable Location Services:
        1. Open System Settings
        2. Select Users & Groups
        3. Select the i next to the Guest User
        4. Verify that Allow guests to log in to this computer is disable
  query: |
    SELECT 1 WHERE
    EXISTS(SELECT 1 FROM plist WHERE path='/Library/Preferences/com.apple.loginwindow.plist' AND key='GuestEnabled' AND value = 0)
    OR
    EXISTS(select 1 FROM plist WHERE path='/Library/Preferences/com.apple.MCX.plist' AND key='DisableGuestAccount' AND value = 1);
  purpose: Informational
  tags: compliance, CIS, CIS_Level1, CIS2.12.1
  contributors: sharon-fdm
---
apiVersion: v1
kind: policy
spec:
  name: CIS - Ensure Guest Access to Shared Folders Is Disabled
  platforms: macOS
  platform: darwin
  description: Allowing guests to connect to shared folders enables users to access selected shared folders and their contents from different computers on a network
  resolution: |
    Automated method:
      Ask your system administrator to deploy the following script which will disable guest users from access to shared folders:
      /usr/bin/sudo /usr/sbin/sysadminctl -smbGuestAccess off
    Graphical Method:
      Perform the following steps to no longer allow guest user access to shared folders:
        1. Open System Settings
        2. Select Users & Groups
        3. Select the i next to the Guest User
        4. Set Allow guests to connect to shared folders to disabled
  query: SELECT 1 from plist where path = '/Library/Preferences/SystemConfiguration/com.apple.smb.server.plist' AND key = 'AllowGuestAccess' AND value = 0;
  purpose: Informational
  tags: compliance, CIS, CIS_Level1, CIS2.12.2
  contributors: sharon-fdm
---
apiVersion: v1
kind: policy
spec:
  name: CIS - Ensure Automatic Login Is Disabled (MDM Required)
  platforms: macOS
  platform: darwin
  description: |
    The automatic login feature saves a user's system access credentials and bypasses the login screen. Instead, the system automatically loads to the user's desktop screen
  resolution: |
    Automated method:
    Ask your system administrator to deploy an MDM profile that Ensure Automatic Login Is Disabled
    Graphical method:
      Perform the following steps to enable Location Services:
        1. Open System Settings
        2. Select Users & Groups
        3. Set Automatic login in as... to Off
    Profile Method:
        Create or edit a configuration profile with the following information:
        1. The Payload Type string is com.apple.loginwindow
        2. The key to include is com.apple.login.mcx.DisableAutoLoginClient 
        3. The key must be set to <true/>
  query: SELECT 1 FROM managed_policies WHERE domain='com.apple.loginwindow' AND name='com.apple.login.mcx.DisableAutoLoginClient' AND value = 1;
  purpose: Informational
  tags: compliance, CIS, CIS_Level1, CIS2.12.3
  contributors: sharon-fdm
---
apiVersion: v1
kind: policy
spec:
  name: CIS - Ensure Security Auditing Is Enabled
  platforms: macOS
  platform: darwin
  description: |
    macOS's audit facility, auditd, receives notifications from the kernel when certain system calls, such as open, fork, and exit, are made. These notifications are captured and written to an audit log.
  resolution: |
    Automated method:
    Ask your system administrator to deploy the following script which will enable security auditing:
    /usr/bin/sudo /bin/launchctl load -w /System/Library/LaunchDaemons/com.apple.auditd.plist
  query: | 
    SELECT 1 WHERE EXISTS (
      SELECT
        l.program, l.label, l.program_arguments,
        p.path, p.name , p.cmdline
      FROM
        launchd AS l
        INNER JOIN processes AS p
      ON (l.program = p.path)
      WHERE
      (l.label = "com.apple.auditd")
      AND
      (l.program_arguments = p.cmdline)
    );
  purpose: Informational
  tags: compliance, CIS, CIS_Level1, CIS3.1
  contributors: sharon-fdm
---
apiVersion: v1
kind: policy
spec:
  name: CIS - Ensure Firewall Logging Is Enabled and Configured (MDM Required)
  platforms: macOS
  platform: darwin
  description: |
    The socketfilter Firewall is what is used when the Firewall is turned on in the Security & Privacy Preference Pane. In order to appropriately monitor what access is allowed and denied, logging must be enabled. The logging level must be set to "detailed" to be useful in monitoring connection attempts that the firewall detects. Throttled login is not sufficient for examine Firewall connection attempts.
  resolution: |
    Profile Method:
    Create or edit a configuration profile with the following information:
    1. The Payload Type string is com.apple.security.firewall 
    2. The key to include is EnableFirewall
    3. The key must be set to<true/>
    4. The key to also include is EnableLogging
    5. The key must be set to<true/>
    6. The key to also include is LoggingOption
    7. The key must be set to <string>detail</string>
  query: |
    SELECT 1 WHERE
    (
      EXISTS ( SELECT 1 FROM managed_policies WHERE domain='com.apple.security.firewall' AND name='EnableLogging' AND value=1 )
      AND
      EXISTS ( SELECT 1 FROM managed_policies WHERE domain='com.apple.security.firewall' AND name='LoggingOption' AND value="detail" )
    )
    OR
    (
      EXISTS ( SELECT 1 FROM plist WHERE path='/Library/Preferences/com.apple.alf.plist' AND key='loggingenabled' AND value = 1 )
      AND
      EXISTS ( SELECT 1 FROM plist WHERE path='/Library/Preferences/com.apple.alf.plist' AND key='loggingoption' AND value = 2 )
    );

  purpose: Informational
  tags: compliance, CIS, CIS_Level1, CIS3.6
  contributors: sharon-fdm
---
apiVersion: v1
kind: policy
spec:
  name: CIS - Ensure Bonjour Advertising Services Is Disabled (MDM Required)
  platforms: macOS
  platform: darwin
  description: |
    Bonjour is an auto-discovery mechanism for TCP/IP devices which enumerate devices and services within a local subnet.
    DNS on macOS is integrated with Bonjour and should not be turned off, but the Bonjour advertising service can be disabled.
  resolution: |
    Automated method:
    Ask your system administrator to deploy an MDM profile that disables Bonjour advertising service.
    Profile Method:
        Create or edit a configuration profile with the following information:
        1. The Payload Type string is `com.apple.mDNSResponder`.
        2. The key to include is `NoMulticastAdvertisements`.
        3. The key must be set to `<true/>`.
  query: SELECT 1 FROM managed_policies WHERE domain='com.apple.mDNSResponder' AND name='NoMulticastAdvertisements' AND value = 1;
  purpose: Informational
  tags: compliance, CIS, CIS_Level2, CIS4.1
  contributors: lucasmrod
---
apiVersion: v1
kind: policy
spec:
  name: CIS - Ensure HTTP Server Is Disabled
  platforms: macOS
  platform: darwin
  description: |
    Personal web sharing could be enabled to allow someone on another computer to download files or information from the user's computer.
    Apache is still part of the Operating System and can be easily turned on to share files and provide remote connectivity
    to an end-user computer. Web serving should not be done from a user desktop. Open ports make it easier to exploit the computer.
  resolution: |
    Automated method:
    Ask your system administrator to deploy the following script which will disable the Apache service:
    /usr/bin/sudo /bin/launchctl unload -w /System/Library/LaunchDaemons/org.apache.httpd.plist
  query: SELECT 1 WHERE NOT EXISTS(SELECT * FROM processes WHERE path = '/usr/sbin/httpd');
  purpose: Informational
  tags: compliance, CIS, CIS_Level1, CIS4.2
  contributors: lucasmrod
---
apiVersion: v1
kind: policy
spec:
  name: CIS - Ensure NFS Server Is Disabled
  platforms: macOS
  platform: darwin
  description: |
    MacOS can act as an NFS fileserver. NFS sharing could be enabled to allow someone on another computer to mount
    shares and gain access to information from the user's computer.
  resolution: |
    Automated method:
    Ask your system administrator to deploy the following script which will disable the NFS service
    and its directory listing:
    /usr/bin/sudo /bin/launchctl disable system/com.apple.nfsd
    /usr/bin/sudo /bin/rm /etc/exports
  query: |
    SELECT 1 WHERE
    NOT EXISTS(SELECT 1 FROM processes WHERE path = '/sbin/nfsd')
    AND
    NOT EXISTS(SELECT 1 FROM file WHERE path = '/etc/exports');
  purpose: Informational
  tags: compliance, CIS, CIS_Level1, CIS4.3
  contributors: lucasmrod
---
apiVersion: v1
kind: policy
spec:
<<<<<<< HEAD
  name: CIS - Ensure Home Folders Are Secure
  platforms: macOS
  platform: darwin
  description: |
    By default, macOS allows all valid users into the top level of every other user's home folder and restricts access to the Apple default folders within. Another user on the same system can see you have a "Documents" folder but cannot see inside it. This configuration does work for personal file sharing but can expose user files to standard accounts on the system.
    The best parallel for Enterprise environments is that everyone who has a Dropbox account can see everything that is at the top level but can't see your pictures. Similarly with macOS, users can see into every new Directory that is created because of the default permissions.
    Home folders should be restricted to access only by the user. Sharing should be used on dedicated servers or cloud instances that are managing access controls. Some environments may encounter problems if execute rights are removed as well as read and write. Either no access or execute only for group or others is acceptable.
  resolution: |
    Automated method:
    Ask your system administrator to deploy a script that will go over all users and set the mode for all of them either like this:
    /usr/bin/sudo /bin/chmod -R og-rwx /Users/<username>
    Or like this if there is a need for excutable access:
    /usr/bin/sudo /bin/chmod -R og-rw /Users/<username>
  query: SELECT 1 WHERE NOT EXISTS ( 
            SELECT 1 FROM file WHERE (
                path LIKE '/Users/%' 
                AND path != '/Users/Shared/'
                AND mode != "0700" 
                AND mode !="0701" 
                AND mode !="0710" 
                AND mode !="0711"
            ));
  purpose: Informational
  tags: compliance, CIS, CIS_Level1, CIS5.1.1
=======
  name: CIS - Ensure System Integrity Protection Status (SIP) Is Enabled
  platforms: macOS
  platform: darwin
  description: |
    System Integrity Protection is a security feature introduced in OS X 10.11 El Capitan. System Integrity Protection restricts access to System domain locations and restricts runtime attachment to system processes. Any attempt to inspect or attach to a system process will fail. Kernel Extensions are now restricted to /Library/Extensions and are required to be signed with a Developer ID.
  resolution: |
    Terminal Method:
    Perform the following steps to enable System Integrity Protection:
      1. Reboot into the Recovery Partition (reboot and hold down Command (⌘) + R)
      2. Select Utilities
      3. Select Terminal
      4. Run the following command:
          /usr/bin/sudo /usr/bin/csrutil enable
  query: SELECT 1 FROM sip_config WHERE config_flag="sip" and enabled=1;
  purpose: Informational
  tags: compliance, CIS, CIS_Level1, CIS5.1.2
>>>>>>> 424b370e
  contributors: sharon-fdm
---
apiVersion: v1
kind: policy
spec:
  name: CIS - Ensure Password Account Lockout Threshold Is Configured (Fleetd required)
  platforms: macOS
  platform: darwin
  description: |
    The account lockout threshold specifies the amount of times a user can enter an incorrect password before a lockout will occur.
  resolution: |
    Automated method:
    Ask your system administrator to deploy an MDM profile that Ensure Password Account Lockout Threshold.
    Profile Method:
    Create or edit a configuration profile with the following information:
      1. The PayloadType string is com.apple.mobiledevice.passwordpolicy 
      2. The key to include is maxFailedAttempts
      3. The key must be set to <integer><value≤5></integer>
  query: SELECT 1 FROM  pwd_policy where max_failed_attempts <= 5;
  purpose: Informational
  tags: compliance, CIS, CIS_Level1, CIS5.2.1
  contributors: sharon-fdm
---
apiVersion: v1
kind: policy
spec:
  name: CIS - Ensure Password Minimum Length Is Configured
  platforms: macOS
  platform: darwin
  description: |
    A minimum password length is the fewest number of characters a password can contain to meet a system's requirements. Ensure that a minimum of a 15-character password is part of the password policy on the computer. Where the confidentiality of encrypted information in FileVault is more of a concern, requiring a longer password or passphrase may be sufficient rather than imposing additional complexity requirements that may be self-defeating.
  resolution: |
    Automated method:
    Ask your system administrator to deploy an MDM profile that disables Guest Account.
    Profile Method:
    Create or edit a configuration profile with the following information:
      1. The PayloadType string is com.apple.mobiledevice.passwordpolicy 
      2. The key to include is minLength
      3. The key must be set to <integer><value≥15></integer>
  query: |
    SELECT 1 
    FROM (
    SELECT cast(lengthtxt as integer(2)) minlength 
    FROM (
    SELECT SUBSTRING(length, 1, 2) AS lengthtxt 
    FROM (
    SELECT policy_description, policy_identifier, split(policy_content, '{', 1) AS length 
    FROM password_policy 
    WHERE policy_identifier LIKE '%minLength')) 
    WHERE minlength >= 15);
  purpose: Informational
  tags: compliance, CIS, CIS_Level1, CIS5.2.2
  contributors: sharon-fdm
---
apiVersion: v1
kind: policy
spec:
  name: CIS - Ensure Password Age Is Configured (fleetd required)
  platforms: macOS
  platform: darwin
  description: |
    Over time, passwords can be captured by third parties through mistakes, phishing attacks, third-party breaches, or merely brute-force attacks. To reduce the risk of exposure and to decrease the incentives of password reuse (passwords that are not forced to be changed periodically generally are not ever changed), users should reset passwords periodically. This control uses 365 days as the acceptable value. Some organizations may be more or less restrictive. This control mainly exists to mitigate against password reuse of the macOS account password in other realms that may be more prone to compromise. Attackers take advantage of exposed information to attack other accounts.
  resolution: |
    Automated method:
    Ask your system administrator to deploy an MDM profile that disables Guest Account.
    Profile Method:
    Create or edit a configuration profile with the following information:
      1. The Payload Type string is com.apple.mobiledevice.passwordpolicy 
      2. The key to include is maxPINAgeInDays
      3. The key must be set to <integer><value<=365></integer>
  query: |
    SELECT 1 WHERE
    EXISTS(SELECT 1 FROM pwd_policy WHERE expires_every_n_days <= 365)
    OR
    EXISTS(SELECT 1 FROM pwd_policy WHERE days_to_expiration <= 365);
  purpose: Informational
  tags: compliance, CIS, CIS_Level1, CIS5.2.7
  contributors: sharon-fdm
---
apiVersion: v1
kind: policy
spec:
  name: CIS - Ensure Password History Is Configured (fleetd required)
  platforms: macOS
  platform: darwin
  description: |
    Over time, passwords can be captured by third parties through mistakes, phishing attacks, third-party breaches, or merely brute-force attacks. To reduce the risk of exposure and to decrease the incentives of password reuse (passwords that are not forced to be changed periodically generally are not ever changed), users must reset passwords periodically. This control ensures that previous passwords are not reused immediately by keeping a history of previous password hashes. Ensure that password history checks are part of the password policy on the computer. This control checks whether a new password is different than the previous 15. The latest NIST guidance based on exploit research referenced in this section details how one of the greatest risks is password exposure rather than password cracking. Passwords should be changed to a new unique value whenever a password might have been exposed to anyone other than the account holder. Attackers have maintained persistent control based on predictable password change patterns and substantially different patterns should be used in case of a leak.
  resolution: |
    Automated method:
    Ask your system administrator to deploy an MDM profile that disables Guest Account.
    Profile Method:
    Create or edit a configuration profile with the following information:
      1. The Payload Type string is com.apple.mobiledevice.passwordpolicy 
      2. The key to include is pinHistory
      3. The key must be set to <integer><value≥15></integer>
  query: SELECT 1 FROM  pwd_policy where history_depth >= 15;
  purpose: Informational
  tags: compliance, CIS, CIS_Level1, CIS5.2.8
  contributors: sharon-fdm<|MERGE_RESOLUTION|>--- conflicted
+++ resolved
@@ -893,7 +893,6 @@
 apiVersion: v1
 kind: policy
 spec:
-<<<<<<< HEAD
   name: CIS - Ensure Home Folders Are Secure
   platforms: macOS
   platform: darwin
@@ -907,18 +906,22 @@
     /usr/bin/sudo /bin/chmod -R og-rwx /Users/<username>
     Or like this if there is a need for excutable access:
     /usr/bin/sudo /bin/chmod -R og-rw /Users/<username>
-  query: SELECT 1 WHERE NOT EXISTS ( 
-            SELECT 1 FROM file WHERE (
-                path LIKE '/Users/%' 
-                AND path != '/Users/Shared/'
-                AND mode != "0700" 
-                AND mode !="0701" 
-                AND mode !="0710" 
-                AND mode !="0711"
-            ));
+  query: SELECT 1 WHERE NOT EXISTS (
+    SELECT 1 FROM file WHERE (
+    path LIKE '/Users/%'
+    AND path != '/Users/Shared/'
+    AND mode != "0700"
+    AND mode !="0701"
+    AND mode !="0710"
+    AND mode !="0711"
+    ));
   purpose: Informational
   tags: compliance, CIS, CIS_Level1, CIS5.1.1
-=======
+  contributors: sharon-fdm
+---
+apiVersion: v1
+kind: policy
+spec:
   name: CIS - Ensure System Integrity Protection Status (SIP) Is Enabled
   platforms: macOS
   platform: darwin
@@ -935,7 +938,6 @@
   query: SELECT 1 FROM sip_config WHERE config_flag="sip" and enabled=1;
   purpose: Informational
   tags: compliance, CIS, CIS_Level1, CIS5.1.2
->>>>>>> 424b370e
   contributors: sharon-fdm
 ---
 apiVersion: v1
