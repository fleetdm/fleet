--- conflicted
+++ resolved
@@ -1650,7 +1650,6 @@
 apiVersion: v1
 kind: policy
 spec:
-<<<<<<< HEAD
   name: CIS - Ensure a Login Window Banner Exists
   platforms: macOS
   platform: darwin
@@ -1672,7 +1671,10 @@
   purpose: Informational
   tags: compliance, CIS, CIS_Level2, CIS5.8
   contributors: lucasmrod
-=======
+---
+apiVersion: v1
+kind: policy
+spec:
   name: CIS - Ensure Show All Filename Extensions Setting is Enabled
   platforms: macOS
   platform: darwin
@@ -1699,5 +1701,4 @@
     );
   purpose: Informational
   tags: compliance, CIS, CIS_Level1, CIS6.1.1
-  contributors: artemist-work
->>>>>>> d4a1b4d2
+  contributors: artemist-work