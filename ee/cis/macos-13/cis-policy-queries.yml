---
# The latest version of CIS Benchmarks for macOS as of January 2023 was used which was benchmark 1.0 for macOS 13.0 https://workbench.cisecurity.org/benchmarks/10541
apiVersion: v1
kind: policy
spec:
  name: CIS - Ensure All Apple-provided Software Is Current
  platforms: macOS
  platform: darwin
  description: Checks that the current version of macOS is up to date. This query requires maintenance over time.
  resolution: "Go to System Settings/Software Update and install the latest updates manually"
  query: SELECT 1 FROM os_version WHERE version >= '13.1';
  purpose: Informational
  tags: compliance, CIS, CIS_Level1, CIS1.1
  contributors: sharon-fdm
---
apiVersion: v1
kind: policy
spec:
  name: CIS - Ensure Auto Update Is Enabled (MDM Required)
  platforms: macOS
  platform: darwin
  description: Checks that the system is configured via MDM to automatically install updates.
  resolution: "Ask your system administrator to deploy an MDM profile that enables automatic updates."
  query: SELECT 1 FROM managed_policies WHERE domain='com.apple.SoftwareUpdate' AND name='AutomaticCheckEnabled' AND value=1 LIMIT 1;
  purpose: Informational
  tags: compliance, CIS, CIS_Level1, CIS1.2
  contributors: sharon-fdm
---
apiVersion: v1
kind: policy
spec:
  name: CIS - Ensure Download New Updates When Available Is Enabled (MDM Required)
  platforms: macOS
  platform: darwin
  description: Checks that the system is configured via MDM to automatically download updates.
  resolution: "Ask your system administrator to deploy an MDM profile that enables automatic update downloads."
  query: SELECT 1 FROM managed_policies WHERE domain='com.apple.SoftwareUpdate' AND name='AutomaticDownload' AND value=1 LIMIT 1;
  purpose: Informational
  tags: compliance, CIS, CIS_Level1, CIS1.3
  contributors: sharon-fdm
---
apiVersion: v1
kind: policy
spec:
  name: CIS - Ensure Install of macOS Updates Is Enabled (MDM Required)
  platforms: macOS
  platform: darwin
  description: Ensure that macOS updates are installed after they are available from Apple.
  resolution: "Ask your system administrator to deploy an MDM profile that enables automatic install of macOS updates."
  query: SELECT 1 FROM managed_policies WHERE domain='com.apple.SoftwareUpdate' AND name='AutomaticallyInstallMacOSUpdates' AND value=1 LIMIT 1;
  purpose: Informational
  tags: compliance, CIS, CIS_Level1, CIS1.4
  contributors: sharon-fdm
---
apiVersion: v1
kind: policy
spec:
  name: CIS - Ensure Install Application Updates from the App Store Is Enabled (MDM Required)
  platforms: macOS
  platform: darwin
  description: Ensure that application updates are installed after they are available from Apple.
  resolution: Ask your system administrator to deploy an MDM profile that enables automatic updates of Apple apps.
  query: SELECT 1 FROM managed_policies WHERE domain='com.apple.SoftwareUpdate' AND name='AutomaticallyInstallAppUpdates' AND value=1;
  purpose: Informational
  tags: compliance, CIS, CIS_Level1, CIS1.5
  contributors: lucasmrod
---
apiVersion: v1
kind: policy
spec:
  name: CIS - Ensure Install Security Responses and System Files Is Enabled (MDM Required)
  platforms: macOS
  platform: darwin
  description: |
    Ensure that system and security updates are installed after they are available from
    Apple. This setting enables definition updates for XProtect and Gatekeeper. With this
    setting in place, new malware and adware that Apple has added to the list of malware or
    untrusted software will not execute.
  resolution: "Ask your system administrator to deploy an MDM profile that enables automatic critical system and security updates."
  query: SELECT 1 FROM managed_policies WHERE domain='com.apple.SoftwareUpdate' AND name='CriticalUpdateInstall' AND value=1 LIMIT 1;
  purpose: Informational
  tags: compliance, CIS, CIS_Level1, CIS1.6
  contributors: sharon-fdm
---
apiVersion: v1
kind: policy
spec:
  name: CIS - Ensure Software Update Deferment Is Less Than or Equal to 30 Days (MDM Required)
  platforms: macOS
  platform: darwin
  description: |
    Apple provides the capability to manage software updates on Apple devices through
    mobile device management. Part of those capabilities permit organizations to defer
    software updates and allow for testing. Many organizations have specialized software
    and configurations that may be negatively impacted by Apple updates. If software
    updates are deferred, they should not be deferred for more than 30 days.
    This control only verifies that deferred software updates are not deferred for more than 30 days.
  resolution: "Ask your system administrator to deploy an MDM profile configures update deferment to a value of 30 days or less."
  query: SELECT 1 FROM managed_policies WHERE domain='com.apple.applicationaccess' AND name='enforcedSoftwareUpdateDelay' AND value <= 30;
  purpose: Informational
  tags: compliance, CIS, CIS_Level1, CIS1.7
  contributors: lucasmrod
---
apiVersion: v1
kind: policy
spec:
  name: CIS - Ensure iCloud Drive Document and Desktop Sync Is Disabled (MDM Required)
  platforms: macOS
  platform: darwin
  description: Automated Document synchronization should be planned and controlled to approved storage.
  resolution: |
    The administrator should configure this via MDM profile.
    Create or edit a configuration profile with the following information:
      1. The PayloadType string is com.apple.applicationaccess.
      2. The key to include is allowCloudDesktopAndDocuments.
      3. The key must be set to <false/>.
  query: SELECT 1 FROM managed_policies WHERE domain='com.apple.applicationaccess' AND name='allowCloudDesktopAndDocuments' AND (value = 0 OR value = 'false') LIMIT 1;
  purpose: Informational
  tags: compliance, CIS, CIS_Level2, CIS2.1.1.3
  contributors: zwass
---
apiVersion: v1
kind: policy
spec:
  name: CIS - Ensure Firewall Is Enabled
  platforms: macOS
  platform: darwin
  description: A firewall minimizes the threat of unauthorized users gaining access to your system while connected to a network or the Internet.
  resolution: "Go to the Network pane in System Settings and ensure Firewall is active."
  query: SELECT 1 FROM alf WHERE global_state >= 1;
  purpose: Informational
  tags: compliance, CIS, CIS_Level1, CIS2.2.1
  contributors: sharon-fdm
---
apiVersion: v1
kind: policy
spec:
  name: CIS - Ensure Firewall Stealth Mode Is Enabled
  platforms: macOS
  platform: darwin
  description: |
    While in Stealth mode, the computer will not respond to unsolicited probes, dropping that traffic.
    Stealth mode on the firewall minimizes the threat of system discovery tools while connected to a network or the Internet.
  resolution: |
    Perform the following steps to enable firewall stealth mode:
      1. Open System Settings
      2. Select Network
      3. Select Firewall
      4. Select Options...
      5. Set Enabled stealth mode to enabled
  query: SELECT 1 FROM alf WHERE global_state >= 1 AND stealth_enabled = 1;
  purpose: Informational
  tags: compliance, CIS, CIS_Level1, CIS2.2.2
  contributors: lucasmrod
---
apiVersion: v1
kind: policy
spec:
  name: CIS - Ensure AirDrop Is Disabled (MDM Required)
  platforms: macOS
  platform: darwin
  description: |
    AirDrop can allow malicious files to be downloaded from unknown sources.
    Contacts Only limits may expose personal information to devices in the same area.
  resolution: |
    Ask your system administrator to deploy an MDM profile that disables AirDrop.
    Create or edit a configuration profile with the following information:
      1. The PayloadType string is com.apple.applicationaccess
      2. The key to include is allowAirDrop
      3. The key must be set to <false/>
  query: SELECT 1 FROM managed_policies WHERE domain='com.apple.applicationaccess' AND name='allowAirDrop' AND (value = 0 OR value = 'false') LIMIT 1;
  purpose: Informational
  tags: compliance, CIS, CIS_Level1, CIS2.3.1.1
  contributors: lucasmrod
---
apiVersion: v1
kind: policy
spec:
  name: CIS - Ensure AirPlay Receiver Is Disabled (MDM Required)
  platforms: macOS
  platform: darwin
  description: |
    In macOS Monterey (12.0), Apple has added the capability to share content from
    another Apple device to the screen of a host Mac. While there are many valuable uses
    of this capability, such sharing on a standard Mac user workstation should be enabled
    ad hoc as required rather than allowing a continuous sharing service. The feature can
    be restricted by Apple ID or network and is configured to use by accepting the
    connection on the Mac. Part of the concern is frequent connection requests may
    function as a denial-of-service and access control limits may provide too much
    information to an attacker.
  resolution: |
    The administrator should configure this via MDM profile.
    Create or edit a configuration profile with the following information:
      1. The PayloadType string is com.apple.applicationaccess
      2. The key to include is allowAirPlayIncomingRequests
      3. The key must be set to <false/>
  query: SELECT 1 FROM managed_policies WHERE domain='com.apple.applicationaccess' AND name='allowAirPlayIncomingRequests' AND (value = 0 OR value = 'false') LIMIT 1;
  purpose: Informational
  tags: compliance, CIS, CIS_Level1, CIS2.3.1.2
  contributors: lucasmrod
---
apiVersion: v1
kind: policy
spec:
  name: CIS - Ensure Set Time and Date Automatically Is Enabled (MDM required)
  platforms: macOS
  platform: darwin
  description: 
  resolution: |
      The administrator should configure this via MDM profile.
      Create or edit a configuration profile with the following information:
        1. The PayloadType string is com.apple.applicationaccess.
        2. The key to include is forceAutomaticDateAndTime.
        3. The key must be set to <true/>.
  query: SELECT 1 FROM managed_policies WHERE domain='com.apple.applicationaccess' AND name='forceAutomaticDateAndTime' AND value=1 LIMIT 1;
  purpose: Informational
  tags: compliance, CIS, CIS_Level1, CIS2.3.2.1
  contributors: sharon-fdm
---
apiVersion: v1
kind: policy
spec:
  name: CIS - Ensure Time Is Set Within Appropriate Limits (fleetd required)
  platforms: macOS
  platform: darwin
  description: |
    Correct date and time settings are required for authentication protocols, file creation, modification dates and log entries.
    The time offset compared to time.apple.com must be between -270.x and 270.x seconds.
  resolution: Make sure the device can connect to time.apple.com to synchronize time.
  query: SELECT * FROM sntp_request WHERE server = 'time.apple.com' AND clock_offset_ms <= 270000 AND clock_offset_ms >= -270000;
  purpose: Informational
  tags: compliance, CIS, CIS_Level1, CIS2.3.2.2
  contributors: 
---
apiVersion: v1
kind: policy
spec:
  name: CIS - Ensure DVD or CD Sharing Is Disabled
  platforms: macOS
  platform: darwin
  description: 
  resolution: ""
  # Will likely require MDM/managed_policies. Most of the sharing checks that follow will be essentially the same query but looking at different types of sharing.
  query: SELECT * from time;
  purpose: Informational
  tags: compliance, CIS, CIS_Level1, CIS2.3.3.1
  contributors: 
---
apiVersion: v1
kind: policy
spec:
  name: CIS - Ensure Screen Sharing Is Disabled 
  platforms: macOS
  platform: darwin
  description: 
  resolution: ""
  query: SELECT * from time;
  purpose: Informational
  tags: compliance, CIS, CIS_Level1, CIS2.3.3.2
  contributors: 
---
apiVersion: v1
kind: policy
spec:
  name: CIS -  Ensure File Sharing Is Disabled
  platforms: macOS
  platform: darwin
  description: 
  resolution: ""
  query: SELECT * from time;
  purpose: Informational
  tags: compliance, CIS, CIS_Level1, CIS2.3.3.3
  contributors: 
---
apiVersion: v1
kind: policy
spec:
  name: CIS - Ensure Backup Automatically is Enabled If Time Machine Is Enabled (FDA Required)
  platforms: macOS
  platform: darwin
  description: |
    Backup solutions are only effective if the backups run on a regular basis.
    The time to check for backups is before the hard drive fails or the computer goes missing.
    In order to simplify the user experience so that backups are more likely to occur,
    Time Machine should be on and set to Back Up Automatically whenever the target volume is available.

    FDA (Full Disk Access) is required to read the /Library/Preferences/com.apple.TimeMachine.plist
    file that contains the Time Machine configuration and backup destinations.
  resolution: |
    Ask your system administrator to deploy an MDM profile that enables automatic backup if Time Machine is enabled.
    The system administrator can do one of:
    A. Disable Time Machine on the device.
    B. Run the following command to enable automatic backup on Time Machine destinations:
      /usr/bin/sudo /usr/bin/defaults write /Library/Preferences/com.apple.TimeMachine.plist AutoBackup -bool true
  query: |
    SELECT 'no time machine backups' as output
    FROM (SELECT COUNT(*) as c FROM time_machine_backups) t1 WHERE t1.c = 0
    UNION
    SELECT 'time machine automatic backup set to true' as output
    FROM plist WHERE path='/Library/Preferences/com.apple.TimeMachine.plist'
    AND key='AutoBackup' AND (value = 1 OR value = 'true');
  purpose: Informational
  tags: compliance, CIS, CIS_Level2, CIS2.3.4.1
  contributors: lucasmrod
---
apiVersion: v1
kind: policy
spec:
  name: CIS - Ensure Time Machine Volumes Are Encrypted If Time Machine Is Enabled (FDA Required)
  platforms: macOS
  platform: darwin
  description: |
    Backup solutions are only effective if the backups run on a regular basis.
    The time to check for backups is before the hard drive fails or the computer goes missing.
    In order to simplify the user experience so that backups are more likely to occur,
    Time Machine should be on and set to Back Up Automatically whenever the target volume is available.

    FDA (Full Disk Access) is required to read the /Library/Preferences/com.apple.TimeMachine.plist
    file that contains the Time Machine configuration and backup destinations.
  resolution: |
    Graphical Method:
    Perform the following steps to enable encryption on the Time Machine drive:
      1. Open `System Settings`.
      2. Select `General`.
      3. Select `Time Machine`.
      4. Select the unencrypted drive.
      5. Select `-` to forget that drive as a destination.
      6. Select `+` to add a different drive as the destination.
      7. Select `Set Up Disk...`.
      8. Set Encrypt Backup to enabled.
      9. Enter a password in the `New Password` and the same password in the `Re-enter Password` fields.
      10. A password hint is required, but it is recommended that you do not use any identifying information for the password
  query: |
    SELECT 'no time machine destinations configured' as output
    FROM (SELECT COUNT(*) as c FROM time_machine_destinations) t1 WHERE t1.c = 0
    UNION
    SELECT 'time machines destinations with encryption with automatic backup' as output
    FROM (SELECT COUNT(*) as c FROM time_machine_destinations WHERE encryption <> 'Encrypted') t2 WHERE t2.c = 0;
  purpose: Informational
  tags: compliance, CIS, CIS_Level1, CIS2.3.4.2
  contributors: lucasmrod
---
apiVersion: v1
kind: policy
spec:
  name: CIS - Ensure Show Wi-Fi status in Menu Bar Is Enabled (MDM Required)
  platforms: macOS
  platform: darwin
  description: |
    The Wi-Fi status in the menu bar indicates if the system's wireless internet capabilities are enabled.
    If so, the system will scan for available wireless networks in order to connect.
    Enabling "Show Wi-Fi status in menu bar" is a security awareness method that helps mitigate public area
    wireless exploits by making the user aware of their wireless connectivity status.
  resolution: |
    Automated method:
    Ask your system administrator to deploy an MDM profile that enables the Wi-Fi status in the menu bar.
    Create or edit a configuration profile with the following information:
    1. The `PayloadType` string is `com.apple.controlcenter`.
    2. The key to include is `WiFi`.
    3. The key must be set to `<integer>18</integer>`.
  query: SELECT 1 FROM managed_policies WHERE domain = 'com.apple.controlcenter' AND name = 'WiFi' AND value = 18;
  purpose: Informational
  tags: compliance, CIS, CIS_Level1, CIS2.4.1
  contributors: lucasmrod
---
apiVersion: v1
kind: policy
spec:
  name: CIS - Ensure Show Bluetooth Status in Menu Bar Is Enabled (MDM Required)
  platforms: macOS
  platform: darwin
  description: |
    Enabling "Show Bluetooth status in menu bar" is a security awareness method that
    helps understand the current state of Bluetooth, including whether it is enabled,
    discoverable, what paired devices exist, and what paired devices are currently active.
  resolution: |
    Automated method:
    Ask your system administrator to deploy an MDM profile that enables the Bluetooth status in the menu bar.
    Create or edit a configuration profile with the following information:
    1. The `PayloadType` string is `com.apple.controlcenter`.
    2. The key to include is `Bluetooth`.
    3. The key must be set to `<integer>18</integer>`.
  query: SELECT 1 FROM managed_policies WHERE domain = 'com.apple.controlcenter' AND name = 'Bluetooth' AND value = 18;
  purpose: Informational
  tags: compliance, CIS, CIS_Level1, CIS2.4.2
  contributors: lucasmrod
---
apiVersion: v1
kind: policy
spec:
  name: CIS - Ensure Location Services Is Enabled
  platforms: macOS
  platform: darwin
  description: Checks that Location Services option is enabled.
  resolution: |
    Automated method:
    Ask your system administrator to deploy an MDM profile that enables automatic updates of Apple apps.
    Graphical method:
      Perform the following steps to enable Location Services:
        1. Open System Settings
        2. Select Privacy & Security
        3. Select Location Services
        4. Verify Location Services is enabled
  query: SELECT 1 FROM location_services where enabled=1;
  purpose: Informational
  tags: compliance, CIS, CIS_Level2, CIS2.6.1.1
  contributors: sharon-fdm
---
apiVersion: v1
kind: policy
spec:
  name: CIS - Ensure Location Services Is in the Menu Bar
  platforms: macOS
  platform: darwin
  description: Checks that Location Services option is presented in the Menu Bar.
  resolution: |
    Automated method:
    Ask your system administrator to deploy an MDM profile that enables the "location services" icon in menu bar when System Services request your location.
    Graphical method:
      Perform the following steps to enable Location Services:
        1. Open System Settings
        2. Select Privacy & Security
        3. Select Location Services
        4. Select Details...
        5. Verify Show location icon in menu bar when System Services request your
        location is set to your organization's parameters
  query:  SELECT 1 FROM plist WHERE path='/Library/Preferences/com.apple.locationmenu.plist' AND key='ShowSystemServices' AND value=1;
  purpose: Informational
  tags: compliance, CIS, CIS_Level2, CIS2.6.1.2
  contributors: sharon-fdm
---
apiVersion: v1
kind: policy
spec:
  name: CIS - Ensure Limit Ad Tracking Is Enabled (MDM Required)
  platforms: macOS
  platform: darwin
  description: Checks that Ensure Limit Ad Tracking Is Enabled.
  resolution: |
    Automated method:
    Ask your system administrator to deploy an MDM profile that disables apple personalized advertising.
    Graphical method:
      Perform the following steps to enable Location Services:
        1. Open Privacy & Security
        2. Select Apple Advertising
        3. Verify that Personalized Ads is not enabled
  query: SELECT 1 FROM managed_policies WHERE domain='com.apple.applicationaccess' AND name='allowApplePersonalizedAdvertising' AND value=0;
  purpose: Informational
  tags: compliance, CIS, CIS_Level1, CIS2.6.3
  contributors: sharon-fdm
---
apiVersion: v1
kind: policy
spec:
  name: CIS - Ensure Screen Saver Corners Are Secure (FDA Required)
  platforms: macOS
  platform: darwin
  description: |
    Setting a hot corner to disable the screen saver poses a potential security risk since an
    unauthorized person could use this to bypass the login screen and gain access to the system.

    FDA (Full Disk Access) is required to read the configuration of all the users in the device
    ('/Users/*/Library/Preferences/com.apple.dock.plist')
  resolution: |
    Ask your system administrator to deploy a script that will configure
    `wvous-tl-corner`, `wvous-bl-corner`, `wvous-tr-corner`, and `wvous-br-corner` in
    domain `com.apple.dock` to a value that is not 6 (for all users of the device).

    Graphical Method:
      Perform the following steps to ensure that a Hot Corner is not set to Disable Screen Saver:
        1. Open System Settings
        2. Select Desktop & Dock
        3. Select`Hot Corners...`
        4. Verify that `Disable Screen Saver` is not set to any of the corners.
  query: |
    SELECT 1 WHERE NOT EXISTS(
      SELECT 1 FROM plist
      WHERE path LIKE '/Users/%/Library/Preferences/com.apple.dock.plist' AND (
        key = 'wvous-br-corner' OR
        key = 'wvous-bl-corner' OR
        key = 'wvous-tr-corner' OR
        key = 'wvous-tl-corner'
    ) AND value = 6);
  purpose: Informational
  tags: compliance, CIS, CIS_Level2, CIS2.7.1
  contributors: lucasmrod
---
apiVersion: v1
kind: policy
spec:
  name: CIS - Ensure a Password is Required to Wake the Computer From Sleep or Screen Saver Is Enabled (MDM Required)
  platforms: macOS
  platform: darwin
  description: Checks that Password is Required to Wake the Computer From Sleep or Screen Saver Is Enabled.
  resolution: |
    Automated method:
    Ask your system administrator to deploy an MDM profile that Ensure a Password is Required to Wake the Computer From Sleep or Screen Saver Is Enabled.
    Graphical method:
      Perform the following steps to enable Location Services:
        1. Open System Settings
        2. Select Lock Screen
        3. Verify that Require password after screensaver begins or display is turned
        off is set with After 0 seconds or After 5 seconds
  query: |
    SELECT 1 WHERE EXISTS(select 1 FROM managed_policies WHERE domain='com.apple.screensaver' AND name='askForPassword' AND value=1)  AND EXISTS(select 1 FROM managed_policies WHERE domain='com.apple.screensaver' AND name='askForPasswordDelay' AND value <= 5)
  purpose: Informational
  tags: compliance, CIS, CIS_Level1, CIS2.10.2
  contributors: sharon-fdm
---
apiVersion: v1
kind: policy
spec:
  name: CIS - Ensure Gatekeeper Is Enabled
  platforms: macOS
  platform: darwin
  description: |
    Checks that Gatekeeper Is Enabled. Gatekeeper is Apple’s application that utilizes allowlisting to restrict downloaded applications from launching. It functions as a control to limit applications from unverified sources from running without authorization. In an update to Gatekeeper in macOS 13 Ventura, Gatekeeper checks every application on every launch, not just quarantined apps.
  resolution: |
    Automated method:
    Ask your system administrator to deploy an MDM profile that Ensure Gatekeeper Is Enabled
    Graphical method:
      Perform the following steps to enable Location Services:
        1. Open System Settings
        2. Select Privacy & Security
        3. Verify that 'Allow apps downloaded from' is set to' App Store and identified developers'
  query: SELECT 1 FROM gatekeeper WHERE assessments_enabled = 1 AND dev_id_enabled = 1;
  purpose: Informational
  tags: compliance, CIS, CIS_Level1, CIS2.6.4
  contributors: sharon-fdm
---
apiVersion: v1
kind: policy
spec:
  name: CIS - Ensure Sending Diagnostic and Usage Data to Apple Is Disabled (MDM Required)
  platforms: macOS
  platform: darwin
  description: Checks that Sending Diagnostic and Usage Data to Apple Is Disabled.
  resolution: |
    Automated method:
    Ask your system administrator to deploy an MDM profile that disables Sending Diagnostic and Usage Data to Apple.
    Graphical method:
      Perform the following steps to enable Location Services:
        1. Open System Settings
        2. Select Privacy & Security
        3. Select Analytics & Improvements
        4. Verify that Share Mac Analytics is not enabled
        5. Verify that Share with App Developers is not enabled
        6. Verify that Improve Siri & Dictation is not enabled
  query: |
    SELECT 1 WHERE 
    EXISTS(select 1 FROM managed_policies WHERE domain='com.apple.SubmitDiagInfo' AND name='AutoSubmit' AND value = 0)  
    AND 
    EXISTS(select 1 FROM managed_policies WHERE domain='com.apple.applicationaccess' AND name='allowDiagnosticSubmission' AND value = 0)
    AND 
    EXISTS(select 1 FROM managed_policies WHERE domain='com.apple.applicationaccess' AND name='Siri Data Sharing Opt-In Status' AND value = 2);
  purpose: Informational
  tags: compliance, CIS, CIS_Level2, CIS2.6.2
  contributors: sharon-fdm
---
apiVersion: v1
kind: policy
spec:
  name: CIS - Ensure an Inactivity Interval of 20 Minutes Or Less for the Screen Saver Is Enabled (MDM Required)
  platforms: macOS
  platform: darwin
  description: A locking screen saver is one of the standard security controls to limit access to a computer and the current user's session when the computer is temporarily unused or unattended. In macOS, the screen saver starts after a value is selected in the drop- down menu. 20 minutes or less is an acceptable value. Any value can be selected through the command line or script, but a number that is not reflected in the GUI can be problematic. 20 minutes is the default for new accounts.
  resolution: |
    Automated method:
    Ask your system administrator to deploy an MDM profile that ensure an Inactivity Interval of 20 Minutes Or Less for the Screen Saver to be Enabled.
    Graphical method:
      Perform the following steps to enable Location Services:
        1. Open System Settings
        2. Select Lock Screen
        3. Verify that Start Screen Saver when inactive is set for 20 minutes or less (≤1200 seconds)
  query: SELECT 1 FROM managed_policies WHERE domain='com.apple.screensaver' AND name='idleTime' AND value <= 1200;
  purpose: Informational
  tags: compliance, CIS, CIS_Level1, CIS2.10.1
  contributors: sharon-fdm
---
apiVersion: v1
kind: policy
spec:
  name: CIS - Ensure a Custom Message for the Login Screen Is Enabled
  platforms: macOS
  platform: darwin
  description: An access warning informs the user that the system is reserved for authorized use only, and that the use of the system may be monitored
  resolution: |
    Graphical method:
      Perform the following steps to enable Location Services:
        1. Open System Settings
        2. Select Lock Screen
        3. Verify Show message when locked is enabled
        4. Select Set
        5. Verify that the message displayed is configured to your organization's required text
  query: SELECT 1 FROM plist WHERE path='/Library/Preferences/com.apple.loginwindow.plist' AND key='LoginwindowText' AND value != "";
  purpose: Informational
  tags: compliance, CIS, CIS_Level1, CIS2.10.3
  contributors: sharon-fdm
---
apiVersion: v1
kind: policy
spec:
  name: CIS - Ensure FileVault Is Enabled (MDM required)
  platforms: macOS
  platform: darwin
  description: Checks that FileVault Is Enabled. FileVault secures a system's data by automatically encrypting its boot volume and requiring a password or recovery key to access it. This policy checks that filevault is enabled on the device and that the user is not allowed to disable it.
  resolution: |
    Automated method:
    Ask your system administrator to deploy an MDM profile that enables FileVault and disables turning it off.
    Graphical method:
      Perform the following steps to enable Location Services:
        1. Open System Settings
        2. Select Privacy & Privacy
        3. Verify that FileVault states FileVault is turned on for the disk "<disk name>"
        4. Select Privacy & Security
        5. Select Profile
        6. Verify that an installed profile has FileVault Can't Disable set to True
  query: |
    SELECT 1 WHERE 
    EXISTS(SELECT 1 FROM managed_policies WHERE domain='com.apple.MCX' AND name='dontAllowFDEDisable' AND value=1)  
    AND 
    EXISTS(SELECT 1 FROM disk_encryption WHERE user_uuid IS NOT "" AND filevault_status = 'on' LIMIT 1);
  purpose: Informational
  tags: compliance, CIS, CIS_Level1, CIS2.6.5
  contributors: sharon-fdm
---
apiVersion: v1
kind: policy
spec:
  name: CIS - Ensure Login Window Displays as Name and Password Is Enabled (MDM required)
  platforms: macOS
  platform: darwin
  description: Checks Login Window Displays as Name and Password Is Enabled.
  resolution: |
    Automated method:
    Ask your system administrator to deploy an MDM profile that Ensure Login Window Displays as Name and Password Is Enabled.
    Graphical method:
      Perform the following steps to enable Location Services:
        1. Open System Settings
        2. Select Lock Screen
        3. Verify that Login window shows is set to Name and Password
  query: SELECT 1 FROM managed_policies where domain='com.apple.loginwindow' AND name='SHOWFULLNAME' AND value=1;
  purpose: Informational
  tags: compliance, CIS, CIS_Level1, CIS2.10.4
  contributors: sharon-fdm
---
apiVersion: v1
kind: policy
spec:
  name: CIS - Ensure Show Password Hints Is Disabled (MDM Required)
  platforms: macOS
  platform: darwin
  description: Checks Show Password Hints Is Disabled.
  resolution: |
    Automated method:
    Ask your system administrator to deploy an MDM profile that Ensures Show Password Hints Is Disabled.
    Graphical method:
      Perform the following steps to enable Location Services:
        1. OpenSystemSettings
        2. Select Lock Screen
        3. Verify that Show password hints is disabled
  query: SELECT 1 FROM managed_policies WHERE domain = 'com.apple.loginwindow' AND name = 'RetriesUntilHint' AND value = 0;
  purpose: Informational
  tags: compliance, CIS, CIS_Level1, CIS2.10.5
  contributors: sharon-fdm
---
apiVersion: v1
kind: policy
spec:
  name: CIS - Ensure Users' Accounts Do Not Have a Password Hint (fleetd required)
  platforms: macOS
  platform: darwin
  description: |
    Password hints help the user recall their passwords for various systems and/or accounts. In most cases, password hints are simple and closely related to the user's password.
  resolution: |
    Automated method:
    Ask your system administrator to deploy an MDM profile that disables apple personalized advertising.
    Graphical method:
      Perform the following steps to enable Location Services:
        1. Open System Settings
        2. Select Touch ID & Passwords (or Login Password on non-Touch ID Macs)
        3. Select Change...
        4. Change the password and ensure that no text is entered in the Password hint box
  query: SELECT 1 FROM user_login_settings WHERE password_hint_enabled = 0;
  purpose: Informational
  tags: compliance, CIS, CIS_Level1, CIS2.11.1
  contributors: sharon-fdm
---
apiVersion: v1
kind: policy
spec:
  name: CIS - Ensure Guest Account Is Disabled
  platforms: macOS
  platform: darwin
  description: Checks that Guest Account Is Disabled.
  resolution: |
    Automated method:
    Ask your system administrator to deploy an MDM profile that disables Guest Account.
    Graphical method:
      Perform the following steps to enable Location Services:
        1. Open System Settings
        2. Select Users & Groups
        3. Select the i next to the Guest User
        4. Verify that Allow guests to log in to this computer is disable
  query: |
    SELECT 1 WHERE
    EXISTS(SELECT 1 FROM plist WHERE path='/Library/Preferences/com.apple.loginwindow.plist' AND key='GuestEnabled' AND value = 0)
    OR
    EXISTS(select 1 FROM plist WHERE path='/Library/Preferences/com.apple.MCX.plist' AND key='DisableGuestAccount' AND value = 1);
  purpose: Informational
  tags: compliance, CIS, CIS_Level1, CIS2.12.1
  contributors: sharon-fdm
---
apiVersion: v1
kind: policy
spec:
  name: CIS - Ensure Guest Access to Shared Folders Is Disabled
  platforms: macOS
  platform: darwin
  description: Allowing guests to connect to shared folders enables users to access selected shared folders and their contents from different computers on a network
  resolution: |
    Automated method:
      Ask your system administrator to deploy the following script which will disable guest users from access to shared folders:
      /usr/bin/sudo /usr/sbin/sysadminctl -smbGuestAccess off
    Graphical Method:
      Perform the following steps to no longer allow guest user access to shared folders:
        1. Open System Settings
        2. Select Users & Groups
        3. Select the i next to the Guest User
        4. Set Allow guests to connect to shared folders to disabled
  query: SELECT 1 from plist where path = '/Library/Preferences/SystemConfiguration/com.apple.smb.server.plist' AND key = 'AllowGuestAccess' AND value = 0;
  purpose: Informational
  tags: compliance, CIS, CIS_Level1, CIS2.12.2
  contributors: sharon-fdm
---
apiVersion: v1
kind: policy
spec:
  name: CIS - Ensure Automatic Login Is Disabled (MDM Required)
  platforms: macOS
  platform: darwin
  description: |
    The automatic login feature saves a user's system access credentials and bypasses the login screen. Instead, the system automatically loads to the user's desktop screen
  resolution: |
    Automated method:
    Ask your system administrator to deploy an MDM profile that Ensure Automatic Login Is Disabled
    Graphical method:
      Perform the following steps to enable Location Services:
        1. Open System Settings
        2. Select Users & Groups
        3. Set Automatic login in as... to Off
    Profile Method:
        Create or edit a configuration profile with the following information:
        1. The Payload Type string is com.apple.loginwindow
        2. The key to include is com.apple.login.mcx.DisableAutoLoginClient 
        3. The key must be set to <true/>
  query: SELECT 1 FROM managed_policies WHERE domain='com.apple.loginwindow' AND name='com.apple.login.mcx.DisableAutoLoginClient' AND value = 1;
  purpose: Informational
  tags: compliance, CIS, CIS_Level1, CIS2.12.3
  contributors: sharon-fdm
---
apiVersion: v1
kind: policy
spec:
  name: CIS - Ensure Security Auditing Is Enabled
  platforms: macOS
  platform: darwin
  description: |
    macOS's audit facility, auditd, receives notifications from the kernel when certain system calls, such as open, fork, and exit, are made. These notifications are captured and written to an audit log.
  resolution: |
    Automated method:
    Ask your system administrator to deploy the following script which will enable security auditing:
    /usr/bin/sudo /bin/launchctl load -w /System/Library/LaunchDaemons/com.apple.auditd.plist
  query: | 
    SELECT 1 WHERE EXISTS (
      SELECT
        l.program, l.label, l.program_arguments,
        p.path, p.name , p.cmdline
      FROM
        launchd AS l
        INNER JOIN processes AS p
      ON (l.program = p.path)
      WHERE
      (l.label = "com.apple.auditd")
      AND
      (l.program_arguments = p.cmdline)
    );
  purpose: Informational
  tags: compliance, CIS, CIS_Level1, CIS3.1
  contributors: sharon-fdm
---
apiVersion: v1
kind: policy
spec:
<<<<<<< HEAD
  name: CIS - Ensure install.log Is Retained for 365 or More Days and No Maximum Size
  platforms: macOS
  platform: darwin
  description: |
    macOS writes information pertaining to system-related events to the file /var/log/install.log and has a configurable retention policy for this file. The default logging setting limits the file size of the logs and the maximum size for all logs. The default allows for an errant application to fill the log files and does not enforce sufficient log retention. The Benchmark recommends a value based on standard use cases. The value should align with local requirements within the organization.
  resolution: |
    Automated method:
      Ask your system administrator to deploy a script which will ensure proper retention for install.log.
    Terminal Method:
      Perform the following to ensure that install logs are retained for at least 365 days:
      Edit the /etc/asl/com.apple.install file and add or modify the ttl value to 365 or greater on the file line. Also, remove the all_max= setting and value from the file line.
  query: |
    SELECT 1 WHERE
    EXISTS ( SELECT line, 
             CAST ( regex_match(line, 'ttl=(\d+)', 1) AS INTEGER ) AS val 
             FROM file_lines 
             WHERE path = '/etc/asl/com.apple.install' 
             AND val >=365 )
    AND
    NOT EXISTS ( SELECT line  
             FROM file_lines 
             WHERE path = '/etc/asl/com.apple.install'  
             AND  line  LIKE "%all_max=%" );
  purpose: Informational
  tags: compliance, CIS, CIS_Level1, CIS3.3
=======
  name: CIS - Ensure Firewall Logging Is Enabled and Configured (MDM Required)
  platforms: macOS
  platform: darwin
  description: |
    The socketfilter Firewall is what is used when the Firewall is turned on in the Security & Privacy Preference Pane. In order to appropriately monitor what access is allowed and denied, logging must be enabled. The logging level must be set to "detailed" to be useful in monitoring connection attempts that the firewall detects. Throttled login is not sufficient for examine Firewall connection attempts.
  resolution: |
    Profile Method:
    Create or edit a configuration profile with the following information:
    1. The Payload Type string is com.apple.security.firewall 
    2. The key to include is EnableFirewall
    3. The key must be set to<true/>
    4. The key to also include is EnableLogging
    5. The key must be set to<true/>
    6. The key to also include is LoggingOption
    7. The key must be set to <string>detail</string>
  query: |
    SELECT 1 WHERE
    (
      EXISTS ( SELECT 1 FROM managed_policies WHERE domain='com.apple.security.firewall' AND name='EnableLogging' AND value=1 )
      AND
      EXISTS ( SELECT 1 FROM managed_policies WHERE domain='com.apple.security.firewall' AND name='LoggingOption' AND value="detail" )
    )
    OR
    (
      EXISTS ( SELECT 1 FROM plist WHERE path='/Library/Preferences/com.apple.alf.plist' AND key='loggingenabled' AND value = 1 )
      AND
      EXISTS ( SELECT 1 FROM plist WHERE path='/Library/Preferences/com.apple.alf.plist' AND key='loggingoption' AND value = 2 )
    );

  purpose: Informational
  tags: compliance, CIS, CIS_Level1, CIS3.6
>>>>>>> 647c15a9
  contributors: sharon-fdm
---
apiVersion: v1
kind: policy
spec:
  name: CIS - Ensure Bonjour Advertising Services Is Disabled (MDM Required)
  platforms: macOS
  platform: darwin
  description: |
    Bonjour is an auto-discovery mechanism for TCP/IP devices which enumerate devices and services within a local subnet.
    DNS on macOS is integrated with Bonjour and should not be turned off, but the Bonjour advertising service can be disabled.
  resolution: |
    Automated method:
    Ask your system administrator to deploy an MDM profile that disables Bonjour advertising service.
    Profile Method:
        Create or edit a configuration profile with the following information:
        1. The Payload Type string is `com.apple.mDNSResponder`.
        2. The key to include is `NoMulticastAdvertisements`.
        3. The key must be set to `<true/>`.
  query: SELECT 1 FROM managed_policies WHERE domain='com.apple.mDNSResponder' AND name='NoMulticastAdvertisements' AND value = 1;
  purpose: Informational
  tags: compliance, CIS, CIS_Level2, CIS4.1
  contributors: lucasmrod
---
apiVersion: v1
kind: policy
spec:
  name: CIS - Ensure HTTP Server Is Disabled
  platforms: macOS
  platform: darwin
  description: |
    Personal web sharing could be enabled to allow someone on another computer to download files or information from the user's computer.
    Apache is still part of the Operating System and can be easily turned on to share files and provide remote connectivity
    to an end-user computer. Web serving should not be done from a user desktop. Open ports make it easier to exploit the computer.
  resolution: |
    Automated method:
    Ask your system administrator to deploy the following script which will disable the Apache service:
    /usr/bin/sudo /bin/launchctl unload -w /System/Library/LaunchDaemons/org.apache.httpd.plist
  query: SELECT 1 WHERE NOT EXISTS(SELECT * FROM processes WHERE path = '/usr/sbin/httpd');
  purpose: Informational
  tags: compliance, CIS, CIS_Level1, CIS4.2
  contributors: lucasmrod
---
apiVersion: v1
kind: policy
spec:
  name: CIS - Ensure NFS Server Is Disabled
  platforms: macOS
  platform: darwin
  description: |
    MacOS can act as an NFS fileserver. NFS sharing could be enabled to allow someone on another computer to mount
    shares and gain access to information from the user's computer.
  resolution: |
    Automated method:
    Ask your system administrator to deploy the following script which will disable the NFS service
    and its directory listing:
    /usr/bin/sudo /bin/launchctl disable system/com.apple.nfsd
    /usr/bin/sudo /bin/rm /etc/exports
  query: |
    SELECT 1 WHERE
    NOT EXISTS(SELECT 1 FROM processes WHERE path = '/sbin/nfsd')
    AND
    NOT EXISTS(SELECT 1 FROM file WHERE path = '/etc/exports');
  purpose: Informational
  tags: compliance, CIS, CIS_Level1, CIS4.3
  contributors: lucasmrod
---
apiVersion: v1
kind: policy
spec:
  name: CIS - Ensure Home Folders Are Secure
  platforms: macOS
  platform: darwin
  description: |
    By default, macOS allows all valid users into the top level of every other user's home folder and restricts access to the Apple default folders within. Another user on the same system can see you have a "Documents" folder but cannot see inside it. This configuration does work for personal file sharing but can expose user files to standard accounts on the system.
    The best parallel for Enterprise environments is that everyone who has a Dropbox account can see everything that is at the top level but can't see your pictures. Similarly with macOS, users can see into every new Directory that is created because of the default permissions.
    Home folders should be restricted to access only by the user. Sharing should be used on dedicated servers or cloud instances that are managing access controls. Some environments may encounter problems if execute rights are removed as well as read and write. Either no access or execute only for group or others is acceptable.
  resolution: |
    Automated method:
    Ask your system administrator to deploy a script that will go over all users and set the mode for all of them either like this:
    /usr/bin/sudo /bin/chmod -R og-rwx /Users/<username>
    Or like this if there is a need for excutable access:
    /usr/bin/sudo /bin/chmod -R og-rw /Users/<username>
  query: SELECT 1 WHERE NOT EXISTS (
    SELECT 1 FROM file WHERE (
    path LIKE '/Users/%'
    AND path != '/Users/Shared/'
    AND mode != "0700"
    AND mode !="0701"
    AND mode !="0710"
    AND mode !="0711"
    ));
  purpose: Informational
  tags: compliance, CIS, CIS_Level1, CIS5.1.1
  contributors: sharon-fdm
---
apiVersion: v1
kind: policy
spec:
  name: CIS - Ensure System Integrity Protection Status (SIP) Is Enabled
  platforms: macOS
  platform: darwin
  description: |
    System Integrity Protection is a security feature introduced in OS X 10.11 El Capitan. System Integrity Protection restricts access to System domain locations and restricts runtime attachment to system processes. Any attempt to inspect or attach to a system process will fail. Kernel Extensions are now restricted to /Library/Extensions and are required to be signed with a Developer ID.
  resolution: |
    Terminal Method:
    Perform the following steps to enable System Integrity Protection:
      1. Reboot into the Recovery Partition (reboot and hold down Command (⌘) + R)
      2. Select Utilities
      3. Select Terminal
      4. Run the following command:
          /usr/bin/sudo /usr/bin/csrutil enable
  query: SELECT 1 FROM sip_config WHERE config_flag="sip" and enabled=1;
  purpose: Informational
  tags: compliance, CIS, CIS_Level1, CIS5.1.2
  contributors: sharon-fdm
---
apiVersion: v1
kind: policy
spec:
  name: CIS - Ensure Password Account Lockout Threshold Is Configured (Fleetd required)
  platforms: macOS
  platform: darwin
  description: |
    The account lockout threshold specifies the amount of times a user can enter an incorrect password before a lockout will occur.
  resolution: |
    Automated method:
    Ask your system administrator to deploy an MDM profile that Ensure Password Account Lockout Threshold.
    Profile Method:
    Create or edit a configuration profile with the following information:
      1. The PayloadType string is com.apple.mobiledevice.passwordpolicy 
      2. The key to include is maxFailedAttempts
      3. The key must be set to <integer><value≤5></integer>
  query: SELECT 1 FROM  pwd_policy where max_failed_attempts <= 5;
  purpose: Informational
  tags: compliance, CIS, CIS_Level1, CIS5.2.1
  contributors: sharon-fdm
---
apiVersion: v1
kind: policy
spec:
  name: CIS - Ensure Password Minimum Length Is Configured
  platforms: macOS
  platform: darwin
  description: |
    A minimum password length is the fewest number of characters a password can contain to meet a system's requirements. Ensure that a minimum of a 15-character password is part of the password policy on the computer. Where the confidentiality of encrypted information in FileVault is more of a concern, requiring a longer password or passphrase may be sufficient rather than imposing additional complexity requirements that may be self-defeating.
  resolution: |
    Automated method:
    Ask your system administrator to deploy an MDM profile that disables Guest Account.
    Profile Method:
    Create or edit a configuration profile with the following information:
      1. The PayloadType string is com.apple.mobiledevice.passwordpolicy 
      2. The key to include is minLength
      3. The key must be set to <integer><value≥15></integer>
  query: |
    SELECT 1 
    FROM (
    SELECT cast(lengthtxt as integer(2)) minlength 
    FROM (
    SELECT SUBSTRING(length, 1, 2) AS lengthtxt 
    FROM (
    SELECT policy_description, policy_identifier, split(policy_content, '{', 1) AS length 
    FROM password_policy 
    WHERE policy_identifier LIKE '%minLength')) 
    WHERE minlength >= 15);
  purpose: Informational
  tags: compliance, CIS, CIS_Level1, CIS5.2.2
  contributors: sharon-fdm
---
apiVersion: v1
kind: policy
spec:
  name: CIS - Ensure Password Age Is Configured (fleetd required)
  platforms: macOS
  platform: darwin
  description: |
    Over time, passwords can be captured by third parties through mistakes, phishing attacks, third-party breaches, or merely brute-force attacks. To reduce the risk of exposure and to decrease the incentives of password reuse (passwords that are not forced to be changed periodically generally are not ever changed), users should reset passwords periodically. This control uses 365 days as the acceptable value. Some organizations may be more or less restrictive. This control mainly exists to mitigate against password reuse of the macOS account password in other realms that may be more prone to compromise. Attackers take advantage of exposed information to attack other accounts.
  resolution: |
    Automated method:
    Ask your system administrator to deploy an MDM profile that disables Guest Account.
    Profile Method:
    Create or edit a configuration profile with the following information:
      1. The Payload Type string is com.apple.mobiledevice.passwordpolicy 
      2. The key to include is maxPINAgeInDays
      3. The key must be set to <integer><value<=365></integer>
  query: |
    SELECT 1 WHERE
    EXISTS(SELECT 1 FROM pwd_policy WHERE expires_every_n_days <= 365)
    OR
    EXISTS(SELECT 1 FROM pwd_policy WHERE days_to_expiration <= 365);
  purpose: Informational
  tags: compliance, CIS, CIS_Level1, CIS5.2.7
  contributors: sharon-fdm
---
apiVersion: v1
kind: policy
spec:
  name: CIS - Ensure Password History Is Configured (fleetd required)
  platforms: macOS
  platform: darwin
  description: |
    Over time, passwords can be captured by third parties through mistakes, phishing attacks, third-party breaches, or merely brute-force attacks. To reduce the risk of exposure and to decrease the incentives of password reuse (passwords that are not forced to be changed periodically generally are not ever changed), users must reset passwords periodically. This control ensures that previous passwords are not reused immediately by keeping a history of previous password hashes. Ensure that password history checks are part of the password policy on the computer. This control checks whether a new password is different than the previous 15. The latest NIST guidance based on exploit research referenced in this section details how one of the greatest risks is password exposure rather than password cracking. Passwords should be changed to a new unique value whenever a password might have been exposed to anyone other than the account holder. Attackers have maintained persistent control based on predictable password change patterns and substantially different patterns should be used in case of a leak.
  resolution: |
    Automated method:
    Ask your system administrator to deploy an MDM profile that disables Guest Account.
    Profile Method:
    Create or edit a configuration profile with the following information:
      1. The Payload Type string is com.apple.mobiledevice.passwordpolicy 
      2. The key to include is pinHistory
      3. The key must be set to <integer><value≥15></integer>
  query: SELECT 1 FROM  pwd_policy where history_depth >= 15;
  purpose: Informational
  tags: compliance, CIS, CIS_Level1, CIS5.2.8
  contributors: sharon-fdm<|MERGE_RESOLUTION|>--- conflicted
+++ resolved
@@ -792,7 +792,6 @@
 apiVersion: v1
 kind: policy
 spec:
-<<<<<<< HEAD
   name: CIS - Ensure install.log Is Retained for 365 or More Days and No Maximum Size
   platforms: macOS
   platform: darwin
@@ -818,7 +817,11 @@
              AND  line  LIKE "%all_max=%" );
   purpose: Informational
   tags: compliance, CIS, CIS_Level1, CIS3.3
-=======
+  contributors: sharon-fdm
+---
+apiVersion: v1
+kind: policy
+spec:
   name: CIS - Ensure Firewall Logging Is Enabled and Configured (MDM Required)
   platforms: macOS
   platform: darwin
@@ -850,7 +853,6 @@
 
   purpose: Informational
   tags: compliance, CIS, CIS_Level1, CIS3.6
->>>>>>> 647c15a9
   contributors: sharon-fdm
 ---
 apiVersion: v1
