--- conflicted
+++ resolved
@@ -4,13 +4,8 @@
 // Alphabetical order
 import Table from "./tables/Table";
 import TableChromeExtensions from "./tables/chrome_extensions";
+import TableDiskInfo from "./tables/disk_info";
 import TableGeolocation from "./tables/geolocation";
-<<<<<<< HEAD
-import TableSystemInfo from "./tables/system_info";
-import TableDiskInfo from "./tables/disk_info";
-import TableOsqueryInfo from "./tables/osquery_info";
-=======
->>>>>>> 8b95155a
 import TableNetworkInterfaces from "./tables/network_interfaces";
 import TableOsqueryInfo from "./tables/osquery_info";
 import TableOSVersion from "./tables/os_version";
@@ -25,7 +20,6 @@
   private constructor(sqlite3: SQLiteAPI, db: number) {
     this.sqlite3 = sqlite3;
     this.db = db;
-
     // Alphabetical order
     VirtualDatabase.register(
       sqlite3,
@@ -33,12 +27,6 @@
       new TableChromeExtensions(sqlite3, db)
     );
     VirtualDatabase.register(sqlite3, db, new TableGeolocation(sqlite3, db));
-<<<<<<< HEAD
-    VirtualDatabase.register(sqlite3, db, new TableSystemInfo(sqlite3, db));
-    VirtualDatabase.register(sqlite3, db, new TableDiskInfo(sqlite3, db));
-    VirtualDatabase.register(sqlite3, db, new TableOsqueryInfo(sqlite3, db));
-=======
->>>>>>> 8b95155a
     VirtualDatabase.register(
       sqlite3,
       db,
