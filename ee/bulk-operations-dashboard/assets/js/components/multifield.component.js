--- conflicted
+++ resolved
@@ -54,37 +54,6 @@
   //  ╩ ╩ ╩ ╩ ╩╩═╝
   template: `
   <div class="multifield-set">
-<<<<<<< HEAD
-    <div class="multifield-item" v-for="(unused,idx) in currentFieldValues" :key="idx" :role="'item-'+idx">
-      <!-- <span class="multifield-item-label">{{idx+1}}.</span> -->
-      <slot name="item-field" :item="currentFieldValues[idx]" :do-set="_getCurriedDoSetFn(idx)" :all-items="currentFieldValues" :idx="idx">
-        <input type="text" :placeholder="inputPlaceholder" :class="[cloudError && _.contains(cloudError.responseInfo.data, currentFieldValues[idx]) ? 'text-danger is-invalid' : '']" :value.sync="currentFieldValues[idx]" @input="inputDefaultItemField($event, idx)" role="focusable" v-if="!inputType"/>
-        <select class="custom-select" :value.sync="currentFieldValues[idx]" @input="inputDefaultItemField($event, idx)" role="focusable" v-else-if="inputType && inputType === 'nameAndHostCountSelect'">
-          <option :value="undefined" selected>---</option>
-          <option v-for="option in optionsForSelect" :value="option.id">{{option.name}} ({{option.hostCount}} {{option.hostCount > 1 || option.hostCount === 0 ? 'hosts' : 'host'}})</option>
-        </select>
-        <select class="custom-select" :value.sync="currentFieldValues[idx]" @input="inputDefaultItemField($event, idx)" role="focusable" v-else-if="inputType && inputType === 'select'">
-          <option :value="undefined" selected>---</option>
-          <option v-for="option in optionsForSelect" :value="option.fleetApid">{{option.name}}</option>
-        </select>
-        <select class="custom-select" :value.sync="currentFieldValues[idx]" @input="inputTeamSelectItemField($event, idx)" role="focusable" v-else-if="inputType && inputType === 'teamSelect'">
-          <option :value="undefined" selected>---</option>
-          <option value="allTeams">All teams</option>
-          <option v-for="option in optionsForSelect" :value="option.fleetApid">{{option.teamName}}</option>
-        </select>
-        <select class="custom-select" :disabled="isCurrentlyDisabled" :value.sync="currentFieldValues[idx]" :class="[isCurrentlyDisabled ? 'disabled' : '']" @input="inputTeamSelectItemField($event, idx)" role="focusable" v-else-if="inputType && inputType === 'teamSelectWithNoAllTeamsOption'">
-          <option :value="undefined" selected>---</option>
-          <option v-for="option in optionsForSelect" :value="option.fleetApid">{{option.teamName}}</option>
-        </select>
-        <input :type="inputType" :placeholder="inputPlaceholder" :value.sync="currentFieldValues[idx]" @input="inputDefaultItemField($event, idx)" role="focusable" v-else-if="inputType">
-      </slot>
-      <button class="multifield-item-remove-button" :disabled="isCurrentlyDisabled" type="button" v-if="currentFieldValues.length >= 2" @click="clickRemoveItem(idx)"></button>
-      <button class="multifield-item-remove-button" :disabled="isCurrentlyDisabled" type="button" v-else-if="currentFieldValues.length === 1 && currentFieldValues[0] !== undefined" @click="clickResetSingleItem()"></button>
-    </div>
-    <div class="add-button-wrapper d-flex flex-row justify-content-start" :class="_.all(currentFieldValues, (item)=> item !== undefined) ? '' : 'empty'">
-      <a class="add-button" @click="clickAddItem()" v-if="_.all(currentFieldValues, (item)=> item !== undefined) && !isCurrentlyDisabled"><strong>+</strong>&nbsp;&nbsp;{{addButtonText || 'Add another'}}</a>
-      <span v-else>&nbsp;</span>
-=======
     <div v-if="inputType === 'checkboxes'">
       <div class="d-flex flex-wrap flex-row">
         <div v-for="option in optionsForSelect" :key="option.name" class="form-check mr-3 mb-3">
@@ -111,19 +80,21 @@
             <option value="allTeams">All teams</option>
             <option v-for="option in optionsForSelect" :value="option.fleetApid">{{option.teamName}}</option>
           </select>
+          <select class="custom-select" :disabled="isCurrentlyDisabled" :value.sync="currentFieldValues[idx]" :class="[isCurrentlyDisabled ? 'disabled' : '']" @input="inputTeamSelectItemField($event, idx)" role="focusable" v-else-if="inputType && inputType === 'teamSelectWithNoAllTeamsOption'">
+            <option :value="undefined" selected>---</option>
+            <option v-for="option in optionsForSelect" :value="option.fleetApid">{{option.teamName}}</option>
+          </select>
           <input :type="inputType" :placeholder="inputPlaceholder" :value.sync="currentFieldValues[idx]" @input="inputDefaultItemField($event, idx)" role="focusable" v-else-if="inputType">
         </slot>
-        <button class="multifield-item-remove-button" type="button" v-if="currentFieldValues.length >= 2" @click="clickRemoveItem(idx)"></button>
-        <button class="multifield-item-remove-button" type="button" v-else-if="currentFieldValues.length === 1 && currentFieldValues[0] !== undefined" @click="clickResetSingleItem()"></button>
+        <button class="multifield-item-remove-button" :disabled="isCurrentlyDisabled" type="button" v-if="currentFieldValues.length >= 2" @click="clickRemoveItem(idx)"></button>
+        <button class="multifield-item-remove-button" :disabled="isCurrentlyDisabled" type="button" v-else-if="currentFieldValues.length === 1 && currentFieldValues[0] !== undefined" @click="clickResetSingleItem()"></button>
       </div>
       <div class="add-button-wrapper d-flex flex-row justify-content-start" :class="_.all(currentFieldValues, (item)=> item !== undefined) ? '' : 'empty'">
-        <a class="add-button" @click="clickAddItem()" v-if="_.all(currentFieldValues, (item)=> item !== undefined)"><strong>+</strong>&nbsp;&nbsp;{{addButtonText || 'Add another'}}</a>
+        <a class="add-button" @click="clickAddItem()" v-if="_.all(currentFieldValues, (item)=> item !== undefined) && !isCurrentlyDisabled"><strong>+</strong>&nbsp;&nbsp;{{addButtonText || 'Add another'}}</a>
         <span v-else>&nbsp;</span>
       </div>
->>>>>>> a5c667a8
     </div>
   </div>
-
   `,
 
   //  ╦  ╦╔═╗╔═╗╔═╗╦ ╦╔═╗╦  ╔═╗
@@ -264,7 +235,7 @@
       this._handleChangingFieldValues();
     },
 
-<<<<<<< HEAD
+
     inputTeamSelectWithAllTeamsItemField: async function($event, idx) {
       var parsedValue = $event.target.value || undefined;
       this.currentFieldValues[idx] = parsedValue;
@@ -273,7 +244,10 @@
       } else {
         this.showAddButton = true;
       }
-=======
+      await this.forceRender();
+      this._handleChangingFieldValues();
+    },
+
     inputCheckboxItemField: async function($event) {
       let checkboxValue = $event.target.value;
       if($event.target.checked) {
@@ -283,15 +257,10 @@
         .filter(value => value !== checkboxValue);
       }
       this.currentFieldValues = this.currentFieldValues.filter(value => value !== undefined && value !== null);
->>>>>>> a5c667a8
       await this.forceRender();
       this._handleChangingFieldValues();
     },
 
-<<<<<<< HEAD
-=======
-
->>>>>>> a5c667a8
     clickAddItem: async function() {
       this.currentFieldValues.push(undefined);
       await this.forceRender();//«« this is so that the programmatic focusing code below will work
