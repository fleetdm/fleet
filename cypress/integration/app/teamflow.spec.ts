describe("Teams flow", () => {
  beforeEach(() => {
    cy.setup();
    cy.login();
  });

  it("Create, edit, and delete a team successfully", () => {
    cy.visit("/settings/teams");

    cy.findByRole("button", { name: /create team/i }).click();

    cy.findByLabelText(/team name/i)
      .click()
      .type("Valor");

    // ^$ forces exact match
    cy.findByRole("button", { name: /^create$/i }).click();

    cy.visit("/settings/teams");
<<<<<<< HEAD
    cy.wait(100);
=======
    // Allow rendering to settle
    // TODO this might represent a bug in the React code.
    cy.wait(100); // eslint-disable-line cypress/no-unnecessary-waiting
>>>>>>> bc42d9e0

    cy.contains("Valor").get(".Select-arrow-zone").click();

    // need force:true for dropdown
    cy.findByText(/edit/i).click({ force: true });

    cy.findByLabelText(/team name/i)
      .click()
      .type("{selectall}{backspace}Mystic");

    cy.findByRole("button", { name: /save/i }).click();

    cy.visit("/settings/teams");
<<<<<<< HEAD
    cy.wait(100);
=======
    // Allow rendering to settle
    // TODO this might represent a bug in the React code.
    cy.wait(100); // eslint-disable-line cypress/no-unnecessary-waiting
>>>>>>> bc42d9e0

    cy.contains("Mystic").get(".Select-arrow-zone").click();

    cy.findByText(/delete/i).click({ force: true });

    cy.findByRole("button", { name: /delete/i }).click();

    cy.findByText(/successfully deleted/i).should("be.visible");

    cy.findByText(/mystic/i).should("not.exist");
  });
});<|MERGE_RESOLUTION|>--- conflicted
+++ resolved
@@ -17,13 +17,9 @@
     cy.findByRole("button", { name: /^create$/i }).click();
 
     cy.visit("/settings/teams");
-<<<<<<< HEAD
-    cy.wait(100);
-=======
     // Allow rendering to settle
     // TODO this might represent a bug in the React code.
     cy.wait(100); // eslint-disable-line cypress/no-unnecessary-waiting
->>>>>>> bc42d9e0
 
     cy.contains("Valor").get(".Select-arrow-zone").click();
 
@@ -37,13 +33,9 @@
     cy.findByRole("button", { name: /save/i }).click();
 
     cy.visit("/settings/teams");
-<<<<<<< HEAD
-    cy.wait(100);
-=======
     // Allow rendering to settle
     // TODO this might represent a bug in the React code.
     cy.wait(100); // eslint-disable-line cypress/no-unnecessary-waiting
->>>>>>> bc42d9e0
 
     cy.contains("Mystic").get(".Select-arrow-zone").click();
 
