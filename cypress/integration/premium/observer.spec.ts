--- conflicted
+++ resolved
@@ -118,55 +118,15 @@
     });
   });
 
-<<<<<<< HEAD
-  // Pseudo code for team observer only
-  // TODO: Rebuild this test according to new manual QA
-  it("Can perform the appropriate basic team observer only actions", () => {
-    Cypress.on("uncaught:exception", () => {
-      return false;
-    });
-
-    cy.login("toni@organization.com", "user123#");
-    cy.visit("/hosts/manage");
-    cy.wait(3000); // eslint-disable-line cypress/no-unnecessary-waiting
-
-    // Ensure the page is loaded and teams are visible
-    cy.findByText("Hosts").should("exist");
-    cy.contains(".table-container .data-table__table th", "Team").should(
-      "be.visible"
-    );
-
-    // Nav restrictions
-    cy.findByText(/settings/i).should("not.exist");
-    cy.findByText(/schedule/i).should("not.exist");
-    cy.visit("/settings/organization");
-    cy.findByText(/you do not have permissions/i).should("exist");
-    cy.visit("/packs/manage");
-    cy.findByText(/you do not have permissions/i).should("exist");
-    cy.visit("/schedule/manage");
-    cy.findByText(/you do not have permissions/i).should("exist");
-
-    // On the policies manage page, they should…
-    cy.visit("/policies/manage");
-
-    // Not see and select the "Add a policy", "delete", and "edit" policy
-    cy.findByRole("button", { name: /add a policy/i }).should("not.exist");
-    cy.findByText(/all teams/i).should("not.exist");
-    cy.getAttached("tbody").within(() => {
-      cy.get("tr")
-        .first()
-        .within(() => {
-          cy.get(".fleet-checkbox__input").should("not.exist");
-        });
-      cy.findByText(/filevault enabled/i).click();
-=======
   describe("Team observer", () => {
     beforeEach(() => {
       cy.loginWithCySession("toni@organization.com", "user123#");
->>>>>>> 433843ae
     });
     describe("Nav restrictions", () => {
       it("should restrict navigation according to role-based access controls", () => {
+        Cypress.on("uncaught:exception", () => {
+          return false;
+        });
         cy.findByText(/settings/i).should("not.exist");
         cy.findByText(/schedule/i).should("not.exist");
         cy.visit("/settings/organization");
