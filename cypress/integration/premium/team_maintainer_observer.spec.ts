--- conflicted
+++ resolved
@@ -18,61 +18,6 @@
     beforeEach(() => {
       cy.loginWithCySession("marco@organization.com", "user123#");
     });
-    describe("Nav restrictions", () => {
-      it("should restrict navigation according to role-based access controls", () => {
-        cy.visit("/dashboard");
-        cy.findByText(/settings/i).should("not.exist");
-        cy.findByText(/schedule/i).should("exist");
-        cy.visit("/settings/organization");
-        cy.getAttached(".flash-message__content").within(() => {
-          cy.findByText(/you do not have permissions/i).should("exist");
-        });
-        cy.visit("/packs/manage");
-        cy.getAttached(".flash-message__content").within(() => {
-          cy.findByText(/you do not have permissions/i).should("exist");
-        });
-      });
-    });
-<<<<<<< HEAD
-
-    it("Can perform the appropriate team observer actions", () => {
-      Cypress.on("uncaught:exception", () => {
-        return false;
-      });
-
-      cy.login("marco@organization.com", "user123#");
-      cy.visit("/hosts/manage");
-
-      // Ensure page is loaded and teams are visible
-      cy.contains("Hosts");
-
-      // On the Hosts page, they should…
-
-      // On observing team, not see the "Generate installer" and "Manage enroll secret" buttons
-      cy.contains(/apples/i);
-      cy.contains("button", /generate installer/i).should("not.exist");
-      cy.contains("button", /manage enroll secret/i).should("not.exist");
-
-      // See the “Teams” column in the Hosts table
-      cy.get("thead").contains(/team/i).should("exist");
-
-      // NOT see and select "add label"
-      cy.findByRole("button", { name: /new label/i }).should("not.exist");
-
-      // On the policies manage page, they should…
-      cy.contains("a", "Policies").click();
-
-      // On observing team, not see the "Add a policy" and "Manage automations" button
-      cy.findByText(/manage automations/i).should("not.exist");
-      cy.findByText(/add a policy/i).should("not.exist");
-
-      cy.getAttached("tbody").within(() => {
-        cy.get("tr")
-          .first()
-          .within(() => {
-            cy.get(".fleet-checkbox__input").should("not.exist");
-          });
-=======
     describe("Manage hosts page", () => {
       it("should render elements according to role-based access controls", () => {
         cy.visit("/hosts/manage");
@@ -86,7 +31,6 @@
         cy.contains(/apples/i).should("exist");
         cy.contains("button", /generate installer/i).should("not.exist");
         cy.contains("button", /manage enroll secret/i).should("not.exist");
->>>>>>> 433843ae
       });
     });
     describe("Manage policies page", () => {
@@ -97,85 +41,6 @@
         cy.findByText(/manage automations/i).should("not.exist");
         cy.findByText(/add a policy/i).should("not.exist");
       });
-<<<<<<< HEAD
-
-      // On the Host details page, they should…
-
-      // See the “Team” information below the hostname
-      // cy.visit("/hosts/1");
-      // cy.findByText(/team/i).next().contains("Apples");
-      // ^^TODO need new forEach script/command for admin to assign team after the host is added
-
-      // NOT see and select the “Delete” button
-      // cy.findByText(/delete/i).should("not.exist");
-      // ^^ TODO this is restriction only applies to hosts where they are not a maintainer
-
-      // NOT see and select the “Query” button
-      // cy.findByText(/query/i).should("not.exist");
-      // ^^ TODO this is restriction only applies to hosts where they are not a maintainer
-
-      // On the Queries manage page, they should…
-      cy.visit("/queries/manage");
-      cy.findByText(/no queries available/i).should("not.exist");
-
-      // See and select the “Show query” button in the right side panel if the saved query has `observer_can_run` set to `false`. This button appears after the user selects a query in the Queries table.
-      // See and select the “Run query” button in the right side panel if the saved query has `observer_can_run` set to `true`. This button appears after the user selects a query in the Queries table.
-      // ^^TODO confirm if these distinctions apply to dual-role user like Marco
-
-      // NOT see the “Observers can run” column in the Queries table
-      // cy.findByText(/observers can run/i).should("not.exist");
-      // ^^TODO confirm this does not apply to dual-role user like Marco
-
-      // NOT see and select the “Create new query” button
-      // cy.findByText(/create new query/i).should("not.exist");
-      // ^^TODO confirm this does not apply to dual-role user like Marco
-
-      // NOT see the “SQL” and “Packs” sections in the right side bar. These sections appear after the user selects a query in the Queries table.
-      // cy.get(".secondary-side-panel-container").within(() => {
-      //   cy.findByText(/sql/i).should("not.exist");
-      //   cy.findByText(/packs/i).should("not.exist");
-      // });
-      // ^^TODO confirm this does not apply to dual-role user like Marco
-
-      // On the Query details page they should…
-      cy.visit("/queries/1");
-
-      // TODO - Fix tests according to improved query experience - MP
-      // // See the “Show SQL” button.
-      // cy.findByText(/show sql/i).click();
-      // cy.findByText(/hide sql/i).should("exist");
-
-      // // See the “Select targets” input
-      // cy.findByText(/select targets/i).should("exist");
-
-      // // NOT see and edit “Query name,” “Description,” “SQL”, and “Observer can run” fields.
-      // cy.findByLabelText(/query name/i).should("not.exist");
-      // cy.findByLabelText(/description/i).should("not.exist");
-      // cy.findByLabelText(/observers can run/i).should("not.exist");
-      // cy.get(".ace_scroller")
-      //   .click({ force: true })
-      //   .type("{selectall}{backspace}SELECT * FROM windows_crashes;");
-      // cy.findByText(/SELECT * FROM windows_crashes;/i).should("not.exist");
-
-      // NOT see a the “Select targets” input if the saved query has `observer_can_run` set to false.
-      // cy.findByText(/select targets/i).should("not.exist");
-      // ^^ TODO confirm if this restriction applies to a dual-role user like Marco
-
-      // NOT see a the “Teams” section in the Select target picker. This picker is summoned when the “Select targets” field is selected.
-      // ^^ TODO confirm if this restriction applies to a dual-role user like Marco
-
-      // Nav restrictions - at the end because we expect permission overlays
-      // and will not see the nav
-      cy.findByText(/settings/i).should("not.exist");
-      cy.findByText(/schedule/i).should("exist");
-      cy.visit("/settings/organization");
-      cy.wait(1000); // eslint-disable-line cypress/no-unnecessary-waiting
-      cy.findByText(/you do not have permissions/i).should("exist");
-      cy.visit("/packs/manage");
-      cy.wait(1000); // eslint-disable-line cypress/no-unnecessary-waiting
-      cy.findByText(/you do not have permissions/i).should("exist");
-=======
->>>>>>> 433843ae
     });
     describe("Policy detail page", () => {
       it("should render elements according to role-based access controls", () => {
@@ -296,5 +161,25 @@
         });
       });
     });
+    // nav restrictions are at the end because we expect to see a
+    // 403 error overlay which will hide the nav and make the test fail
+    describe("Nav restrictions", () => {
+      it("should restrict navigation according to role-based access controls", () => {
+        Cypress.on("uncaught:exception", () => {
+          return false;
+        });
+        cy.visit("/dashboard");
+        cy.findByText(/settings/i).should("not.exist");
+        cy.findByText(/schedule/i).should("exist");
+        cy.visit("/settings/organization");
+        cy.getAttached(".flash-message__content").within(() => {
+          cy.findByText(/you do not have permissions/i).should("exist");
+        });
+        cy.visit("/packs/manage");
+        cy.getAttached(".flash-message__content").within(() => {
+          cy.findByText(/you do not have permissions/i).should("exist");
+        });
+      });
+    });
   });
 });