--- conflicted
+++ resolved
@@ -50,47 +50,11 @@
         .contains("Team")
         .should("be.visible");
     });
-<<<<<<< HEAD
     it("allows global admin to see and click 'Add hosts'", () => {
       cy.getAttached(".button-wrap")
         .contains("button", /add hosts/i)
         .click();
       cy.getAttached(".modal__content").contains("button", /done/i).click();
-=======
-    describe("Manage software page", () => {
-      beforeEach(() => cy.visit("/software/manage"));
-      it("allows global admin to create webhook software vulnerability automation", () => {
-        cy.getAttached(".manage-software-page__header-wrap").within(() => {
-          cy.findByRole("button", { name: /manage automations/i }).click();
-        });
-        cy.getAttached(".manage-automations-modal").within(() => {
-          cy.getAttached(".fleet-slider").click();
-          cy.getAttached("#webhook-radio-btn").next().click();
-        });
-        cy.getAttached("#webhook-url").click().type("www.foo.com/bar");
-        cy.findByRole("button", { name: /^Save$/ }).click();
-        // Confirm manage automations webhook was added successfully
-        cy.findByText(/updated vulnerability automations/i).should("exist");
-        cy.getAttached(".button-wrap").within(() => {
-          cy.findByRole("button", {
-            name: /manage automations/i,
-          }).click();
-        });
-        cy.getAttached(".manage-automations-modal").within(() => {
-          cy.getAttached(".fleet-slider--active").should("exist");
-          cy.getAttached("#webhook-url").should("exist");
-        });
-      });
-      it("hides manage automations button since all teams not selected", () => {
-        cy.getAttached(".manage-software-page__header-wrap").within(() => {
-          cy.getAttached(".Select").within(() => {
-            cy.findByText(/all teams/i).click();
-            cy.findByText(/apples/i).click();
-          });
-          cy.findByText(/manage automations/i).should("not.exist");
-        });
-      });
->>>>>>> d885758a
     });
     it("allows global admin to add new enroll secret", () => {
       cy.getAttached(".button-wrap")
@@ -151,15 +115,13 @@
   });
   describe("Manage software page", () => {
     beforeEach(() => cy.visit("/software/manage"));
-    it("allows global admin to update software vulnerability automation", () => {
+    it("allows global admin to create webhook software vulnerability automation", () => {
       cy.getAttached(".manage-software-page__header-wrap").within(() => {
-        cy.getAttached(".Select").within(() => {
-          cy.findByText(/all teams/i).should("exist");
-        });
         cy.findByRole("button", { name: /manage automations/i }).click();
       });
       cy.getAttached(".manage-automations-modal").within(() => {
         cy.getAttached(".fleet-slider").click();
+        cy.getAttached("#webhook-radio-btn").next().click();
       });
       cy.getAttached("#webhook-url").click().type("www.foo.com/bar");
       cy.findByRole("button", { name: /^Save$/ }).click();
@@ -172,6 +134,30 @@
       });
       cy.getAttached(".manage-automations-modal").within(() => {
         cy.getAttached(".fleet-slider--active").should("exist");
+        cy.getAttached("#webhook-url").should("exist");
+      });
+    });
+    it("allows global admin to update software vulnerability automation", () => {
+      cy.getAttached(".manage-software-page__header-wrap").within(() => {
+        cy.getAttached(".Select").within(() => {
+          cy.findByText(/all teams/i).should("exist");
+        });
+        cy.findByRole("button", { name: /manage automations/i }).click();
+      });
+      cy.getAttached(".manage-automations-modal").within(() => {
+        cy.getAttached(".fleet-slider").click();
+      });
+      cy.getAttached("#webhook-url").click().type("www.foo.com/bar");
+      cy.findByRole("button", { name: /^Save$/ }).click();
+      // Confirm manage automations webhook was added successfully
+      cy.findByText(/updated vulnerability automations/i).should("exist");
+      cy.getAttached(".button-wrap").within(() => {
+        cy.findByRole("button", {
+          name: /manage automations/i,
+        }).click();
+      });
+      cy.getAttached(".manage-automations-modal").within(() => {
+        cy.getAttached(".fleet-slider--active").should("exist");
       });
     });
     it("hides manage automations button since all teams not selected", () => {
