describe("Premium tier - Global Admin user", () => {
  before(() => {
    Cypress.session.clearAllSavedSessions();
    cy.setup();
    cy.loginWithCySession();
    cy.seedPremium();
    cy.seedQueries();
    cy.seedPolicies("apples");
    cy.addDockerHost("apples"); // host not transferred
    cy.addDockerHost("oranges"); // host transferred between teams by global admin
  });
  after(() => {
    cy.logout();
    cy.stopDockerHost();
  });

  beforeEach(() => {
    cy.loginWithCySession("anna@organization.com", "user123#");
  });
  describe("Navigation", () => {
    beforeEach(() => cy.visit("/dashboard"));
    it("displays intended global admin top navigation", () => {
      cy.getAttached(".site-nav-container").within(() => {
        cy.findByText(/hosts/i).should("exist");
        cy.findByText(/software/i).should("exist");
        cy.findByText(/queries/i).should("exist");
        cy.findByText(/schedule/i).should("exist");
        cy.findByText(/policies/i).should("exist");
        cy.getAttached(".user-menu").click();
        cy.findByText(/settings/i).click();
      });
      cy.getAttached(".react-tabs__tab--selected").within(() => {
        cy.findByText(/organization/i).should("exist");
      });
      cy.getAttached(".site-nav-container").within(() => {
        cy.getAttached(".user-menu").click();
        cy.findByText(/manage users/i).click();
      });
      cy.getAttached(".react-tabs__tab--selected").within(() => {
        cy.findByText(/users/i).should("exist");
      });
    });
  });
  // Global Admin dashboard tested in integration/free/admin.spec.ts
  // Team Admin dashboard tested below in integration/premium/admin.spec.ts
  describe("Manage hosts page", () => {
    beforeEach(() => cy.visit("/hosts/manage"));
    it("displays team column in hosts table", () => {
      cy.getAttached(".data-table__table th")
        .contains("Team")
        .should("be.visible");
    });
    it("allows global admin to see and click 'Add hosts'", () => {
      cy.getAttached(".button-wrap")
        .contains("button", /add hosts/i)
        .click();
      cy.getAttached(".modal__content").contains("button", /done/i).click();
    });
    it("allows global admin to add new enroll secret", () => {
      cy.getAttached(".button-wrap")
        .contains("button", /manage enroll secret/i)
        .click();
      cy.getAttached(".enroll-secret-modal__add-secret")
        .contains("button", /add secret/i)
        .click();
      cy.getAttached(".secret-editor-modal__button-wrap")
        .contains("button", /save/i)
        .click();
      cy.getAttached(".enroll-secret-modal__button-wrap")
        .contains("button", /done/i)
        .click();
    });
  });
  describe("Host details page", () => {
    beforeEach(() => cy.visit("hosts/2"));
    it("allows global admin to transfer host to an existing team", () => {
      cy.getAttached(".host-details__transfer-button").click();
      cy.findByText(/create a team/i).should("exist");
      cy.getAttached(".Select-control").click();
      cy.getAttached(".Select-menu").within(() => {
        cy.findByText(/no team/i).should("exist");
        cy.findByText(/oranges/i).should("exist");
        cy.findByText(/apples/i).click();
      });
      cy.getAttached(".transfer-host-modal__button-wrap")
        .contains("button", /transfer/i)
        .click();
      cy.findByText(/transferred to apples/i).should("exist");
      cy.findByText(/team/i).next().contains("Apples");
    });
<<<<<<< HEAD
    it("allows global admin to create an operating system policy", () => {
      cy.getAttached(".info-flex").within(() => {
        cy.findByText(/ubuntu/i).should("exist");
        cy.getAttached(".host-summary__os-policy-button").click();
      });
      cy.getAttached(".modal__content")
        .findByRole("button", { name: /create new policy/i })
        .should("exist");
=======
    describe("Admin settings page", () => {
      beforeEach(() => cy.visit("/settings/organization"));
      it("allows global admin to access team settings", () => {
        cy.getAttached(".react-tabs").within(() => {
          cy.findByText(/teams/i).click();
        });
        // Access the Settings - Team details page
        cy.getAttached("tbody").within(() => {
          cy.findByText(/apples/i).click();
        });
        cy.findByText(/apples/i).should("exist");
        cy.findByText(/manage users with global access here/i).should("exist");
      });
      it("displays the 'Team' section in the create user modal", () => {
        cy.getAttached(".react-tabs").within(() => {
          cy.findByText(/users/i).click();
        });
        cy.findByRole("button", { name: /create user/i }).click();
        cy.findByText(/assign teams/i).should("exist");
      });
      it("allows global admin to edit existing user password", () => {
        cy.visit("/settings/users");
        cy.getAttached("tbody").within(() => {
          cy.findByText(/oliver@organization.com/i)
            .parent()
            .next()
            .within(() => cy.getAttached(".Select-placeholder").click());
        });
        cy.getAttached(".Select-menu").within(() => {
          cy.findByText(/edit/i).click();
        });
        cy.getAttached(".create-user-form").within(() => {
          cy.findByLabelText(/email/i).should("exist");
          cy.findByLabelText(/password/i).should("exist");
        });
      });
>>>>>>> 31567250
    });
    it("allows global admin to create a custom query", () => {
      cy.getAttached(".host-details__query-button").click();
      cy.contains("button", /create custom query/i).should("exist");
      cy.getAttached(".modal__ex").click();
    });
    it("allows global admin to delete a host", () => {
      cy.getAttached(".host-details__action-button-container")
        .contains("button", /delete/i)
        .click();
      cy.getAttached(".delete-host-modal__modal").within(() => {
        cy.findByText(/delete host/i).should("exist");
        cy.contains("button", /delete/i).should("exist");
        cy.getAttached(".modal__ex").click();
      });
    });
  });
  describe("Manage software page", () => {
    beforeEach(() => cy.visit("/software/manage"));
    it("allows global admin to update software vulnerability automation", () => {
      cy.getAttached(".manage-software-page__header-wrap").within(() => {
        cy.getAttached(".Select").within(() => {
          cy.findByText(/all teams/i).should("exist");
        });
        cy.findByRole("button", { name: /manage automations/i }).click();
      });
      cy.getAttached(".manage-automations-modal").within(() => {
        cy.getAttached(".fleet-slider").click();
      });
      cy.getAttached("#webhook-url").click().type("www.foo.com/bar");
      cy.findByRole("button", { name: /^Save$/ }).click();
      // Confirm manage automations webhook was added successfully
      cy.findByText(/updated vulnerability automations/i).should("exist");
      cy.getAttached(".button-wrap").within(() => {
        cy.findByRole("button", {
          name: /manage automations/i,
        }).click();
      });
      cy.getAttached(".manage-automations-modal").within(() => {
        cy.getAttached(".fleet-slider--active").should("exist");
      });
    });
    it("hides manage automations button since all teams not selected", () => {
      cy.getAttached(".manage-software-page__header-wrap").within(() => {
        cy.getAttached(".Select").within(() => {
          cy.findByText(/all teams/i).click();
          cy.findByText(/apples/i).click();
        });
        cy.findByText(/manage automations/i).should("not.exist");
      });
    });
  });
  describe("Query pages", () => {
    beforeEach(() => cy.visit("/queries/manage"));
    it("allows global admin to select teams targets for query", () => {
      cy.getAttached("tbody").within(() => {
        cy.getAttached("tr")
          .first()
          .within(() => {
            cy.getAttached(".fleet-checkbox__input").check({ force: true });
          });
        cy.findAllByText(/detect presence/i).click();
      });

      cy.getAttached(".query-form__button-wrap").within(() => {
        cy.findByRole("button", { name: /run/i }).click();
      });
      cy.contains("h3", /teams/i).should("exist");
      cy.contains(".selector-name", /apples/i).should("exist");
    });
  });
  // Global Admin schedule tested in integration/free/admin.spec.ts
  // Team Admin team schedule tested below in integration/premium/admin.spec.ts
  describe("Manage policies page", () => {
    beforeEach(() => cy.visit("/policies/manage"));
    it("allows global admin to add a new policy", () => {
      cy.getAttached(".button-wrap")
        .findByRole("button", { name: /add a policy/i })
        .click();
      // Add a default policy
      cy.findByText(/gatekeeper enabled/i).click();
      cy.getAttached(".policy-form__button-wrap").within(() => {
        cy.findByRole("button", { name: /run/i }).should("exist");
        cy.findByRole("button", { name: /save policy/i }).click();
      });
      cy.findByRole("button", { name: /^Save$/ }).click();
      cy.findByText(/policy created/i).should("exist");
      cy.findByText(/gatekeeper enabled/i).should("exist");
    });
    it("allows global admin to automate a global policy", () => {
      cy.getAttached(".button-wrap")
        .findByRole("button", { name: /manage automations/i })
        .click();
      cy.getAttached(".manage-automations-modal").within(() => {
        cy.getAttached(".fleet-slider").click();
        cy.getAttached(".fleet-checkbox__input").check({ force: true });
        cy.getAttached("#webhook-url")
          .clear()
          .type("https://example.com/global_admin");
        cy.findByText(/save/i).click();
      });
      cy.findByText(/successfully updated policy automations/i).should("exist");
    });
    it("allows global admin to delete a team policy", () => {
      cy.visit("/policies/manage");
      cy.getAttached(".Select-control").within(() => {
        cy.findByText(/all teams/i).click();
      });
      cy.getAttached(".Select-menu")
        .contains(/apples/i)
        .click();
      cy.getAttached("tbody").within(() => {
        cy.getAttached("tr")
          .first()
          .within(() => {
            cy.getAttached(".fleet-checkbox__input").check({
              force: true,
            });
          });
      });
      cy.findByRole("button", { name: /delete/i }).click();
      cy.getAttached(".remove-policies-modal").within(() => {
        cy.findByRole("button", { name: /delete/i }).should("exist");
        cy.findByRole("button", { name: /cancel/i }).click();
      });
    });
    it("allows global admin to edit a team policy", () => {
      cy.visit("policies/manage");
      cy.findByText(/all teams/i).click();
      cy.findByText(/apples/i).click();
      cy.getAttached("tbody").within(() => {
        cy.getAttached("tr")
          .first()
          .within(() => {
            cy.getAttached(".fleet-checkbox__input").check({
              force: true,
            });
          });
      });
      cy.findByText(/filevault enabled/i).click();
      cy.getAttached(".policy-form__button-wrap").within(() => {
        cy.findByRole("button", { name: /run/i }).should("exist");
        cy.findByRole("button", { name: /save/i }).should("exist");
      });
    });
  });
  describe("Admin settings page", () => {
    beforeEach(() => cy.visit("/settings/organization"));
    it("allows global admin to access team settings", () => {
      cy.getAttached(".react-tabs").within(() => {
        cy.findByText(/teams/i).click();
      });
      // Access the Settings - Team details page
      cy.getAttached("tbody").within(() => {
        cy.findByText(/apples/i).click();
      });
      cy.findByText(/apples/i).should("exist");
      cy.findByText(/manage users with global access here/i).should("exist");
    });
    it("displays the 'Team' section in the create user modal", () => {
      cy.getAttached(".react-tabs").within(() => {
        cy.findByText(/users/i).click();
      });
      cy.findByRole("button", { name: /create user/i }).click();
      cy.findByText(/assign teams/i).should("exist");
    });
    it("allows global admin to edit existing user password", () => {
      cy.visit("/settings/users");
      cy.getAttached("tbody").within(() => {
        cy.findByText(/oliver@organization.com/i)
          .parent()
          .next()
          .next()
          .next()
          .within(() => cy.getAttached(".Select-placeholder").click());
      });
      cy.getAttached(".Select-menu").within(() => {
        cy.findByText(/edit/i).click();
      });
      cy.getAttached(".create-user-form").within(() => {
        cy.findByLabelText(/email/i).should("exist");
        cy.findByLabelText(/password/i).should("exist");
      });
    });
  });
  describe("User profile page", () => {
    it("renders elements according to role-based access controls", () => {
      cy.visit("/profile");
      cy.getAttached(".user-settings__additional").within(() => {
        cy.findByText(/team/i)
          .next()
          .contains(/global/i);
        cy.findByText("Role").next().contains(/admin/i);
      });
    });
  });
});<|MERGE_RESOLUTION|>--- conflicted
+++ resolved
@@ -88,7 +88,6 @@
       cy.findByText(/transferred to apples/i).should("exist");
       cy.findByText(/team/i).next().contains("Apples");
     });
-<<<<<<< HEAD
     it("allows global admin to create an operating system policy", () => {
       cy.getAttached(".info-flex").within(() => {
         cy.findByText(/ubuntu/i).should("exist");
@@ -97,44 +96,7 @@
       cy.getAttached(".modal__content")
         .findByRole("button", { name: /create new policy/i })
         .should("exist");
-=======
-    describe("Admin settings page", () => {
-      beforeEach(() => cy.visit("/settings/organization"));
-      it("allows global admin to access team settings", () => {
-        cy.getAttached(".react-tabs").within(() => {
-          cy.findByText(/teams/i).click();
-        });
-        // Access the Settings - Team details page
-        cy.getAttached("tbody").within(() => {
-          cy.findByText(/apples/i).click();
-        });
-        cy.findByText(/apples/i).should("exist");
-        cy.findByText(/manage users with global access here/i).should("exist");
-      });
-      it("displays the 'Team' section in the create user modal", () => {
-        cy.getAttached(".react-tabs").within(() => {
-          cy.findByText(/users/i).click();
-        });
-        cy.findByRole("button", { name: /create user/i }).click();
-        cy.findByText(/assign teams/i).should("exist");
-      });
-      it("allows global admin to edit existing user password", () => {
-        cy.visit("/settings/users");
-        cy.getAttached("tbody").within(() => {
-          cy.findByText(/oliver@organization.com/i)
-            .parent()
-            .next()
-            .within(() => cy.getAttached(".Select-placeholder").click());
-        });
-        cy.getAttached(".Select-menu").within(() => {
-          cy.findByText(/edit/i).click();
-        });
-        cy.getAttached(".create-user-form").within(() => {
-          cy.findByLabelText(/email/i).should("exist");
-          cy.findByLabelText(/password/i).should("exist");
-        });
-      });
->>>>>>> 31567250
+      });
     });
     it("allows global admin to create a custom query", () => {
       cy.getAttached(".host-details__query-button").click();
