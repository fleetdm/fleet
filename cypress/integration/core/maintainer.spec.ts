--- conflicted
+++ resolved
@@ -122,14 +122,10 @@
 
     cy.findByText(/successfully deleted/i).should("be.visible");
 
-<<<<<<< HEAD
       cy.findByText(/server errors/i).should("not.exist");
 
       // Schedule page: Can create, edit, remove a schedule
       // TODO: Copy flow from scheduleflow.spec.ts here to ensure maintainers have access
     });
-=======
-    cy.findByText(/server errors/i).should("not.exist");
->>>>>>> 37e267be
   });
 });