--- conflicted
+++ resolved
@@ -60,7 +60,6 @@
       cy.findByRole("button").click();
     });
 
-<<<<<<< HEAD
     it("Can perform the appropriate core-tier admin actions", () => {
       cy.login("anna@organization.com", "user123#");
       cy.visit("/");
@@ -153,38 +152,6 @@
       // On the Settings pages, they should…
       // See everything except for the “Teams” pages
       cy.visit("/settings/organization");
-=======
-    // On the queries manage page, they should…
-    cy.contains("a", "Queries").click();
-    // See the "observers can run column"
-    cy.contains(/observers can run/i);
-    // See and select the "create new query" button
-    cy.findByRole("button", { name: /new query/i }).click();
-
-    // On the Queries - new/edit/run page, they should…
-    // Edit the “Query name,” “SQL,” “Description,” “Observers can run,” and “Select targets” input fields.
-    cy.findByLabelText(/query name/i)
-      .click()
-      .type("time");
-    // ACE editor requires special handling to get typing to work sometimes
-    cy.get(".ace_text-input")
-      .first()
-      .click({ force: true })
-      .type("{selectall}{backspace}SELECT * FROM time;", { force: true });
-    cy.findByLabelText(/description/i)
-      .click()
-      .type("Get the time.");
-    cy.findByLabelText(/observers can run/i).click({ force: true });
-
-    // See and select the “Save changes,” “Save as new,” and “Run” buttons.
-    cy.findByRole("button", { name: /save/i }).click();
-    cy.findByRole("button", { name: /new/i }).click();
-    cy.findByRole("button", { name: /run/i }).should("exist");
-
-    // NOT see the “Teams” section in the Select target picker. This picker is summoned when the “Select targets” field is selected.
-    cy.get(".target-select").within(() => {
-      cy.findByText(/Label name, host name, IP address, etc./i).click();
->>>>>>> 37e267be
       cy.findByText(/teams/i).should("not.exist");
     });
 
