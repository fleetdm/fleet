describe(
  "Free tier - Maintainer user",
  {
    defaultCommandTimeout: 20000,
  },
  () => {
    beforeEach(() => {
      cy.setup();
      cy.login();
      cy.seedFree();
      cy.seedQueries();
      cy.addDockerHost();
      cy.logout();
    });

    afterEach(() => {
      cy.stopDockerHost();
    });

    it("Can perform the appropriate core global maintainer actions", () => {
      cy.login("mary@organization.com", "user123#");
      cy.visit("/hosts/manage");

      // Ensure page is loaded
      cy.wait(1000); // eslint-disable-line cypress/no-unnecessary-waiting
      cy.contains("All hosts");

      // Settings restrictions
      cy.findByText(/settings/i).should("not.exist");
      cy.visit("/settings/organization");
      cy.wait(1000); // eslint-disable-line cypress/no-unnecessary-waiting
      cy.findByText(/you do not have permissions/i).should("exist");

      // Host manage page: No team UI, can add host and label
      cy.visit("/hosts/manage");

      cy.wait(1000); // eslint-disable-line cypress/no-unnecessary-waiting
      cy.findByText(/teams/i).should("not.exist");
      cy.contains("button", /generate installer/i).click();
      cy.contains("button", /done/i).click();

      // See the Manage enroll secret” button. A modal appears after the user selects the button
      cy.contains("button", /manage enroll secret/i).click();
      cy.contains("button", /done/i).click();

      cy.contains("button", /add label/i).click();
      cy.contains("button", /cancel/i).click();

      // Host details page: No team UI, can delete and create new query
      cy.get("tbody").within(() => {
        // Test host text varies
        cy.findByRole("button").click();
      });
      cy.get(".title").within(() => {
        cy.findByText(/team/i).should("not.exist");
      });
      cy.contains("button", /transfer/i).should("not.exist");

      // See and select operating system
      // TODO

      // Test commented out
      // Pending fix to prevent consistent failing in GitHub

      // cy.contains("button", /delete/i)
      //   .should("exist")
      //   .click();
      // cy.contains("button", /cancel/i).click();

      // cy.contains("button", /query/i).click();
      // cy.contains("button", /create custom query/i).click();

      // Queries pages: Can create, edit, and run query
      cy.visit("/queries/manage");
      cy.wait(1000); // eslint-disable-line cypress/no-unnecessary-waiting
      // cy.get("thead").within(() => {
      //   cy.findByText(/observer can run/i).should("exist");
      // });

      cy.findByRole("button", { name: /create new query/i }).should("exist");

      // TODO - Fix tests according to improved query experience - MP
      // cy.findByRole("button", { name: /create new query/i }).click();

      // cy.findByLabelText(/query name/i)
      //   .click()
      //   .type("Query all window crashes");

      // cy.get(".ace_scroller")
      //   .click({ force: true })
      //   .type("{selectall}{backspace}SELECT * FROM windows_crashes;");

      // cy.findByLabelText(/description/i)
      //   .click()
      //   .type("See all window crashes");

      // cy.findByRole("button", { name: /save/i }).click();

      // cy.findByRole("button", { name: /save as new/i }).click();

      // cy.findByLabelText(/observers can run/i).click({ force: true });

      // cy.get(".target-select").within(() => {
      //   cy.findByText(/Label name, host name, IP address, etc./i).click();
      //   cy.findByText(/teams/i).should("not.exist");
      // });

      // cy.findByRole("button", { name: /run/i }).should("exist");

      // cy.visit("/queries/manage");

      // cy.findByText(/query all/i).click();

      // cy.findByText(/edit & run query/i).should("exist");

      // Packs pages: Can create, edit, delete a pack
      cy.visit("/packs/manage");
<<<<<<< HEAD
      cy.wait(3000); // eslint-disable-line cypress/no-unnecessary-waiting
=======
      cy.wait(1000); // eslint-disable-line cypress/no-unnecessary-waiting
>>>>>>> 77f07f74

      cy.findByRole("button", { name: /create new pack/i }).click();

      cy.findByLabelText(/name/i).click().type("Errors and crashes");

      cy.findByLabelText(/description/i)
        .click()
        .type("See all user errors and window crashes.");

      cy.findByRole("button", { name: /save query pack/i }).click();

      cy.visit("/packs/manage");

      cy.get(".fleet-checkbox__input").check({ force: true });

      cy.findByRole("button", { name: /delete/i }).click();

      // Can't figure out how attach findByRole onto modal button
      // Can't use findByText because delete button under modal
      cy.get(".remove-pack-modal__btn-wrap > .button--alert")
        .contains("button", /delete/i)
        .click();

      cy.findByText(/successfully deleted/i).should("be.visible");

      cy.findByText(/server errors/i).should("not.exist");

      // Schedule page: Can create, edit, remove a schedule
      // TODO: Copy flow from queryflow.spec.ts here to ensure maintainers have access

      // On the Profile page, they should…
      // See Maintainer in Role section, and no Team section
      cy.visit("/profile");
      cy.findByText(/teams/i).should("not.exist");
      cy.findByText("Role")
        .next()
        .contains(/maintainer/i);
    });
  }
);<|MERGE_RESOLUTION|>--- conflicted
+++ resolved
@@ -115,11 +115,7 @@
 
       // Packs pages: Can create, edit, delete a pack
       cy.visit("/packs/manage");
-<<<<<<< HEAD
-      cy.wait(3000); // eslint-disable-line cypress/no-unnecessary-waiting
-=======
       cy.wait(1000); // eslint-disable-line cypress/no-unnecessary-waiting
->>>>>>> 77f07f74
 
       cy.findByRole("button", { name: /create new pack/i }).click();
 
