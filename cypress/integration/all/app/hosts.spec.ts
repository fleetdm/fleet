import * as path from "path";

describe(
  "Hosts flow",
  {
    defaultCommandTimeout: 20000,
  },
  () => {
    beforeEach(() => {
      cy.setup();
      cy.login();
      cy.addDockerHost();
      cy.clearDownloads();
      cy.seedQueries();
    });

    afterEach(() => {
      cy.stopDockerHost();
    });

    it(
      "Can add new host from manage hosts page",
      {
        retries: {
          runMode: 2,
        },
      },
      () => {
        cy.visit("/hosts/manage");

        cy.contains("button", /generate installer/i).click();
        // eslint-disable-next-line cypress/no-unnecessary-waiting
        cy.wait(1000);
        cy.findByText(/rpm/i).click();
        cy.contains("a", /download/i)
          .first()
          .click();

        // Assert enroll secret downloaded matches the one displayed
        // NOTE: This test often fails when the Cypress downloads folder was not cleared properly
        // before each test run (seems to be related to issues with Cypress trashAssetsBeforeRun)
        if (Cypress.platform !== "win32") {
          // windows has issues with downloads location
          cy.readFile(
            path.join(Cypress.config("downloadsFolder"), "fleet.pem"),
            {
              timeout: 5000,
            }
          );
        }

        cy.visit("/hosts/manage");
        cy.location("pathname").should("match", /hosts\/manage/i);
        // eslint-disable-next-line cypress/no-unnecessary-waiting
        cy.wait(1000);
        cy.get('button[title="Online"]').click();

        // Go to host details page
        cy.location("pathname").should("match", /hosts\/[0-9]/i);
        // eslint-disable-next-line cypress/no-unnecessary-waiting
        cy.wait(1000);
        cy.get("span.status").contains(/online/i);
      }
    );

<<<<<<< HEAD
    // Test commented out
    // Pending fix to prevent consistent failing in GitHub

=======
>>>>>>> 887b3fa3
    it("Can query a host and delete a host from host details page", () => {
      let hostname = "";

      cy.visit("/hosts/manage");

      // eslint-disable-next-line cypress/no-unnecessary-waiting
      cy.wait(3000);

      cy.get("tbody").within(() => {
        cy.get(".button--text-link").first().as("hostLink");
      });

      cy.get("@hostLink")
        // Set hostname variable for later assertions
        .then((el) => {
          console.log(el);
          hostname = el.text();
          return el;
        })
        .click()
        .then(() => {
          cy.findByText(/about this host/i).should("exist");
          cy.findByText(hostname).should("exist");

          // Open query host modal and cancel
          cy.get('img[alt="Query host icon"]').click();
          cy.get(".modal__modal_container").within(() => {
            cy.findByText(/select a query/i).should("exist");
            cy.get(".modal__ex").click();
          });
          cy.findByText(/select a query/i).should("not.exist");

          // Open query host modal and select query
          cy.get('img[alt="Query host icon"]').click();
          cy.get(".modal__modal_container")
            .within(() => {
              cy.findByText(/select a query/i).should("exist");
              cy.findByText(/detect presence/i).click();
            })
            .then(() => {
              cy.findByText(/run query/i).click();
              cy.get(".data-table").within(() => {
                cy.findByText(hostname).should("exist");
              });
            });
        });

      cy.visit("/hosts/manage");

      // eslint-disable-next-line cypress/no-unnecessary-waiting
      cy.wait(3000);
      cy.get("@hostLink")
        // Set hostname variable for later assertions
        .then((el) => {
          console.log(el);
          hostname = el.text();
          return el;
        })
        .click()
        .then(() => {
          // Open delete host modal and cancel
          cy.get('img[alt="Delete host icon"]').click();
          cy.get(".modal__modal_container").within(() => {
            cy.findByText(/delete host/i).should("exist");
            cy.findByRole("button", { name: /cancel/i }).click();
          });
          cy.findByText(/delete host/i).should("not.exist");

          // Open delete host modal and delete host
          cy.get('img[alt="Delete host icon"]').click();
          cy.get(".modal__modal_container")
            .within(() => {
              cy.findByText(/delete host/i).should("exist");
              cy.findByRole("button", { name: /delete/i }).click();
            })
            .then(() => {
              cy.findByText(/add your devices to fleet/i).should("exist");
              cy.findByText(/generate installer/i).should("exist");
              cy.findByText(/about this host/i).should("not.exist");
              cy.findByText(hostname).should("not.exist");
            });
        });
    });
  }
);<|MERGE_RESOLUTION|>--- conflicted
+++ resolved
@@ -63,12 +63,6 @@
       }
     );
 
-<<<<<<< HEAD
-    // Test commented out
-    // Pending fix to prevent consistent failing in GitHub
-
-=======
->>>>>>> 887b3fa3
     it("Can query a host and delete a host from host details page", () => {
       let hostname = "";
 
