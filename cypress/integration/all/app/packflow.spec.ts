describe(
  "Pack flow",
  {
    defaultCommandTimeout: 20000,
  },
  () => {
    beforeEach(() => {
      cy.setup();
      cy.login();
    });

    it("Create, edit, and delete a pack and pack query successfully", () => {
      cy.visit("/packs/manage");

      cy.wait(1000); // eslint-disable-line cypress/no-unnecessary-waiting
      cy.findByRole("button", { name: /create new pack/i }).click();

      cy.wait(1000); // eslint-disable-line cypress/no-unnecessary-waiting
      cy.findByLabelText(/name/i).click().type("Errors and crashes");

      cy.findByLabelText(/description/i)
        .click()
        .type("See all user errors and window crashes.");

      cy.findByRole("button", { name: /save query pack/i }).click();

      cy.visit("/packs/manage");
      cy.wait(1000); // eslint-disable-line cypress/no-unnecessary-waiting
<<<<<<< HEAD
=======

>>>>>>> ac3d8ddf
      cy.findByText(/errors and crashes/i).click();

      cy.wait(1000); // eslint-disable-line cypress/no-unnecessary-waiting
      cy.findByLabelText(/name/i)
        .click()
        .type("{selectall}{backspace}Server errors");

      cy.findByLabelText(/description/i)
        .click()
        .type("{selectall}{backspace}See all server errors.");

      cy.findByRole("button", { name: /save/i }).click();

      cy.visit("/packs/manage");

      cy.wait(1000); // eslint-disable-line cypress/no-unnecessary-waiting
      cy.get(".fleet-checkbox__input").check({ force: true });

      cy.findByRole("button", { name: /disable/i }).click();

      cy.wait(1000); // eslint-disable-line cypress/no-unnecessary-waiting
      cy.findByText(/disabled/i).should("exist");

      cy.visit("/queries/manage");

      cy.wait(1000); // eslint-disable-line cypress/no-unnecessary-waiting
      cy.findByRole("button", { name: /create new query/i }).click();

      // Using class selector because third party element doesn't work with Cypress Testing Selector Library
      cy.get(".ace_scroller")
        .click({ force: true })
        .type("{selectall}SELECT * FROM windows_crashes;");

      cy.findByRole("button", { name: /save/i }).click();

      cy.wait(1000); // eslint-disable-line cypress/no-unnecessary-waiting
      cy.findByLabelText(/name/i).click().type("Query all window crashes");

      cy.findByLabelText(/description/i)
        .click()
        .type("See all window crashes");

      cy.findByRole("button", { name: /save query/i }).click();

      cy.wait(1000); // eslint-disable-line cypress/no-unnecessary-waiting
      cy.visit("/packs/manage");

      cy.wait(1000); // eslint-disable-line cypress/no-unnecessary-waiting
      cy.findByText(/server errors/i).click();

      cy.findByRole("button", { name: /add query/i }).click();

      cy.findByText(/select query/i).click();
      cy.findByText(/query all/i).click();
      cy.get(".pack-query-editor-modal__form-field--frequency > .input-field")
        .click()
        .type("3600");
      cy.get(
        ".pack-query-editor-modal__form-field--osquer-vers > .Select"
      ).click();
      cy.findByText(/4.7/i).click();
      cy.get(".pack-query-editor-modal__form-field--shard > .input-field")
        .click()
        .type("50");
      cy.wait(1000); // eslint-disable-line cypress/no-unnecessary-waiting

      cy.get(".pack-query-editor-modal__btn-wrap")
        .contains("button", /add query/i)
        .click();

      cy.wait(1000); // eslint-disable-line cypress/no-unnecessary-waiting
      cy.findByText(/query all window crashes/i).should("exist");
      cy.get(".fleet-checkbox__input").check({ force: true });

      cy.findByRole("button", { name: /remove/i }).click();
      cy.get(".remove-pack-query-modal__btn-wrap")
        .contains("button", /remove/i)
        .click();

      cy.visit("/packs/manage");

      cy.wait(1000); // eslint-disable-line cypress/no-unnecessary-waiting
      cy.get(".fleet-checkbox__input").check({ force: true });

      cy.findByRole("button", { name: /delete/i }).click();

      cy.wait(1000); // eslint-disable-line cypress/no-unnecessary-waiting

      cy.get(".remove-pack-modal__btn-wrap > .button--alert")
        .contains("button", /delete/i)
        .click({ force: true });

      cy.findByText(/successfully deleted/i).should("be.visible");

      cy.findByText(/server errors/i).should("not.exist");
    });
  }
);<|MERGE_RESOLUTION|>--- conflicted
+++ resolved
@@ -26,10 +26,7 @@
 
       cy.visit("/packs/manage");
       cy.wait(1000); // eslint-disable-line cypress/no-unnecessary-waiting
-<<<<<<< HEAD
-=======
 
->>>>>>> ac3d8ddf
       cy.findByText(/errors and crashes/i).click();
 
       cy.wait(1000); // eslint-disable-line cypress/no-unnecessary-waiting
