--- conflicted
+++ resolved
@@ -253,18 +253,15 @@
         when (result) {
             is CertificateEnrollmentHandler.EnrollmentResult.Success -> {
                 Log.i(TAG, "Certificate enrollment successful for ID $certificateId with alias: ${result.alias}")
-<<<<<<< HEAD
                 ApiClient.updateCertificateStatus(
                     certificateId = certificateId,
                     status = "verified",
                 ).onFailure { error ->
                     Log.e(TAG, "Failed to update certificate status to verified for ID $certificateId: ${error.message}", error)
                 }
-=======
 
                 // Store certificate installation in DataStore
                 storeCertificateInstallation(context, certificateId, result.alias)
->>>>>>> 1318e5a6
             }
             is CertificateEnrollmentHandler.EnrollmentResult.Failure -> {
                 Log.e(TAG, "Certificate enrollment failed for ID $certificateId: ${result.reason}", result.exception)
