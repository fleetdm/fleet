package com.fleetdm.agent

import android.app.Service
import android.app.admin.DevicePolicyManager
import android.content.Context
import android.content.Intent
import android.os.IBinder
import android.util.Log
<<<<<<< HEAD
import com.fleetdm.agent.scep.ScepClientImpl
=======
import org.json.JSONObject
import java.security.PrivateKey
import java.security.cert.Certificate
>>>>>>> db2b6456
import kotlinx.coroutines.CoroutineScope
import kotlinx.coroutines.Dispatchers
import kotlinx.coroutines.Job
import kotlinx.coroutines.launch
<<<<<<< HEAD
import java.security.PrivateKey
import java.security.cert.Certificate
=======
>>>>>>> db2b6456

/**
 * Service to handle SCEP enrollment and silent certificate installation using DevicePolicyManager.
 * Runs long-running tasks on the background IO thread via Coroutines.
 *
 * This is a thin wrapper around CertificateEnrollmentHandler that provides Android-specific
 * lifecycle management and certificate installation.
 */
class CertificateService : Service() {
    private val TAG = "CertCompanionService"

    // Use a supervisor job for the service's lifecycle
    private val serviceJob = Job()
    private val serviceScope = CoroutineScope(Dispatchers.IO + serviceJob)

<<<<<<< HEAD
    // Enrollment handler with Android-specific certificate installer
    private val enrollmentHandler = CertificateEnrollmentHandler(
        scepClient = ScepClientImpl(),
        certificateInstaller = AndroidCertificateInstaller(),
    )
=======
    // Data structure assumed to be pushed by the MDM for SCEP
    data class ScepConfig(
        val url: String,
        val challenge: String,
        val alias: String, // Added alias for silent installation
        val subject: String? = null,
    )

    // Structure for SCEP result, holding the key and certificate(s)
    data class ScepResult(val privateKey: PrivateKey, val certificateChain: Array<Certificate>)
>>>>>>> db2b6456

    override fun onStartCommand(intent: Intent?, flags: Int, startId: Int): Int {
        val certDataJson = intent?.getStringExtra("CERT_DATA")

        if (certDataJson != null) {
            // Launch the SCEP process in a coroutine on the IO dispatcher
            serviceScope.launch {
                try {
                    val result = enrollmentHandler.handleEnrollment(certDataJson)

                    when (result) {
                        is CertificateEnrollmentHandler.EnrollmentResult.Success -> {
                            Log.i(TAG, "Certificate successfully enrolled and installed with alias: ${result.alias}")
                        }
                        is CertificateEnrollmentHandler.EnrollmentResult.Failure -> {
                            Log.e(TAG, "Certificate enrollment failed: ${result.reason}", result.exception)
                        }
                    }
                } catch (e: Exception) {
                    Log.e(TAG, "Unexpected error during certificate enrollment: ${e.message}", e)
                } finally {
                    // Stop the service when work is done, regardless of success/failure
                    stopSelf(startId)
                }
            }
        } else {
            Log.w(TAG, "Service started without 'CERT_DATA' extra.")
            stopSelf(startId)
        }
        return START_NOT_STICKY
    }

    /**
     * Android-specific certificate installer using DevicePolicyManager.
     */
<<<<<<< HEAD
    inner class AndroidCertificateInstaller : CertificateEnrollmentHandler.CertificateInstaller {
        override fun installCertificate(
            alias: String,
            privateKey: PrivateKey,
            certificateChain: Array<Certificate>,
        ): Boolean {
            val dpm = getSystemService(Context.DEVICE_POLICY_SERVICE) as DevicePolicyManager

            // The admin component is null because the caller is a DELEGATED application,
            // not the Device Policy Controller itself. The DPM recognizes the delegation
            // via the calling package's UID and the granted CERT_INSTALL scope.
            val success = dpm.installKeyPair(
                null,
                privateKey,
                certificateChain,
                alias,
                true, // requestAccess: allows user confirmation if needed
            )

            if (success) {
                Log.i(TAG, "Certificate successfully installed with alias: $alias")
            } else {
                Log.e(TAG, "Certificate installation failed. Check MDM policy and delegation status.")
            }
=======
    @Suppress("UnusedParameter")
    private fun scepEnrollment(config: ScepConfig): ScepResult? {
        Log.w(TAG, "--- SCEP Enrollment Placeholder Running ---")
        Log.w(TAG, "Your actual SCEP client library must replace this function.")

        // This MUST return a valid PrivateKey and Certificate array for installation to work.
        // Returning null to simulate failure for now.
        return null
    }

    /**
     * Performs a silent installation of the KeyPair using the delegated CERT_INSTALL scope.
     * This method requires NO user interaction on modern managed devices (API 18+).
     */
    private fun installCertificateSilently(alias: String, privateKey: PrivateKey, certificateChain: Array<Certificate>) {
        val dpm = getSystemService(Context.DEVICE_POLICY_SERVICE) as DevicePolicyManager

        // The admin component is null because the caller is a DELEGATED application,
        // not the Device Policy Controller itself. The DPM recognizes the delegation
        // via the calling package's UID and the granted CERT_INSTALL scope.
        val success = dpm.installKeyPair(
            null,
            privateKey,
            certificateChain,
            alias,
            true, // requestAccess: allows user confirmation if needed
        )
>>>>>>> db2b6456

            return success
        }
    }

    override fun onBind(intent: Intent?): IBinder? {
        return null // Not a bound service
    }

    override fun onDestroy() {
        super.onDestroy()
        // Cancel the coroutine scope when the service is destroyed to prevent leaks
        serviceJob.cancel()
    }
}<|MERGE_RESOLUTION|>--- conflicted
+++ resolved
@@ -6,22 +6,13 @@
 import android.content.Intent
 import android.os.IBinder
 import android.util.Log
-<<<<<<< HEAD
 import com.fleetdm.agent.scep.ScepClientImpl
-=======
-import org.json.JSONObject
 import java.security.PrivateKey
 import java.security.cert.Certificate
->>>>>>> db2b6456
 import kotlinx.coroutines.CoroutineScope
 import kotlinx.coroutines.Dispatchers
 import kotlinx.coroutines.Job
 import kotlinx.coroutines.launch
-<<<<<<< HEAD
-import java.security.PrivateKey
-import java.security.cert.Certificate
-=======
->>>>>>> db2b6456
 
 /**
  * Service to handle SCEP enrollment and silent certificate installation using DevicePolicyManager.
@@ -37,24 +28,11 @@
     private val serviceJob = Job()
     private val serviceScope = CoroutineScope(Dispatchers.IO + serviceJob)
 
-<<<<<<< HEAD
     // Enrollment handler with Android-specific certificate installer
     private val enrollmentHandler = CertificateEnrollmentHandler(
         scepClient = ScepClientImpl(),
         certificateInstaller = AndroidCertificateInstaller(),
     )
-=======
-    // Data structure assumed to be pushed by the MDM for SCEP
-    data class ScepConfig(
-        val url: String,
-        val challenge: String,
-        val alias: String, // Added alias for silent installation
-        val subject: String? = null,
-    )
-
-    // Structure for SCEP result, holding the key and certificate(s)
-    data class ScepResult(val privateKey: PrivateKey, val certificateChain: Array<Certificate>)
->>>>>>> db2b6456
 
     override fun onStartCommand(intent: Intent?, flags: Int, startId: Int): Int {
         val certDataJson = intent?.getStringExtra("CERT_DATA")
@@ -90,7 +68,6 @@
     /**
      * Android-specific certificate installer using DevicePolicyManager.
      */
-<<<<<<< HEAD
     inner class AndroidCertificateInstaller : CertificateEnrollmentHandler.CertificateInstaller {
         override fun installCertificate(
             alias: String,
@@ -115,35 +92,6 @@
             } else {
                 Log.e(TAG, "Certificate installation failed. Check MDM policy and delegation status.")
             }
-=======
-    @Suppress("UnusedParameter")
-    private fun scepEnrollment(config: ScepConfig): ScepResult? {
-        Log.w(TAG, "--- SCEP Enrollment Placeholder Running ---")
-        Log.w(TAG, "Your actual SCEP client library must replace this function.")
-
-        // This MUST return a valid PrivateKey and Certificate array for installation to work.
-        // Returning null to simulate failure for now.
-        return null
-    }
-
-    /**
-     * Performs a silent installation of the KeyPair using the delegated CERT_INSTALL scope.
-     * This method requires NO user interaction on modern managed devices (API 18+).
-     */
-    private fun installCertificateSilently(alias: String, privateKey: PrivateKey, certificateChain: Array<Certificate>) {
-        val dpm = getSystemService(Context.DEVICE_POLICY_SERVICE) as DevicePolicyManager
-
-        // The admin component is null because the caller is a DELEGATED application,
-        // not the Device Policy Controller itself. The DPM recognizes the delegation
-        // via the calling package's UID and the granted CERT_INSTALL scope.
-        val success = dpm.installKeyPair(
-            null,
-            privateKey,
-            certificateChain,
-            alias,
-            true, // requestAccess: allows user confirmation if needed
-        )
->>>>>>> db2b6456
 
             return success
         }
