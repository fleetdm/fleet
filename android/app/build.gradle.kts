import java.io.FileInputStream
import java.util.Properties

plugins {
    alias(libs.plugins.android.application)
    alias(libs.plugins.kotlin.android)
    alias(libs.plugins.kotlin.compose)
    alias(libs.plugins.spotless)
    alias(libs.plugins.detekt)
    id("org.jetbrains.kotlin.plugin.serialization") version "2.2.20"
}

android {
    namespace = "com.fleetdm.agent"
    compileSdk = 36

    defaultConfig {
        applicationId = "com.fleetdm.agent"
        minSdk = 33
        targetSdk = 36
        versionCode = 1
        versionName = "1.0"

        testInstrumentationRunner = "androidx.test.runner.AndroidJUnitRunner"
    }

    // Load keystore properties for release signing
    val keystorePropertiesFile = rootProject.file("keystore.properties")
    val keystoreProperties = Properties()
    if (keystorePropertiesFile.exists()) {
        FileInputStream(keystorePropertiesFile).use { keystoreProperties.load(it) }
    }

    signingConfigs {
        create("release") {
            if (keystorePropertiesFile.exists()) {
                storeFile = rootProject.file(keystoreProperties.getProperty("storeFile"))
                storePassword = keystoreProperties.getProperty("storePassword")
                keyAlias = keystoreProperties.getProperty("keyAlias")
                keyPassword = keystoreProperties.getProperty("keyPassword")
            }
        }
    }

    buildTypes {
        release {
            if (keystorePropertiesFile.exists()) {
                signingConfig = signingConfigs.getByName("release")
            }
            isMinifyEnabled = false
            proguardFiles(
                getDefaultProguardFile("proguard-android-optimize.txt"),
                "proguard-rules.pro",
            )
        }
    }
    compileOptions {
        sourceCompatibility = JavaVersion.VERSION_11
        targetCompatibility = JavaVersion.VERSION_11
    }
    buildFeatures {
        compose = true
    }
}

kotlin {
    compilerOptions {
        jvmTarget.set(org.jetbrains.kotlin.gradle.dsl.JvmTarget.JVM_11)
    }
}

detekt {
    buildUponDefaultConfig = true
    allRules = false
    config.setFrom("$projectDir/detekt.yml")
}

// Don't run Detekt automatically in local builds, only in CI
tasks.named("check") {
    setDependsOn(dependsOn.filterNot { it.toString().contains("detekt") })
}

spotless {
    kotlin {
        target("**/*.kt")
        targetExclude("**/build/**/*.kt")
<<<<<<< HEAD
        ktlint().editorConfigOverride(
            mapOf(
                "max_line_length" to 140,
                // Jetpack Compose requires Composable functions to start with uppercase (PascalCase)
                "ktlint_standard_function-naming" to "disabled",
                // Android conventionally uses uppercase TAG constants for logging
                "ktlint_standard_property-naming" to "disabled",
            ),
        )
=======
        ktlint()
>>>>>>> 7a3c344d
    }
    kotlinGradle {
        target("*.gradle.kts")
        ktlint()
    }
}

dependencies {
    implementation(libs.androidx.core.ktx)
    implementation(libs.androidx.lifecycle.runtime.ktx)
    implementation(libs.androidx.activity.compose)
    implementation(platform(libs.androidx.compose.bom))
    implementation(libs.androidx.compose.ui)
    implementation(libs.androidx.compose.ui.graphics)
    implementation(libs.androidx.compose.ui.tooling.preview)
    implementation(libs.androidx.compose.material3)
    testImplementation(libs.junit)
    androidTestImplementation(libs.androidx.junit)
    androidTestImplementation(libs.androidx.espresso.core)
    androidTestImplementation(platform(libs.androidx.compose.bom))
    androidTestImplementation(libs.androidx.compose.ui.test.junit4)
    debugImplementation(libs.androidx.compose.ui.tooling)
    debugImplementation(libs.androidx.compose.ui.test.manifest)
    // Preferences DataStore (SharedPreferences like APIs)
    implementation("androidx.datastore:datastore-preferences:1.2.0")
    implementation("org.jetbrains.kotlinx:kotlinx-serialization-json:1.9.0")
}<|MERGE_RESOLUTION|>--- conflicted
+++ resolved
@@ -84,19 +84,7 @@
     kotlin {
         target("**/*.kt")
         targetExclude("**/build/**/*.kt")
-<<<<<<< HEAD
-        ktlint().editorConfigOverride(
-            mapOf(
-                "max_line_length" to 140,
-                // Jetpack Compose requires Composable functions to start with uppercase (PascalCase)
-                "ktlint_standard_function-naming" to "disabled",
-                // Android conventionally uses uppercase TAG constants for logging
-                "ktlint_standard_property-naming" to "disabled",
-            ),
-        )
-=======
         ktlint()
->>>>>>> 7a3c344d
     }
     kotlinGradle {
         target("*.gradle.kts")
